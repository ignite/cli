--- conflicted
+++ resolved
@@ -3,11 +3,7 @@
 
 ## prep the base image.
 #
-<<<<<<< HEAD
-FROM golang:1.16.15-bullseye as base
-=======
-FROM golang:1.18.0-buster as base
->>>>>>> b0b0e53e
+FROM golang:1.18.0-bullseye as base
 
 RUN apt update && \
     apt-get install -y \
