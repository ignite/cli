# Contributing guidelines

- [Contributing guidelines](#contributing-guidelines)
  - [Providing Feedback](#providing-feedback)
  - [Opening pull requests (PRs)](#opening-pull-requests-prs)
    - [Choose a good PR title](#choose-a-good-pr-title)
    - [Review your own code](#review-your-own-code)
    - [Do not rebase commits in your branch](#do-not-rebase-commits-in-your-branch)
  - [Contributing to documentation](#contributing-to-documentation)
    - [Ask for help](#ask-for-help)
  - [Prioritizing issues with milestones](#prioritizing-issues-with-milestones)

Before you create a new PR on Ignite CLI, make sure that you read and comply with this document.

Start a new [Discussion](https://github.com/ignite/cli/discussions/new) if you want to propose changes to this document.

To prepare for success, see [Set Up Your Ignite CLI Development Environment](dev-env-setup.md).

<<<<<<< HEAD
To contribute to docs and tutorials, see [Contributing to Ignite CLI Docs](docs/docs/contributing/01-docs.md).
=======
To contribute to docs and tutorials, see [Contributing to Ignite CLI Docs](https://docs.ignite.com/contributing).
>>>>>>> 18eb3eb1

Thank you for your contribution!

## Providing Feedback

* Before you open an issue, do a web search, and check
  for [existing open and closed GitHub Issues](https://github.com/ignite/cli/issues) to see if your question has already
  been asked and answered. If you find a relevant topic, you can comment on that issue.

* To provide feedback or ask a question, create a [GitHub issue](https://github.com/ignite/cli/issues/new/choose). Be
  sure to provide the relevant information, case study, or informative links as suggested by the Pull Request template.

* We recommend using GitHub issues for issues and feedback. However, you can ask quick questions on the **#🛠️
  build-chains** channel in the official [Ignite Discord](https://discord.gg/ignite).

## Opening pull requests (PRs)

Review the issues and discussions before you open a PR.

### Choose a good PR title

Avoid long names in your PR titles. Make sure your title has fewer than 60 characters.

Follow [Conventional Commits](https://www.conventionalcommits.org/en/v1.0.0) guidelines and keywords to find the best
title.

Use parentheses to identify the package or feature that you worked on. For example:  `feat(services/chain)`
, `fix(scaffolding)`, `docs(migration)`.

### Review your own code

Make sure that you manually tested the changes you're introducing before creating a PR or pushing another commit.

Monitor your PR to make sure that all CI checks pass and the PR shows **All checks have passed** (the checkmark is
green).

### Do not rebase commits in your branch

Avoid rebasing after you open your PRs to reviews. Instead, add more commits to your PR. It's OK to do force pushes if
the PR is still in draft mode and was never opened to reviews before.

A reviewer likes to see a linear commit history while reviewing. If you tend to force push from an older commit, a
reviewer might lose track in your recent changes and will have to start reviewing from scratch.

Don't worry about adding too many commits. The commits are squashed into a single commit while merging. Your PR title is
used as the commit message.

## Contributing to documentation

When you open a PR for the Ignite CLI codebase, you must also update the relevant documentation. For changes to:

* [Developer Guide](https://docs.ignite.com/guide) tutorials, update content in the `/docs/guide` folder.
* [Knowledge Base](https://docs.ignite.com/kb), update content in the `/docs/kb` folder.
* [Ignite CLI reference](https://docs.ignite.com/cli), navigate to the `./ignite/cmd` package and update the
  documentation of the related command from its `cobra.Command` struct. The CLI docs are automatically generated, so do
  not make changes to  `docs/cli/index.md`.

### Ask for help

If you started a PR but couldn't finish it for whatever reason, don't give up. Instead, just ask for help. Someone else
can take over and assume the ownership.

## Prioritizing issues with milestones

Ignite CLI follows Git Flow for branch
strategy <https://www.atlassian.com/git/tutorials/comparing-workflows/gitflow-workflow>.

* Each Ignite CLI release has a milestone, see <https://github.com/ignite/cli/milestones>.

* Issues in each milestone have a **priority/high**, **priority/medium**, or **priority/low** label.

    * Select issues to work on for the earliest milestone. For example, select to work on an issue labeled as \*\*
      priority/low\*\* in milestone v0.1.0 before you work on an issue labeled as **priority/high** in milestone v0.2.0.

* Milestone **Next** is applied to issues that suggest adding features, docs, and so on.

    * Issues with the **Next** milestone have a higher priority than other **Issues with no milestone** (no milestone is
      assigned).

    * Issues in the **Next** milestone usually have a lower priority than milestones that are associated with a release
      version, like **Milestone v0.1.0**.

* A single project board <https://github.com/ignite/cli/projects/4> shows the issues we are currently working on and
  what issues we plan to work on.

We appreciate your contribution!<|MERGE_RESOLUTION|>--- conflicted
+++ resolved
@@ -16,11 +16,7 @@
 
 To prepare for success, see [Set Up Your Ignite CLI Development Environment](dev-env-setup.md).
 
-<<<<<<< HEAD
-To contribute to docs and tutorials, see [Contributing to Ignite CLI Docs](docs/docs/contributing/01-docs.md).
-=======
 To contribute to docs and tutorials, see [Contributing to Ignite CLI Docs](https://docs.ignite.com/contributing).
->>>>>>> 18eb3eb1
 
 Thank you for your contribution!
 
