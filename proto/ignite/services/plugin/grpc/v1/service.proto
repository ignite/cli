--- conflicted
+++ resolved
@@ -2,11 +2,7 @@
 
 package ignite.services.plugin.grpc.v1;
 
-<<<<<<< HEAD
-import "ignite/services/plugin/grpc/v1/clientAPI.proto";
-=======
-import "ignite/services/plugin/grpc/v1/analyzer.proto";
->>>>>>> 09922ae1
+import "ignite/services/plugin/grpc/v1/client_api.proto";
 import "ignite/services/plugin/grpc/v1/interface.proto";
 
 option go_package = "github.com/ignite/cli/ignite/services/plugin/grpc/v1";
@@ -49,44 +45,28 @@
 
 message ExecuteRequest {
   ExecutedCommand cmd = 1;
-<<<<<<< HEAD
-  uint32 clientAPI = 2;
-=======
-  uint32 analyzer = 2;
->>>>>>> 09922ae1
+  uint32 client_api = 2;
 }
 
 message ExecuteResponse {}
 
 message ExecuteHookPreRequest {
   ExecutedHook hook = 1;
-<<<<<<< HEAD
-  uint32 clientAPI = 2;
-=======
-  uint32 analyzer = 2;
->>>>>>> 09922ae1
+  uint32 client_api = 2;
 }
 
 message ExecuteHookPreResponse {}
 
 message ExecuteHookPostRequest {
   ExecutedHook hook = 1;
-<<<<<<< HEAD
-  uint32 clientAPI = 2;
-=======
-  uint32 analyzer = 2;
->>>>>>> 09922ae1
+  uint32 client_api = 2;
 }
 
 message ExecuteHookPostResponse {}
 
 message ExecuteHookCleanUpRequest {
   ExecutedHook hook = 1;
-<<<<<<< HEAD
-  uint32 clientAPI = 2;
-=======
-  uint32 analyzer = 2;
->>>>>>> 09922ae1
+  uint32 client_api = 2;
 }
 
 message ExecuteHookCleanUpResponse {}
