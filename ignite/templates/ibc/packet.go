--- conflicted
+++ resolved
@@ -97,14 +97,6 @@
 	g.Transformer(genny.Replace("{{protoVer}}", opts.ProtoVer))
 	g.Transformer(genny.Replace("{{packetName}}", opts.PacketName.Snake))
 
-<<<<<<< HEAD
-	// Create the 'testutil' package with the test helpers
-	if err := testutil.Register(g); err != nil {
-		return g, err
-	}
-
-=======
->>>>>>> 96ce25d6
 	return g, nil
 }
 
