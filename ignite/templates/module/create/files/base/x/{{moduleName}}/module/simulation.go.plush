package <%= moduleName %>

import (
	"cosmossdk.io/core/address"
	sdk "github.com/cosmos/cosmos-sdk/types"
	"github.com/cosmos/cosmos-sdk/types/module"
	simtypes "github.com/cosmos/cosmos-sdk/types/simulation"

<<<<<<< HEAD
	"<%= modulePath %>/x/<%= moduleName %>/types"
)

=======
	"<%= modulePath %>/testutil/sample"
	<%= moduleName %>simulation "<%= modulePath %>/x/<%= moduleName %>/simulation"
	"<%= modulePath %>/x/<%= moduleName %>/types"
)

// avoid unused import issue
var (
	_ = rand.Rand{}
	_ = sample.AccAddress
	_ = sdk.AccAddress{}
	_ = simulation.MsgEntryKind
	_ = <%= moduleName %>simulation.PlaceHolder
)

>>>>>>> 794456a8
// GenerateGenesisState creates a randomized GenState of the module.
func (AppModule) GenerateGenesisState(simState *module.SimulationState) {
	accs := make([]string, len(simState.Accounts))
	for i, acc := range simState.Accounts {
		accs[i] = acc.Address.String()
	}
	<%= moduleName %>Genesis := types.GenesisState{
		Params:	types.DefaultParams(),<%= if (isIBC) { %>
		PortId: types.PortID,<% } %>
	}
	simState.GenState[types.ModuleName] = simState.Cdc.MustMarshalJSON(&<%= moduleName %>Genesis)
}

// RegisterStoreDecoder registers a decoder.
func (am AppModule) RegisterStoreDecoder(_ simtypes.StoreDecoderRegistry) {}

// WeightedOperations returns the all the gov module operations with their respective weights.
func (am AppModule) WeightedOperations(simState module.SimulationState) []simtypes.WeightedOperation {
	operations := make([]simtypes.WeightedOperation, 0)
	return operations
}

// ProposalMsgs returns msgs used for governance proposals for simulations.
func (am AppModule) ProposalMsgs(simState module.SimulationState) []simtypes.WeightedProposalMsg {
	return []simtypes.WeightedProposalMsg{
	}
}<|MERGE_RESOLUTION|>--- conflicted
+++ resolved
@@ -6,26 +6,15 @@
 	"github.com/cosmos/cosmos-sdk/types/module"
 	simtypes "github.com/cosmos/cosmos-sdk/types/simulation"
 
-<<<<<<< HEAD
-	"<%= modulePath %>/x/<%= moduleName %>/types"
-)
-
-=======
-	"<%= modulePath %>/testutil/sample"
 	<%= moduleName %>simulation "<%= modulePath %>/x/<%= moduleName %>/simulation"
 	"<%= modulePath %>/x/<%= moduleName %>/types"
 )
 
 // avoid unused import issue
 var (
-	_ = rand.Rand{}
-	_ = sample.AccAddress
-	_ = sdk.AccAddress{}
-	_ = simulation.MsgEntryKind
 	_ = <%= moduleName %>simulation.PlaceHolder
 )
 
->>>>>>> 794456a8
 // GenerateGenesisState creates a randomized GenState of the module.
 func (AppModule) GenerateGenesisState(simState *module.SimulationState) {
 	accs := make([]string, len(simState.Accounts))
