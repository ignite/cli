--- conflicted
+++ resolved
@@ -17,7 +17,6 @@
 	authtypes "github.com/cosmos/cosmos-sdk/x/auth/types"
 	govtypes "github.com/cosmos/cosmos-sdk/x/gov/types"
 	"github.com/grpc-ecosystem/grpc-gateway/runtime"
-	"github.com/spf13/cobra"
 	<%= if (isIBC) { %>porttypes "github.com/cosmos/ibc-go/v8/modules/core/05-port/types"
 	capabilitykeeper "github.com/cosmos/ibc-go/modules/capability/keeper"
 	ibckeeper "github.com/cosmos/ibc-go/v8/modules/core/keeper"
@@ -97,17 +96,10 @@
 <%= if (isIBC) { %>
 // GetTxCmd returns the root Tx command for the module.
 // These commands enrich the AutoCLI tx commands.
-<<<<<<< HEAD
-// When creating non AutoCLI commands, add the following:
-func (a AppModuleBasic) GetTxCmd() *cobra.Command {
-    <%= if (isIBC) { %> return cli.GetTxCmd() <% } else { %>return nil<% } %>
-}
-=======
 func (a AppModuleBasic) GetTxCmd() *cobra.Command {
     return cli.GetTxCmd()
 }
 <% } %>
->>>>>>> 3dda9b0b
 
 // ----------------------------------------------------------------------------
 // AppModule
