--- conflicted
+++ resolved
@@ -9,8 +9,6 @@
 )
 
 type (
-<<<<<<< HEAD
-=======
 	// ConfigsOptions represents the options to scaffold a Cosmos SDK module configs.
 	ConfigsOptions struct {
 		ModuleName string
@@ -29,7 +27,6 @@
 		Params     field.Fields
 	}
 
->>>>>>> 6364ecbf (feat: support custom proto path (#4071))
 	// CreateOptions represents the options to scaffold a Cosmos SDK module.
 	CreateOptions struct {
 		ModuleName string
