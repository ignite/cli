module <%= ModulePath %>

go 1.21
<<<<<<< HEAD
=======

replace (
	// fix upstream GHSA-h395-qcrw-5vmq vulnerability.
	github.com/gin-gonic/gin => github.com/gin-gonic/gin v1.7.0
	// replace broken goleveldb
	github.com/syndtr/goleveldb => github.com/syndtr/goleveldb v1.0.1-0.20210819022825-2ae1ddf74ef7
)
>>>>>>> 6b64f359

require (
	cosmossdk.io/api v0.7.2
	cosmossdk.io/client/v2 v2.0.0-beta.1
	cosmossdk.io/core v0.11.0
	cosmossdk.io/depinject v1.0.0-alpha.4
	cosmossdk.io/errors v1.0.0
	cosmossdk.io/log v1.2.1
	cosmossdk.io/store v1.0.1
	cosmossdk.io/tools/confix v0.1.1
	cosmossdk.io/x/circuit v0.1.0
	cosmossdk.io/x/evidence v0.1.0
	cosmossdk.io/x/feegrant v0.1.0
	cosmossdk.io/x/upgrade v0.1.1
	github.com/bufbuild/buf v1.27.2
	github.com/cometbft/cometbft v0.38.2
	github.com/cosmos/cosmos-db v1.0.0
	github.com/cosmos/cosmos-proto v1.0.0-beta.3
	github.com/cosmos/cosmos-sdk v0.50.2
	github.com/cosmos/gogoproto v1.4.11
	github.com/cosmos/ibc-go/modules/capability v1.0.0
	github.com/cosmos/ibc-go/v8 v8.0.0
	github.com/golang/protobuf v1.5.3
	github.com/gorilla/mux v1.8.1
	github.com/grpc-ecosystem/grpc-gateway v1.16.0
	github.com/grpc-ecosystem/grpc-gateway/v2 v2.18.1
	github.com/spf13/cobra v1.8.0
	github.com/spf13/pflag v1.0.5
	github.com/spf13/viper v1.17.0
	github.com/stretchr/testify v1.8.4
	google.golang.org/genproto/googleapis/api v0.0.0-20231106174013-bbf56f31fb17
	google.golang.org/grpc v1.59.0
	google.golang.org/grpc/cmd/protoc-gen-go-grpc v1.3.0
	google.golang.org/protobuf v1.31.0
)<|MERGE_RESOLUTION|>--- conflicted
+++ resolved
@@ -1,8 +1,6 @@
 module <%= ModulePath %>
 
 go 1.21
-<<<<<<< HEAD
-=======
 
 replace (
 	// fix upstream GHSA-h395-qcrw-5vmq vulnerability.
@@ -10,7 +8,6 @@
 	// replace broken goleveldb
 	github.com/syndtr/goleveldb => github.com/syndtr/goleveldb v1.0.1-0.20210819022825-2ae1ddf74ef7
 )
->>>>>>> 6b64f359
 
 require (
 	cosmossdk.io/api v0.7.2
