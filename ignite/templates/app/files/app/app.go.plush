--- conflicted
+++ resolved
@@ -138,11 +138,8 @@
 	ScopedIBCTransferKeeper   capabilitykeeper.ScopedKeeper
 	ScopedICAControllerKeeper capabilitykeeper.ScopedKeeper
 	ScopedICAHostKeeper       capabilitykeeper.ScopedKeeper
-<<<<<<< HEAD
 	ScopedFeeabsKeeper   	  capabilitykeeper.ScopedKeeper
-=======
 	ScopedKeepers             map[string]capabilitykeeper.ScopedKeeper
->>>>>>> 6c22a432
 
 	// this line is used by starport scaffolding # stargate/app/keeperDeclaration
 
