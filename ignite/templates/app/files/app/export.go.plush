package app

import (
	"encoding/json"
	"fmt"

	cmtproto "github.com/cometbft/cometbft/proto/tendermint/types"
	servertypes "github.com/cosmos/cosmos-sdk/server/types"
	sdk "github.com/cosmos/cosmos-sdk/types"
	slashingtypes "github.com/cosmos/cosmos-sdk/x/slashing/types"
	<%= if (IsConsumerChain) { %>tmtypes "github.com/cometbft/cometbft/types"<% } else { %>
	"log"
	storetypes "cosmossdk.io/store/types"
	"github.com/cosmos/cosmos-sdk/x/staking"
	stakingtypes "github.com/cosmos/cosmos-sdk/x/staking/types"<% } %>
)

// ExportAppStateAndValidators exports the state of the application for a genesis
// file.
func (app *App) ExportAppStateAndValidators(forZeroHeight bool, jailAllowedAddrs, modulesToExport []string) (servertypes.ExportedApp, error) {
	// as if they could withdraw from the start of the next block
	ctx := app.NewContextLegacy(true, cmtproto.Header{Height: app.LastBlockHeight()})

	// We export at last height + 1, because that's the height at which
	// CometBFT will start InitChain.
	height := app.LastBlockHeight() + 1
	if forZeroHeight {
		height = 0
		app.prepForZeroHeightGenesis(ctx, jailAllowedAddrs)
	}

	genState, err := app.ModuleManager.ExportGenesisForModules(ctx, app.appCodec, modulesToExport)
	if err != nil {
		return servertypes.ExportedApp{}, err
	}

	appState, err := json.MarshalIndent(genState, "", "  ")
	if err != nil {
		return servertypes.ExportedApp{}, err
	}

	<%= if (IsConsumerChain) { %>
	validators, err := app.GetValidatorSet(ctx)
	if err != nil {
		return servertypes.ExportedApp{}, err
	}
	<% } else { %>
	validators, err := staking.WriteValidators(ctx, app.StakingKeeper)
	<% } %>

	return servertypes.ExportedApp{
		AppState:        appState,
		Validators:      validators,
		Height:          height,
		ConsensusParams: app.BaseApp.GetConsensusParams(ctx),
	}, err
}

// prepare for fresh start at zero height
// NOTE zero height genesis is a temporary feature which will be deprecated
//
//	in favor of export at a block height
func (app *App) prepForZeroHeightGenesis(ctx sdk.Context, jailAllowedAddrs []string) {
	<%= if (!IsConsumerChain) { %>
	applyAllowedAddrs := false

	// check if there is a allowed address list
	if len(jailAllowedAddrs) > 0 {
		applyAllowedAddrs = true
	}

	allowedAddrsMap := make(map[string]bool)

	for _, addr := range jailAllowedAddrs {
		_, err := sdk.ValAddressFromBech32(addr)
		if err != nil {
			log.Fatal(err)
		}
		allowedAddrsMap[addr] = true
	}
	<% } %>

<%= if (!IsChainMinimal) { %>
	/* Just to be safe, assert the invariants on current state. */
	app.CrisisKeeper.AssertInvariants(ctx)
<% } %>

	<%= if (!IsConsumerChain) { %>
	/* Handle fee distribution state. */

	// withdraw all validator commission
	err := app.StakingKeeper.IterateValidators(ctx, func(_ int64, val stakingtypes.ValidatorI) (stop bool) {
		valBz, err := app.StakingKeeper.ValidatorAddressCodec().StringToBytes(val.GetOperator())
		if err != nil {
			panic(err)
		}
		_, _ = app.DistrKeeper.WithdrawValidatorCommission(ctx, valBz)
		return false
	})
	if err != nil {
		panic(err)
	}

	// withdraw all delegator rewards
	dels, err := app.StakingKeeper.GetAllDelegations(ctx)
	if err != nil {
		panic(err)
	}

	for _, delegation := range dels {
		valAddr, err := sdk.ValAddressFromBech32(delegation.ValidatorAddress)
		if err != nil {
			panic(err)
		}

		delAddr := sdk.MustAccAddressFromBech32(delegation.DelegatorAddress)

		_, _ = app.DistrKeeper.WithdrawDelegationRewards(ctx, delAddr, valAddr)
	}

	// clear validator slash events
	app.DistrKeeper.DeleteAllValidatorSlashEvents(ctx)

	// clear validator historical rewards
	app.DistrKeeper.DeleteAllValidatorHistoricalRewards(ctx)
	<% } %>

	// set context height to zero
	height := ctx.BlockHeight()
	ctx = ctx.WithBlockHeight(0)

	<%= if (!IsConsumerChain) { %>
	// reinitialize all validators
	err = app.StakingKeeper.IterateValidators(ctx, func(_ int64, val stakingtypes.ValidatorI) (stop bool) {
		valBz, err := app.StakingKeeper.ValidatorAddressCodec().StringToBytes(val.GetOperator())
		if err != nil {
			panic(err)
		}
		// donate any unwithdrawn outstanding reward fraction tokens to the community pool
		scraps, err := app.DistrKeeper.GetValidatorOutstandingRewardsCoins(ctx, valBz)
		if err != nil {
			panic(err)
		}
		feePool, err := app.DistrKeeper.FeePool.Get(ctx)
		if err != nil {
			panic(err)
		}
		feePool.CommunityPool = feePool.CommunityPool.Add(scraps...)
		if err := app.DistrKeeper.FeePool.Set(ctx, feePool); err != nil {
			panic(err)
		}

		if err := app.DistrKeeper.Hooks().AfterValidatorCreated(ctx, valBz); err != nil {
			panic(err)
		}
		return false
	})

	// reinitialize all delegations
	for _, del := range dels {
		valAddr, err := sdk.ValAddressFromBech32(del.ValidatorAddress)
		if err != nil {
			panic(err)
		}
		delAddr := sdk.MustAccAddressFromBech32(del.DelegatorAddress)

		if err := app.DistrKeeper.Hooks().BeforeDelegationCreated(ctx, delAddr, valAddr); err != nil {
			// never called as BeforeDelegationCreated always returns nil
			panic(fmt.Errorf("error while incrementing period: %w", err))
		}

		if err := app.DistrKeeper.Hooks().AfterDelegationModified(ctx, delAddr, valAddr); err != nil {
			// never called as AfterDelegationModified always returns nil
			panic(fmt.Errorf("error while creating a new delegation period record: %w", err))
		}
	}
	<% } %>

	// reset context height
	ctx = ctx.WithBlockHeight(height)

	<%= if (!IsConsumerChain) { %>
	/* Handle staking state. */

	// iterate through redelegations, reset creation height
	app.StakingKeeper.IterateRedelegations(ctx, func(_ int64, red stakingtypes.Redelegation) (stop bool) {
		for i := range red.Entries {
			red.Entries[i].CreationHeight = 0
		}
		err = app.StakingKeeper.SetRedelegation(ctx, red)
		if err != nil {
			panic(err)
		}
		return false
	})

	// iterate through unbonding delegations, reset creation height
	app.StakingKeeper.IterateUnbondingDelegations(ctx, func(_ int64, ubd stakingtypes.UnbondingDelegation) (stop bool) {
		for i := range ubd.Entries {
			ubd.Entries[i].CreationHeight = 0
		}
		err = app.StakingKeeper.SetUnbondingDelegation(ctx, ubd)
		if err != nil {
			panic(err)
		}
		return false
	})

	// Iterate through validators by power descending, reset bond heights, and
	// update bond intra-tx counters.
	store := ctx.KVStore(app.GetKey(stakingtypes.StoreKey))
	iter := storetypes.KVStoreReversePrefixIterator(store, stakingtypes.ValidatorsKey)
	counter := int16(0)

	for ; iter.Valid(); iter.Next() {
		addr := sdk.ValAddress(stakingtypes.AddressFromValidatorsKey(iter.Key()))
		validator, err := app.StakingKeeper.GetValidator(ctx, addr)
		if err != nil {
			panic("expected validator, not found")
		}

		validator.UnbondingHeight = 0
		if applyAllowedAddrs && !allowedAddrsMap[addr.String()] {
			validator.Jailed = true
		}

		app.StakingKeeper.SetValidator(ctx, validator)
		counter++
	}

	if err := iter.Close(); err != nil {
		app.Logger().Error("error while closing the key-value store reverse prefix iterator: ", err)
		return
	}

	_, err = app.StakingKeeper.ApplyAndReturnValidatorSetUpdates(ctx)
	if err != nil {
		log.Fatal(err)
	}
	<% } %>

<%= if (!IsChainMinimal) { %>
	/* Handle slashing state. */

	// reset start height on signing infos
	app.SlashingKeeper.IterateValidatorSigningInfos(
		ctx,
		func(addr sdk.ConsAddress, info slashingtypes.ValidatorSigningInfo) (stop bool) {
			info.StartHeight = 0
			app.SlashingKeeper.SetValidatorSigningInfo(ctx, addr, info)
			return false
		},
	)
<<<<<<< HEAD
}

<%= if (IsConsumerChain) { %>
// GetValidatorSet returns a slice of bonded validators.
func (app *App) GetValidatorSet(ctx sdk.Context) ([]tmtypes.GenesisValidator, error) {
	cVals := app.ConsumerKeeper.GetAllCCValidator(ctx)
	if len(cVals) == 0 {
		return nil, fmt.Errorf("empty validator set")
	}

	vals := []tmtypes.GenesisValidator{}
	for _, v := range cVals {
		vals = append(vals, tmtypes.GenesisValidator{Address: v.Address, Power: v.Power})
	}
	return vals, nil
}
<% } %>
=======
<% } %>
}
>>>>>>> ae99bf03
<|MERGE_RESOLUTION|>--- conflicted
+++ resolved
@@ -251,7 +251,7 @@
 			return false
 		},
 	)
-<<<<<<< HEAD
+<% } %>
 }
 
 <%= if (IsConsumerChain) { %>
@@ -268,8 +268,4 @@
 	}
 	return vals, nil
 }
-<% } %>
-=======
-<% } %>
-}
->>>>>>> ae99bf03
+<% } %>