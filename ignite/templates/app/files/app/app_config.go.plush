package app

import (
	"time"

	runtimev1alpha1 "cosmossdk.io/api/cosmos/app/runtime/v1alpha1"
	appv1alpha1 "cosmossdk.io/api/cosmos/app/v1alpha1"
	authmodulev1 "cosmossdk.io/api/cosmos/auth/module/v1"
	authzmodulev1 "cosmossdk.io/api/cosmos/authz/module/v1"
	bankmodulev1 "cosmossdk.io/api/cosmos/bank/module/v1"
	circuitmodulev1 "cosmossdk.io/api/cosmos/circuit/module/v1"
	consensusmodulev1 "cosmossdk.io/api/cosmos/consensus/module/v1"
	crisismodulev1 "cosmossdk.io/api/cosmos/crisis/module/v1"
	evidencemodulev1 "cosmossdk.io/api/cosmos/evidence/module/v1"
	feegrantmodulev1 "cosmossdk.io/api/cosmos/feegrant/module/v1"
	genutilmodulev1 "cosmossdk.io/api/cosmos/genutil/module/v1"
	groupmodulev1 "cosmossdk.io/api/cosmos/group/module/v1"
	paramsmodulev1 "cosmossdk.io/api/cosmos/params/module/v1"
	slashingmodulev1 "cosmossdk.io/api/cosmos/slashing/module/v1"
	txconfigv1 "cosmossdk.io/api/cosmos/tx/config/v1"
	upgrademodulev1 "cosmossdk.io/api/cosmos/upgrade/module/v1"
	vestingmodulev1 "cosmossdk.io/api/cosmos/vesting/module/v1"
	"cosmossdk.io/core/appconfig"
	circuittypes "cosmossdk.io/x/circuit/types"
	evidencetypes "cosmossdk.io/x/evidence/types"
	"cosmossdk.io/x/feegrant"
	upgradetypes "cosmossdk.io/x/upgrade/types"
	"github.com/cosmos/cosmos-sdk/runtime"
	authtypes "github.com/cosmos/cosmos-sdk/x/auth/types"
	vestingtypes "github.com/cosmos/cosmos-sdk/x/auth/vesting/types"
	"github.com/cosmos/cosmos-sdk/x/authz"
	banktypes "github.com/cosmos/cosmos-sdk/x/bank/types"
	consensustypes "github.com/cosmos/cosmos-sdk/x/consensus/types"
	crisistypes "github.com/cosmos/cosmos-sdk/x/crisis/types"
<<<<<<< HEAD
=======
	distrtypes "github.com/cosmos/cosmos-sdk/x/distribution/types"
>>>>>>> ae99bf03
	genutiltypes "github.com/cosmos/cosmos-sdk/x/genutil/types"
	"github.com/cosmos/cosmos-sdk/x/group"
<<<<<<< HEAD
	_ "github.com/cosmos/cosmos-sdk/x/group/module" // import for side-effects
	_ "github.com/cosmos/cosmos-sdk/x/params" // import for side-effects
=======
	minttypes "github.com/cosmos/cosmos-sdk/x/mint/types"
>>>>>>> ae99bf03
	paramstypes "github.com/cosmos/cosmos-sdk/x/params/types"
	slashingtypes "github.com/cosmos/cosmos-sdk/x/slashing/types"
<<<<<<< HEAD
	_ "github.com/cosmos/ibc-go/modules/capability" // import for side-effects
=======
	stakingtypes "github.com/cosmos/cosmos-sdk/x/staking/types"
>>>>>>> ae99bf03
	capabilitytypes "github.com/cosmos/ibc-go/modules/capability/types"
	icatypes "github.com/cosmos/ibc-go/v8/modules/apps/27-interchain-accounts/types"
	ibcfeetypes "github.com/cosmos/ibc-go/v8/modules/apps/29-fee/types"
	ibctransfertypes "github.com/cosmos/ibc-go/v8/modules/apps/transfer/types"
	ibcexported "github.com/cosmos/ibc-go/v8/modules/core/exported"
	"google.golang.org/protobuf/types/known/durationpb"
	<%= if (IsConsumerChain) { %>ibcconsumertypes "github.com/cosmos/interchain-security/v3/x/ccv/consumer/types"<% } else { %>
    _ "github.com/cosmos/cosmos-sdk/x/distribution" // import for side-effects
    distrmodulev1 "cosmossdk.io/api/cosmos/distribution/module/v1"
    govmodulev1 "cosmossdk.io/api/cosmos/gov/module/v1"
    _ "github.com/cosmos/cosmos-sdk/x/mint"         // import for side-effects
    mintmodulev1 "cosmossdk.io/api/cosmos/mint/module/v1"
    _ "github.com/cosmos/cosmos-sdk/x/staking" // import for side-effects
    stakingmodulev1 "cosmossdk.io/api/cosmos/staking/module/v1"
    distrtypes "github.com/cosmos/cosmos-sdk/x/distribution/types"
    govtypes "github.com/cosmos/cosmos-sdk/x/gov/types"
    minttypes "github.com/cosmos/cosmos-sdk/x/mint/types"
    stakingtypes "github.com/cosmos/cosmos-sdk/x/staking/types"
    <% } %>
	// this line is used by starport scaffolding # stargate/app/moduleImport
)

var (
	// NOTE: The genutils module must occur after staking so that pools are
	// properly initialized with tokens from genesis accounts.
	// NOTE: The genutils module must also occur after auth so that it can access the params from auth.
	// NOTE: Capability module must occur first so that it can initialize any capabilities
	// so that other modules that want to create or claim capabilities afterwards in InitChain
	// can do so safely.
	genesisModuleOrder = []string{
		// cosmos-sdk/ibc modules
		capabilitytypes.ModuleName,
		authtypes.ModuleName,
		banktypes.ModuleName,
		<%= if (!IsConsumerChain) { %>
			distrtypes.ModuleName,
			stakingtypes.ModuleName,
		<% } else { %>
			ibcconsumertypes.ModuleName,
		<% } %>
		slashingtypes.ModuleName,
		<%= if (!IsConsumerChain) { %>
			govtypes.ModuleName,
			minttypes.ModuleName,
		<% } %>
		crisistypes.ModuleName,
		ibcexported.ModuleName,
		genutiltypes.ModuleName,
		evidencetypes.ModuleName,
		authz.ModuleName,
		ibctransfertypes.ModuleName,
		icatypes.ModuleName,
		ibcfeetypes.ModuleName,
		feegrant.ModuleName,
		paramstypes.ModuleName,
		upgradetypes.ModuleName,
		vestingtypes.ModuleName,
		circuittypes.ModuleName,
		group.ModuleName,
		consensustypes.ModuleName,
		circuittypes.ModuleName,
		// chain modules
		// this line is used by starport scaffolding # stargate/app/initGenesis
	}

	// During begin block slashing happens after distr.BeginBlocker so that
    // there is nothing left over in the validator fee pool, so as to keep the
    // CanWithdrawInvariant invariant.
    // NOTE: staking module is required if HistoricalEntries param > 0
    // NOTE: capability module's beginblocker must come before any modules using capabilities (e.g. IBC)
	beginBlockers = []string{
		// cosmos sdk modules
		<%= if (!IsConsumerChain) { %>
		minttypes.ModuleName,
		distrtypes.ModuleName,
		<% } %>
		slashingtypes.ModuleName,
		evidencetypes.ModuleName,
		<%= if (IsConsumerChain) { %>ibcconsumertypes.ModuleName,<% } else { %>
		stakingtypes.ModuleName,<% } %>
		authz.ModuleName,
		genutiltypes.ModuleName,
		// ibc modules
		capabilitytypes.ModuleName,
		ibcexported.ModuleName,
		ibctransfertypes.ModuleName,
		icatypes.ModuleName,
		ibcfeetypes.ModuleName,
		// chain modules
		// this line is used by starport scaffolding # stargate/app/beginBlockers
	}

	endBlockers = []string{
		// cosmos sdk modules
		crisistypes.ModuleName,
		<%= if (IsConsumerChain) { %>ibcconsumertypes.ModuleName,<% } else { %>
		govtypes.ModuleName,
		stakingtypes.ModuleName,<% } %>
		feegrant.ModuleName,
		group.ModuleName,
		genutiltypes.ModuleName,
		// ibc modules
		ibcexported.ModuleName,
		ibctransfertypes.ModuleName,
		capabilitytypes.ModuleName,
		icatypes.ModuleName,
		ibcfeetypes.ModuleName,
		// chain modules
		// this line is used by starport scaffolding # stargate/app/endBlockers
	}

	preBlockers = []string{
		upgradetypes.ModuleName,
		// this line is used by starport scaffolding # stargate/app/preBlockers
	}

	// module account permissions
	moduleAccPerms = []*authmodulev1.ModuleAccountPermission{
		{Account: authtypes.FeeCollectorName},<%= if (IsConsumerChain) { %>
		{Account: icatypes.ModuleName},
		{Account: ibcconsumertypes.ConsumerRedistributeName},
		{Account: ibcconsumertypes.ConsumerToSendToProviderName},<% } else { %>
		{Account: distrtypes.ModuleName},
		{Account: minttypes.ModuleName, Permissions: []string{authtypes.Minter}},
		{Account: stakingtypes.BondedPoolName, Permissions: []string{authtypes.Burner, stakingtypes.ModuleName}},
		{Account: stakingtypes.NotBondedPoolName, Permissions: []string{authtypes.Burner, stakingtypes.ModuleName}},
		{Account: govtypes.ModuleName, Permissions: []string{authtypes.Burner}},<% } %>
		{Account: ibctransfertypes.ModuleName, Permissions: []string{authtypes.Minter, authtypes.Burner}},
		{Account: ibcfeetypes.ModuleName},
		{Account: icatypes.ModuleName},
		// this line is used by starport scaffolding # stargate/app/maccPerms
	}

	// blocked account addresses
	blockAccAddrs = []string{
		authtypes.FeeCollectorName,
		<%= if (!IsConsumerChain) { %>
			distrtypes.ModuleName,
			minttypes.ModuleName,
			stakingtypes.BondedPoolName,
			stakingtypes.NotBondedPoolName,
		<% } %>
		// We allow the following module accounts to receive funds:
		// govtypes.ModuleName
	}

	// appConfig application configuration (used by depinject)
	appConfig = appconfig.Compose(&appv1alpha1.Config{
		Modules: []*appv1alpha1.ModuleConfig{
			{
				Name: runtime.ModuleName,
				Config: appconfig.WrapAny(&runtimev1alpha1.Module{
					AppName:       Name,
					PreBlockers:   preBlockers,
					BeginBlockers: beginBlockers,
					EndBlockers:   endBlockers,
					InitGenesis:   genesisModuleOrder,
					OverrideStoreKeys: []*runtimev1alpha1.StoreKeyConfig{
						{
							ModuleName: authtypes.ModuleName,
							KvStoreKey: "acc",
						},
					},
					// When ExportGenesis is not specified, the export genesis module order
					// is equal to the init genesis order
					// ExportGenesis: genesisModuleOrder,
					// Uncomment if you want to set a custom migration order here.
					// OrderMigrations: nil,
				}),
			},
			{
				Name: authtypes.ModuleName,
				Config: appconfig.WrapAny(&authmodulev1.Module{
					Bech32Prefix:             AccountAddressPrefix,
					ModuleAccountPermissions: moduleAccPerms,
					// By default modules authority is the governance module. This is configurable with the following:
					// Authority: "group", // A custom module authority can be set using a module name
					// Authority: "cosmos1cwwv22j5ca08ggdv9c2uky355k908694z577tv", // or a specific address
				}),
			},
			{
				Name:   vestingtypes.ModuleName,
				Config: appconfig.WrapAny(&vestingmodulev1.Module{}),
			},
			{
				Name: banktypes.ModuleName,
				Config: appconfig.WrapAny(&bankmodulev1.Module{
					BlockedModuleAccountsOverride: blockAccAddrs,
				}),
			},
			<%= if (!IsConsumerChain) { %>
			{
				Name: stakingtypes.ModuleName,
				Config: appconfig.WrapAny(&stakingmodulev1.Module{
					// NOTE: specifying a prefix is only necessary when using bech32 addresses
					// If not specfied, the auth Bech32Prefix appended with "valoper" and "valcons" is used by default
					Bech32PrefixValidator: AccountAddressPrefix + "valoper",
					Bech32PrefixConsensus: AccountAddressPrefix + "valcons",
				}),
			},
      {
          Name:   minttypes.ModuleName,
          Config: appconfig.WrapAny(&mintmodulev1.Module{}),
      },
      {
          Name:   distrtypes.ModuleName,
          Config: appconfig.WrapAny(&distrmodulev1.Module{}),
      },
      {
          Name:   govtypes.ModuleName,
          Config: appconfig.WrapAny(&govmodulev1.Module{}),
      },
			<% } %>
			{
          Name:   slashingtypes.ModuleName,
          Config: appconfig.WrapAny(&slashingmodulev1.Module{}),
      },
      {
          Name:   paramstypes.ModuleName,
          Config: appconfig.WrapAny(&paramsmodulev1.Module{}),
      },
      {
          Name:   "tx",
          Config: appconfig.WrapAny(&txconfigv1.Config{}),
      },
      {
          Name:   genutiltypes.ModuleName,
          Config: appconfig.WrapAny(&genutilmodulev1.Module{}),
      },
      {
          Name:   authz.ModuleName,
          Config: appconfig.WrapAny(&authzmodulev1.Module{}),
      },
      {
          Name:   upgradetypes.ModuleName,
          Config: appconfig.WrapAny(&upgrademodulev1.Module{}),
      },
      {
          Name:   evidencetypes.ModuleName,
          Config: appconfig.WrapAny(&evidencemodulev1.Module{}),
      },
      {
          Name: group.ModuleName,
          Config: appconfig.WrapAny(&groupmodulev1.Module{
              MaxExecutionPeriod: durationpb.New(time.Second * 1209600),
              MaxMetadataLen:     255,
          }),
      },
      {
          Name:   feegrant.ModuleName,
          Config: appconfig.WrapAny(&feegrantmodulev1.Module{}),
      },
      {
          Name:   crisistypes.ModuleName,
          Config: appconfig.WrapAny(&crisismodulev1.Module{}),
      },
      {
          Name:   consensustypes.ModuleName,
          Config: appconfig.WrapAny(&consensusmodulev1.Module{}),
      },
      {
          Name:   circuittypes.ModuleName,
          Config: appconfig.WrapAny(&circuitmodulev1.Module{}),
      },
			// this line is used by starport scaffolding # stargate/app/moduleConfig
		},
	})
)<|MERGE_RESOLUTION|>--- conflicted
+++ resolved
@@ -11,12 +11,16 @@
 	circuitmodulev1 "cosmossdk.io/api/cosmos/circuit/module/v1"
 	consensusmodulev1 "cosmossdk.io/api/cosmos/consensus/module/v1"
 	crisismodulev1 "cosmossdk.io/api/cosmos/crisis/module/v1"
+	distrmodulev1 "cosmossdk.io/api/cosmos/distribution/module/v1"
 	evidencemodulev1 "cosmossdk.io/api/cosmos/evidence/module/v1"
 	feegrantmodulev1 "cosmossdk.io/api/cosmos/feegrant/module/v1"
 	genutilmodulev1 "cosmossdk.io/api/cosmos/genutil/module/v1"
+	govmodulev1 "cosmossdk.io/api/cosmos/gov/module/v1"
 	groupmodulev1 "cosmossdk.io/api/cosmos/group/module/v1"
+	mintmodulev1 "cosmossdk.io/api/cosmos/mint/module/v1"
 	paramsmodulev1 "cosmossdk.io/api/cosmos/params/module/v1"
 	slashingmodulev1 "cosmossdk.io/api/cosmos/slashing/module/v1"
+	stakingmodulev1 "cosmossdk.io/api/cosmos/staking/module/v1"
 	txconfigv1 "cosmossdk.io/api/cosmos/tx/config/v1"
 	upgrademodulev1 "cosmossdk.io/api/cosmos/upgrade/module/v1"
 	vestingmodulev1 "cosmossdk.io/api/cosmos/vesting/module/v1"
@@ -32,44 +36,21 @@
 	banktypes "github.com/cosmos/cosmos-sdk/x/bank/types"
 	consensustypes "github.com/cosmos/cosmos-sdk/x/consensus/types"
 	crisistypes "github.com/cosmos/cosmos-sdk/x/crisis/types"
-<<<<<<< HEAD
-=======
 	distrtypes "github.com/cosmos/cosmos-sdk/x/distribution/types"
->>>>>>> ae99bf03
 	genutiltypes "github.com/cosmos/cosmos-sdk/x/genutil/types"
+	govtypes "github.com/cosmos/cosmos-sdk/x/gov/types"
 	"github.com/cosmos/cosmos-sdk/x/group"
-<<<<<<< HEAD
-	_ "github.com/cosmos/cosmos-sdk/x/group/module" // import for side-effects
-	_ "github.com/cosmos/cosmos-sdk/x/params" // import for side-effects
-=======
 	minttypes "github.com/cosmos/cosmos-sdk/x/mint/types"
->>>>>>> ae99bf03
 	paramstypes "github.com/cosmos/cosmos-sdk/x/params/types"
 	slashingtypes "github.com/cosmos/cosmos-sdk/x/slashing/types"
-<<<<<<< HEAD
-	_ "github.com/cosmos/ibc-go/modules/capability" // import for side-effects
-=======
 	stakingtypes "github.com/cosmos/cosmos-sdk/x/staking/types"
->>>>>>> ae99bf03
 	capabilitytypes "github.com/cosmos/ibc-go/modules/capability/types"
 	icatypes "github.com/cosmos/ibc-go/v8/modules/apps/27-interchain-accounts/types"
 	ibcfeetypes "github.com/cosmos/ibc-go/v8/modules/apps/29-fee/types"
 	ibctransfertypes "github.com/cosmos/ibc-go/v8/modules/apps/transfer/types"
 	ibcexported "github.com/cosmos/ibc-go/v8/modules/core/exported"
 	"google.golang.org/protobuf/types/known/durationpb"
-	<%= if (IsConsumerChain) { %>ibcconsumertypes "github.com/cosmos/interchain-security/v3/x/ccv/consumer/types"<% } else { %>
-    _ "github.com/cosmos/cosmos-sdk/x/distribution" // import for side-effects
-    distrmodulev1 "cosmossdk.io/api/cosmos/distribution/module/v1"
-    govmodulev1 "cosmossdk.io/api/cosmos/gov/module/v1"
-    _ "github.com/cosmos/cosmos-sdk/x/mint"         // import for side-effects
-    mintmodulev1 "cosmossdk.io/api/cosmos/mint/module/v1"
-    _ "github.com/cosmos/cosmos-sdk/x/staking" // import for side-effects
-    stakingmodulev1 "cosmossdk.io/api/cosmos/staking/module/v1"
-    distrtypes "github.com/cosmos/cosmos-sdk/x/distribution/types"
-    govtypes "github.com/cosmos/cosmos-sdk/x/gov/types"
-    minttypes "github.com/cosmos/cosmos-sdk/x/mint/types"
-    stakingtypes "github.com/cosmos/cosmos-sdk/x/staking/types"
-    <% } %>
+
 	// this line is used by starport scaffolding # stargate/app/moduleImport
 )
 
@@ -85,17 +66,11 @@
 		capabilitytypes.ModuleName,
 		authtypes.ModuleName,
 		banktypes.ModuleName,
-		<%= if (!IsConsumerChain) { %>
-			distrtypes.ModuleName,
-			stakingtypes.ModuleName,
-		<% } else { %>
-			ibcconsumertypes.ModuleName,
-		<% } %>
+		distrtypes.ModuleName,
+		stakingtypes.ModuleName,
 		slashingtypes.ModuleName,
-		<%= if (!IsConsumerChain) { %>
-			govtypes.ModuleName,
-			minttypes.ModuleName,
-		<% } %>
+		govtypes.ModuleName,
+		minttypes.ModuleName,
 		crisistypes.ModuleName,
 		ibcexported.ModuleName,
 		genutiltypes.ModuleName,
@@ -123,14 +98,11 @@
     // NOTE: capability module's beginblocker must come before any modules using capabilities (e.g. IBC)
 	beginBlockers = []string{
 		// cosmos sdk modules
-		<%= if (!IsConsumerChain) { %>
 		minttypes.ModuleName,
 		distrtypes.ModuleName,
-		<% } %>
 		slashingtypes.ModuleName,
 		evidencetypes.ModuleName,
-		<%= if (IsConsumerChain) { %>ibcconsumertypes.ModuleName,<% } else { %>
-		stakingtypes.ModuleName,<% } %>
+		stakingtypes.ModuleName,
 		authz.ModuleName,
 		genutiltypes.ModuleName,
 		// ibc modules
@@ -146,9 +118,8 @@
 	endBlockers = []string{
 		// cosmos sdk modules
 		crisistypes.ModuleName,
-		<%= if (IsConsumerChain) { %>ibcconsumertypes.ModuleName,<% } else { %>
 		govtypes.ModuleName,
-		stakingtypes.ModuleName,<% } %>
+		stakingtypes.ModuleName,
 		feegrant.ModuleName,
 		group.ModuleName,
 		genutiltypes.ModuleName,
@@ -169,15 +140,12 @@
 
 	// module account permissions
 	moduleAccPerms = []*authmodulev1.ModuleAccountPermission{
-		{Account: authtypes.FeeCollectorName},<%= if (IsConsumerChain) { %>
-		{Account: icatypes.ModuleName},
-		{Account: ibcconsumertypes.ConsumerRedistributeName},
-		{Account: ibcconsumertypes.ConsumerToSendToProviderName},<% } else { %>
+		{Account: authtypes.FeeCollectorName},
 		{Account: distrtypes.ModuleName},
 		{Account: minttypes.ModuleName, Permissions: []string{authtypes.Minter}},
 		{Account: stakingtypes.BondedPoolName, Permissions: []string{authtypes.Burner, stakingtypes.ModuleName}},
 		{Account: stakingtypes.NotBondedPoolName, Permissions: []string{authtypes.Burner, stakingtypes.ModuleName}},
-		{Account: govtypes.ModuleName, Permissions: []string{authtypes.Burner}},<% } %>
+		{Account: govtypes.ModuleName, Permissions: []string{authtypes.Burner}},
 		{Account: ibctransfertypes.ModuleName, Permissions: []string{authtypes.Minter, authtypes.Burner}},
 		{Account: ibcfeetypes.ModuleName},
 		{Account: icatypes.ModuleName},
@@ -187,12 +155,10 @@
 	// blocked account addresses
 	blockAccAddrs = []string{
 		authtypes.FeeCollectorName,
-		<%= if (!IsConsumerChain) { %>
-			distrtypes.ModuleName,
-			minttypes.ModuleName,
-			stakingtypes.BondedPoolName,
-			stakingtypes.NotBondedPoolName,
-		<% } %>
+		distrtypes.ModuleName,
+		minttypes.ModuleName,
+		stakingtypes.BondedPoolName,
+		stakingtypes.NotBondedPoolName,
 		// We allow the following module accounts to receive funds:
 		// govtypes.ModuleName
 	}
@@ -241,7 +207,6 @@
 					BlockedModuleAccountsOverride: blockAccAddrs,
 				}),
 			},
-			<%= if (!IsConsumerChain) { %>
 			{
 				Name: stakingtypes.ModuleName,
 				Config: appconfig.WrapAny(&stakingmodulev1.Module{
@@ -251,70 +216,69 @@
 					Bech32PrefixConsensus: AccountAddressPrefix + "valcons",
 				}),
 			},
-      {
-          Name:   minttypes.ModuleName,
-          Config: appconfig.WrapAny(&mintmodulev1.Module{}),
-      },
-      {
-          Name:   distrtypes.ModuleName,
-          Config: appconfig.WrapAny(&distrmodulev1.Module{}),
-      },
-      {
-          Name:   govtypes.ModuleName,
-          Config: appconfig.WrapAny(&govmodulev1.Module{}),
-      },
-			<% } %>
-			{
-          Name:   slashingtypes.ModuleName,
-          Config: appconfig.WrapAny(&slashingmodulev1.Module{}),
-      },
-      {
-          Name:   paramstypes.ModuleName,
-          Config: appconfig.WrapAny(&paramsmodulev1.Module{}),
-      },
-      {
-          Name:   "tx",
-          Config: appconfig.WrapAny(&txconfigv1.Config{}),
-      },
-      {
-          Name:   genutiltypes.ModuleName,
-          Config: appconfig.WrapAny(&genutilmodulev1.Module{}),
-      },
-      {
-          Name:   authz.ModuleName,
-          Config: appconfig.WrapAny(&authzmodulev1.Module{}),
-      },
-      {
-          Name:   upgradetypes.ModuleName,
-          Config: appconfig.WrapAny(&upgrademodulev1.Module{}),
-      },
-      {
-          Name:   evidencetypes.ModuleName,
-          Config: appconfig.WrapAny(&evidencemodulev1.Module{}),
-      },
-      {
-          Name: group.ModuleName,
-          Config: appconfig.WrapAny(&groupmodulev1.Module{
-              MaxExecutionPeriod: durationpb.New(time.Second * 1209600),
-              MaxMetadataLen:     255,
-          }),
-      },
-      {
-          Name:   feegrant.ModuleName,
-          Config: appconfig.WrapAny(&feegrantmodulev1.Module{}),
-      },
-      {
-          Name:   crisistypes.ModuleName,
-          Config: appconfig.WrapAny(&crisismodulev1.Module{}),
-      },
-      {
-          Name:   consensustypes.ModuleName,
-          Config: appconfig.WrapAny(&consensusmodulev1.Module{}),
-      },
-      {
-          Name:   circuittypes.ModuleName,
-          Config: appconfig.WrapAny(&circuitmodulev1.Module{}),
-      },
+			{
+                Name:   slashingtypes.ModuleName,
+                Config: appconfig.WrapAny(&slashingmodulev1.Module{}),
+            },
+            {
+                Name:   paramstypes.ModuleName,
+                Config: appconfig.WrapAny(&paramsmodulev1.Module{}),
+            },
+            {
+                Name:   "tx",
+                Config: appconfig.WrapAny(&txconfigv1.Config{}),
+            },
+            {
+                Name:   genutiltypes.ModuleName,
+                Config: appconfig.WrapAny(&genutilmodulev1.Module{}),
+            },
+            {
+                Name:   authz.ModuleName,
+                Config: appconfig.WrapAny(&authzmodulev1.Module{}),
+            },
+            {
+                Name:   upgradetypes.ModuleName,
+                Config: appconfig.WrapAny(&upgrademodulev1.Module{}),
+            },
+            {
+                Name:   distrtypes.ModuleName,
+                Config: appconfig.WrapAny(&distrmodulev1.Module{}),
+            },
+            {
+                Name:   evidencetypes.ModuleName,
+                Config: appconfig.WrapAny(&evidencemodulev1.Module{}),
+            },
+            {
+                Name:   minttypes.ModuleName,
+                Config: appconfig.WrapAny(&mintmodulev1.Module{}),
+            },
+            {
+                Name: group.ModuleName,
+                Config: appconfig.WrapAny(&groupmodulev1.Module{
+                    MaxExecutionPeriod: durationpb.New(time.Second * 1209600),
+                    MaxMetadataLen:     255,
+                }),
+            },
+            {
+                Name:   feegrant.ModuleName,
+                Config: appconfig.WrapAny(&feegrantmodulev1.Module{}),
+            },
+            {
+                Name:   govtypes.ModuleName,
+                Config: appconfig.WrapAny(&govmodulev1.Module{}),
+            },
+            {
+                Name:   crisistypes.ModuleName,
+                Config: appconfig.WrapAny(&crisismodulev1.Module{}),
+            },
+            {
+                Name:   consensustypes.ModuleName,
+                Config: appconfig.WrapAny(&consensusmodulev1.Module{}),
+            },
+            {
+                Name:   circuittypes.ModuleName,
+                Config: appconfig.WrapAny(&circuitmodulev1.Module{}),
+            },
 			// this line is used by starport scaffolding # stargate/app/moduleConfig
 		},
 	})
