--- conflicted
+++ resolved
@@ -55,10 +55,6 @@
 	); err != nil {
 		panic(err)
 	}
-	// Since the IBC modules don't support dependency injection, we need to
-	// manually add the modules to the basic manager on the client side.
-	// This needs to be removed after IBC supports App Wiring.
-	app.RegisterIBC(moduleBasicManager, clientCtx.InterfaceRegistry)
 
 	rootCmd := &cobra.Command{
 		Use:   app.Name + "d",
@@ -108,8 +104,6 @@
 		},
 	}
 
-<<<<<<< HEAD
-=======
 <%= if (!IsChainMinimal) { %>
 	// Since the IBC modules don't support dependency injection, we need to
 	// manually register the modules on the client side.
@@ -120,7 +114,6 @@
 		autoCliOpts.Modules[name] = mod
 	}
 <% } %>
->>>>>>> 39a5ce97
 	initRootCmd(rootCmd, clientCtx.TxConfig, clientCtx.InterfaceRegistry, clientCtx.Codec, moduleBasicManager)
 
 	overwriteFlagDefaults(rootCmd, map[string]string{
