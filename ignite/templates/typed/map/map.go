--- conflicted
+++ resolved
@@ -729,10 +729,7 @@
 	}
 }
 
-<<<<<<< HEAD
-=======
 // dataTypeToCollectionKeyValue returns the date type of the collection value.
->>>>>>> a8956c81
 // TODO(@julienrbrt): extend support of dataTypeToCollectionKeyValue.
 func dataTypeToCollectionKeyValue(f field.Field) string {
 	var collectionKeyValue string
