package typed

import (
	"fmt"
	"strings"

	"github.com/ignite/cli/ignite/pkg/placeholder"
)

// ProtoGenesisStateMessage is the name of the proto message that represents the genesis state.
const ProtoGenesisStateMessage = "GenesisState"

// PatchGenesisTypeImport patches types/genesis.go content from the issue:
// https://github.com/ignite/cli/issues/992
func PatchGenesisTypeImport(replacer placeholder.Replacer, content string) string {
	patternToCheck := "import ("
	replacement := fmt.Sprintf(`import (
%[1]v
)`, PlaceholderGenesisTypesImport)

	if !strings.Contains(content, patternToCheck) {
		content = replacer.Replace(content, PlaceholderGenesisTypesImport, replacement)
	}

	return content
<<<<<<< HEAD
}

// GenesisStateHighestFieldNumber returns the highest field number in the genesis state proto message.
// This allows to determine next the field numbers.
func GenesisStateHighestFieldNumber(path string) (int, error) {
	pkgs, err := protoanalysis.Parse(context.Background(), nil, path)
	if err != nil {
		return 0, err
	}
	if len(pkgs) == 0 {
		return 0, fmt.Errorf("%s is not a proto file", path)
	}
	m, err := pkgs[0].MessageByName(ProtoGenesisStateMessage)
	if err != nil {
		return 0, err
	}

	return m.HighestFieldNumber, nil
=======
>>>>>>> dd082207
}<|MERGE_RESOLUTION|>--- conflicted
+++ resolved
@@ -23,25 +23,4 @@
 	}
 
 	return content
-<<<<<<< HEAD
-}
-
-// GenesisStateHighestFieldNumber returns the highest field number in the genesis state proto message.
-// This allows to determine next the field numbers.
-func GenesisStateHighestFieldNumber(path string) (int, error) {
-	pkgs, err := protoanalysis.Parse(context.Background(), nil, path)
-	if err != nil {
-		return 0, err
-	}
-	if len(pkgs) == 0 {
-		return 0, fmt.Errorf("%s is not a proto file", path)
-	}
-	m, err := pkgs[0].MessageByName(ProtoGenesisStateMessage)
-	if err != nil {
-		return 0, err
-	}
-
-	return m.HighestFieldNumber, nil
-=======
->>>>>>> dd082207
 }