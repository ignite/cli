package datatype

import (
	"github.com/emicklei/proto"

	"github.com/ignite/cli/v29/ignite/pkg/multiformatname"
)

const (
	// Separator represents the type separator.
	Separator = ":"

	// String represents the string type name.
	String Name = "string"
	// StringSlice represents the string array type name.
	StringSlice Name = "array.string"
	// Bool represents the bool type name.
	Bool Name = "bool"
	// Int represents the int type name.
	Int Name = "int"
	// IntSlice represents the int array type name.
	IntSlice Name = "array.int"
	// Uint represents the uint type name.
	Uint Name = "uint"
	// UintSlice represents the uint array type name.
	UintSlice Name = "array.uint"
	// Coin represents the coin type name.
	Coin Name = "coin"
	// Coins represents the coin array type name.
	Coins Name = "array.coin"
	// Bytes represents the bytes type name.
	Bytes Name = "bytes"
	// Custom represents the custom type name.
	Custom Name = Name(TypeCustom)
	// CustomSlice represents the custom array type name.
	CustomSlice Name = "array." + TypeCustom

	// StringSliceAlias represents the string array type name alias.
	StringSliceAlias Name = "strings"
	// IntSliceAlias represents the int array type name alias.
	IntSliceAlias Name = "ints"
	// UintSliceAlias represents the uint array type name alias.
	UintSliceAlias Name = "uints"
	// CoinSliceAlias represents the coin array type name alias.
	CoinSliceAlias Name = "coins"

<<<<<<< HEAD
	// TypeCustom represents the custom type name.
	TypeCustom = "customignitetype"
=======
	// TypeCustom represents the string type name id.
	TypeCustom = "customstarporttype"

	collectionValueComment = "/* Add collection key value */"
>>>>>>> ae58e830
)

// supportedTypes all support data types and definitions.
var supportedTypes = map[Name]DataType{
	Bytes:            DataBytes,
	String:           DataString,
	StringSlice:      DataStringSlice,
	StringSliceAlias: DataStringSlice,
	Bool:             DataBool,
	Int:              DataInt,
	IntSlice:         DataIntSlice,
	IntSliceAlias:    DataIntSlice,
	Uint:             DataUint,
	UintSlice:        DataUintSlice,
	UintSliceAlias:   DataUintSlice,
	Coin:             DataCoin,
	Coins:            DataCoinSlice,
	CoinSliceAlias:   DataCoinSlice,
	Custom:           DataCustom,
	CustomSlice:      DataCustomSlice,
}

// Name represents the Alias Name for the data type.
type Name string

// DataType represents the data types for code replacement.
type DataType struct {
	DataType                func(datatype string) string
	ProtoType               func(datatype, name string, index int) string
	CollectionsKeyValueName func(datatype string) string
	GenesisArgs             func(name multiformatname.Name, value int) string
	ProtoImports            []string
	GoCLIImports            []GoImport
	DefaultTestValue        string
	ValueLoop               string
	ValueIndex              string
	ValueInvalidIndex       string
	ToBytes                 func(name string) string
	ToString                func(name string) string
	ToProtoField            func(datatype, name string, index int) *proto.NormalField
	CLIArgs                 func(name multiformatname.Name, datatype, prefix string, argIndex int) string
	NonIndex                bool
}

// GoImport represents the go import repo name with the alias.
type GoImport struct {
	Name  string
	Alias string
}

// IsSupportedType type checks if the given typename is supported by ignite scaffolding.
// Returns corresponding Datatype if supported.
func IsSupportedType(typename Name) (dt DataType, ok bool) {
	dt, ok = supportedTypes[typename]
	return
}<|MERGE_RESOLUTION|>--- conflicted
+++ resolved
@@ -44,15 +44,10 @@
 	// CoinSliceAlias represents the coin array type name alias.
 	CoinSliceAlias Name = "coins"
 
-<<<<<<< HEAD
 	// TypeCustom represents the custom type name.
 	TypeCustom = "customignitetype"
-=======
-	// TypeCustom represents the string type name id.
-	TypeCustom = "customstarporttype"
 
 	collectionValueComment = "/* Add collection key value */"
->>>>>>> ae58e830
 )
 
 // supportedTypes all support data types and definitions.
