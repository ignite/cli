package ignitecmd

import (
	"bytes"
	"fmt"
	"text/tabwriter"

	"github.com/spf13/cobra"

	"github.com/ignite-hq/cli/ignite/pkg/cliui"
	"github.com/ignite-hq/cli/ignite/pkg/cosmosaccount"
	"github.com/ignite-hq/cli/ignite/pkg/relayer"
)

const (
	flagClientIDA = "client-id-a"
	flagClientIDB = "client-id-b"
)

// NewRelayerConnect returns a new relayer connect command to link all or some relayer paths and start
// relaying txs in between.
// if not paths are specified, all paths are linked.
func NewRelayerConnect() *cobra.Command {
	c := &cobra.Command{
		Use:   "connect [<path>,...]",
		Short: "Link chains associated with paths and start relaying tx packets in between",
		RunE:  relayerConnectHandler,
	}

	c.Flags().AddFlagSet(flagSetKeyringBackend())
	c.Flags().String(flagClientIDA, "", "use a custom client id for node A")
	c.Flags().String(flagClientIDB, "", "use a custom client id for node B")

	return c
}

func relayerConnectHandler(cmd *cobra.Command, args []string) (err error) {
	defer func() {
		err = handleRelayerAccountErr(err)
	}()

<<<<<<< HEAD
	var (
		clientIDA, _ = cmd.Flags().GetString(flagClientIDA)
		clientIDB, _ = cmd.Flags().GetString(flagClientIDB)
	)
	if clientIDA != "" && clientIDB == "" {
		return fmt.Errorf("%s flag requires the %s flag", flagClientIDA, flagClientIDB)
	} else if clientIDA == "" && clientIDB != "" {
		return fmt.Errorf("%s flag requires the %s flag", flagClientIDB, flagClientIDA)
	}
=======
	session := cliui.New()
	defer session.Cleanup()
>>>>>>> 7c32dc49

	ca, err := cosmosaccount.New(
		cosmosaccount.WithKeyringBackend(getKeyringBackend(cmd)),
	)
	if err != nil {
		return err
	}

	if err := ca.EnsureDefaultAccount(); err != nil {
		return err
	}

	var (
		use []string
		ids = args
		r   = relayer.New(ca)
	)

	all, err := r.ListPaths(cmd.Context())
	if err != nil {
		return err
	}

	// if no path ids provided, then we connect all of them otherwise,
	// only connect the specified ones.
	if len(ids) == 0 {
		for _, path := range all {
			use = append(use, path.ID)

		}
	} else {
		for _, id := range ids {
			for _, path := range all {
				if id == path.ID {
					use = append(use, path.ID)
					break
				}

			}
		}
	}

	if len(use) == 0 {
		session.StopSpinner()
		session.Println("No chains found to connect.")
		return nil
	}

	session.StartSpinner("Creating links between chains...")

	if err := r.Link(
		cmd.Context(),
		use,
		relayer.WithClientID(clientIDA, clientIDB),
	); err != nil {
		return err
	}

	session.StopSpinner()

	if err := printSection(session, "Paths"); err != nil {
		return err
	}

	for _, id := range use {
		session.StartSpinner("Loading...")

		path, err := r.GetPath(cmd.Context(), id)
		if err != nil {
			return err
		}

		session.StopSpinner()

		var buf bytes.Buffer
		w := tabwriter.NewWriter(&buf, 0, 0, 1, ' ', tabwriter.TabIndent)
		fmt.Fprintf(w, "%s:\n", path.ID)
		fmt.Fprintf(w, "   \t%s\t>\t(port: %s)\t(channel: %s)\n", path.Src.ChainID, path.Src.PortID, path.Src.ChannelID)
		fmt.Fprintf(w, "   \t%s\t>\t(port: %s)\t(channel: %s)\n", path.Dst.ChainID, path.Dst.PortID, path.Dst.ChannelID)
		fmt.Fprintln(w)
		w.Flush()
		session.Print(buf.String())
	}

	if err := printSection(session, "Listening and relaying packets between chains..."); err != nil {
		return err
	}

	return r.Start(cmd.Context(), use...)
}<|MERGE_RESOLUTION|>--- conflicted
+++ resolved
@@ -39,7 +39,9 @@
 		err = handleRelayerAccountErr(err)
 	}()
 
-<<<<<<< HEAD
+	session := cliui.New()
+	defer session.Cleanup()
+
 	var (
 		clientIDA, _ = cmd.Flags().GetString(flagClientIDA)
 		clientIDB, _ = cmd.Flags().GetString(flagClientIDB)
@@ -49,10 +51,6 @@
 	} else if clientIDA == "" && clientIDB != "" {
 		return fmt.Errorf("%s flag requires the %s flag", flagClientIDB, flagClientIDA)
 	}
-=======
-	session := cliui.New()
-	defer session.Cleanup()
->>>>>>> 7c32dc49
 
 	ca, err := cosmosaccount.New(
 		cosmosaccount.WithKeyringBackend(getKeyringBackend(cmd)),
