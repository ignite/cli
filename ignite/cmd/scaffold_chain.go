--- conflicted
+++ resolved
@@ -99,27 +99,15 @@
 		skipGit, _         = cmd.Flags().GetBool(flagSkipGit)
 		minimal, _         = cmd.Flags().GetBool(flagMinimal)
 		params, _          = cmd.Flags().GetStringSlice(flagParams)
+		moduleConfigs, _   = cmd.Flags().GetStringSlice(flagModuleConfigs)
 	)
 
-<<<<<<< HEAD
-	params, err := cmd.Flags().GetStringSlice(flagParams)
-	if err != nil {
-		return err
-	}
-	moduleConfigs, err := cmd.Flags().GetStringSlice(flagModuleConfigs)
-	if err != nil {
-		return err
-	}
 	if noDefaultModule {
 		if len(params) > 0 {
 			return errors.New("params flag is only supported if the default module is enabled")
 		} else if len(moduleConfigs) > 0 {
 			return errors.New("module configs flag is only supported if the default module is enabled")
 		}
-=======
-	if noDefaultModule && len(params) > 0 {
-		return errors.New("params flag is only supported if the default module is enabled")
->>>>>>> bf0b66eb
 	}
 
 	cacheStorage, err := newCache(cmd)
