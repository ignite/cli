--- conflicted
+++ resolved
@@ -48,15 +48,9 @@
 	}
 
 	flagSetClearCache(c)
-<<<<<<< HEAD
 	c.Flags().AddFlagSet(flagSetAccountPrefixes())
-	c.Flags().StringP(flagPath, "p", ".", "path to scaffold the chain")
-	c.Flags().Bool(flagNoDefaultModule, false, "Prevent scaffolding a default module in the app")
-=======
 	c.Flags().StringP(flagPath, "p", ".", "Create a project in a specific path")
-	c.Flags().String(flagAddressPrefix, "cosmos", "Address prefix")
 	c.Flags().Bool(flagNoDefaultModule, false, "Create a project without a default module")
->>>>>>> 881d72c4
 
 	return c
 }
