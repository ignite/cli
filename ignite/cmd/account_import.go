--- conflicted
+++ resolved
@@ -23,23 +23,15 @@
 	}
 
 	c.Flags().String(flagSecret, "", "Your mnemonic or path to your private key (use interactive mode instead to securely pass your mnemonic)")
-<<<<<<< HEAD
-	c.Flags().AddFlagSet(flagSetKeyringBackend())
-	c.Flags().AddFlagSet(flagSetKeyringDir())
-	c.Flags().AddFlagSet(flagSetAccountImportExport())
-=======
 	c.Flags().AddFlagSet(flagSetAccountImport())
->>>>>>> a564443e
 
 	return c
 }
 
 func accountImportHandler(cmd *cobra.Command, args []string) error {
 	var (
-		name           = args[0]
-		secret, _      = cmd.Flags().GetString(flagSecret)
-		keyringBackend = getKeyringBackend(cmd)
-		keyringDir     = getKeyringDir(cmd)
+		name      = args[0]
+		secret, _ = cmd.Flags().GetString(flagSecret)
 	)
 
 	if secret == "" {
@@ -68,13 +60,8 @@
 	}
 
 	ca, err := cosmosaccount.New(
-<<<<<<< HEAD
-		cosmosaccount.WithKeyringBackend(keyringBackend),
-		cosmosaccount.WithHome(keyringDir),
-=======
 		cosmosaccount.WithKeyringBackend(getKeyringBackend(cmd)),
 		cosmosaccount.WithHome(getKeyringDir(cmd)),
->>>>>>> a564443e
 	)
 	if err != nil {
 		return err
