--- conflicted
+++ resolved
@@ -79,7 +79,6 @@
 }
 
 func chainServeHandler(cmd *cobra.Command, args []string) error {
-<<<<<<< HEAD
 	var options []cliui.Option
 
 	// Session must not handle events when the verbosity is the default
@@ -95,31 +94,6 @@
 
 	session := cliui.New(options...)
 	defer session.End()
-=======
-	session := cliui.New(
-		cliui.WithVerbosity(getVerbosity(cmd)),
-		cliui.StartSpinner(),
-	)
-	defer session.End()
-
-	chainOption := []chain.Option{
-		chain.WithOutputer(session),
-		chain.CollectEvents(session.EventBus()),
-	}
-
-	if flagGetCheckDependencies(cmd) {
-		chainOption = append(chainOption, chain.CheckDependencies())
-	}
-
-	// check if custom config is defined
-	config, err := cmd.Flags().GetString(flagConfig)
-	if err != nil {
-		return err
-	}
-	if config != "" {
-		chainOption = append(chainOption, chain.ConfigFile(config))
-	}
->>>>>>> 5e2d493f
 
 	// Depending on the verbosity execute the serve command within
 	// a bubbletea context to display the custom UI.
@@ -136,7 +110,6 @@
 		return msg.Error
 	}
 
-<<<<<<< HEAD
 	return nil
 }
 
@@ -145,10 +118,6 @@
 		chainOption := []chain.Option{
 			chain.WithOutputer(session),
 			chain.CollectEvents(session.EventBus()),
-		}
-
-		if flagGetProto3rdParty(cmd) {
-			chainOption = append(chainOption, chain.EnableThirdPartyModuleCodegen())
 		}
 
 		if flagGetCheckDependencies(cmd) {
@@ -205,6 +174,15 @@
 			serveOptions = append(serveOptions, chain.QuitOnFail())
 		}
 
+		generateClients, err := cmd.Flags().GetBool(flagGenerateClients)
+		if err != nil {
+			return err
+		}
+
+		if generateClients {
+			serveOptions = append(serveOptions, chain.GenerateClients())
+		}
+
 		if flagGetSkipProto(cmd) {
 			serveOptions = append(serveOptions, chain.ServeSkipProto())
 		}
@@ -215,47 +193,5 @@
 		}
 
 		return cliuimodel.QuitMsg{}
-=======
-	var serveOptions []chain.ServeOption
-
-	forceUpdate, err := cmd.Flags().GetBool(flagForceReset)
-	if err != nil {
-		return err
-	}
-
-	if forceUpdate {
-		serveOptions = append(serveOptions, chain.ServeForceReset())
-	}
-
-	resetOnce, err := cmd.Flags().GetBool(flagResetOnce)
-	if err != nil {
-		return err
-	}
-
-	if resetOnce {
-		serveOptions = append(serveOptions, chain.ServeResetOnce())
-	}
-
-	quitOnFail, err := cmd.Flags().GetBool(flagQuitOnFail)
-	if err != nil {
-		return err
-	}
-
-	if quitOnFail {
-		serveOptions = append(serveOptions, chain.QuitOnFail())
-	}
-
-	generateClients, err := cmd.Flags().GetBool(flagGenerateClients)
-	if err != nil {
-		return err
-	}
-
-	if generateClients {
-		serveOptions = append(serveOptions, chain.GenerateClients())
-	}
-
-	if flagGetSkipProto(cmd) {
-		serveOptions = append(serveOptions, chain.ServeSkipProto())
->>>>>>> 5e2d493f
 	}
 }