--- conflicted
+++ resolved
@@ -26,15 +26,11 @@
 
 	session.StartSpinner("Generating...")
 
-<<<<<<< HEAD
-	c, err := NewChainWithHomeFlags(cmd)
-=======
-	c, err := newChainWithHomeFlags(
+	c, err := NewChainWithHomeFlags(
 		cmd,
 		chain.WithOutputer(session),
 		chain.CollectEvents(session.EventBus()),
 	)
->>>>>>> 3157894a
 	if err != nil {
 		return err
 	}
