--- conflicted
+++ resolved
@@ -1,28 +1,15 @@
 package ignitecmd
 
 import (
-<<<<<<< HEAD
-	"fmt"
-
-	"github.com/briandowns/spinner"
-	"github.com/pkg/errors"
-	"github.com/spf13/cobra"
-
-	"github.com/ignite-hq/cli/ignite/pkg/cliui/cliquiz"
-	"github.com/ignite-hq/cli/ignite/pkg/cliui/clispinner"
-	"github.com/ignite-hq/cli/ignite/pkg/cliui/colors"
-=======
 	"github.com/gookit/color"
-	"github.com/pkg/errors"
-	"github.com/spf13/cobra"
-
 	"github.com/ignite-hq/cli/ignite/pkg/cliui"
 	"github.com/ignite-hq/cli/ignite/pkg/cliui/cliquiz"
->>>>>>> 29df48a0
 	"github.com/ignite-hq/cli/ignite/pkg/cliui/entrywriter"
 	"github.com/ignite-hq/cli/ignite/pkg/cosmosaccount"
 	"github.com/ignite-hq/cli/ignite/pkg/relayer"
 	relayerconfig "github.com/ignite-hq/cli/ignite/pkg/relayer/config"
+	"github.com/pkg/errors"
+	"github.com/spf13/cobra"
 )
 
 const (
@@ -104,7 +91,7 @@
 		err = handleRelayerAccountErr(err)
 	}()
 
-	session := cliui.New()
+	session := cliui.New(cliui.StartSpinner())
 	defer session.Cleanup()
 
 	ca, err := cosmosaccount.New(
@@ -118,16 +105,9 @@
 		return err
 	}
 
-<<<<<<< HEAD
-	s := clispinner.New().Start()
-	defer s.Stop()
-
-	printSection("Setting up chains")
-=======
 	if err := printSection(session, "Setting up chains"); err != nil {
 		return err
 	}
->>>>>>> 29df48a0
 
 	// basic configuration
 	var (
@@ -459,16 +439,8 @@
 		return err
 	}
 
-<<<<<<< HEAD
-	s.Stop()
-
-	fmt.Printf("⛓  Configured chains: %s\n\n", colors.Success(id))
-=======
 	session.StopSpinner()
-	session.Printf("⛓  Configured chains: %s\n\n", color.Green.Sprint(id))
->>>>>>> 29df48a0
-
-	return nil
+	return session.Printf("⛓  Configured chains: %s\n\n", color.Green.Sprint(id))
 }
 
 // initChain initializes chain information for the relayer connection
@@ -506,33 +478,17 @@
 
 	accountAddr := account.Address(addressPrefix)
 
-<<<<<<< HEAD
-	fmt.Printf("🔐  Account on %q is %s(%s)\n \n", name, accountName, accountAddr)
-	s.
-		SetCharset(spinner.CharSets[9]).
-		SetColor("white").
-		SetPrefix(" |·").
-		SetText(colors.Info("trying to receive tokens from a faucet...")).
-		Start()
-=======
 	session.Printf("🔐  Account on %q is %s(%s)\n \n", name, accountName, accountAddr)
 	session.StartSpinner(color.Yellow.Sprintf("trying to receive tokens from a faucet..."))
->>>>>>> 29df48a0
 
 	coins, err := c.TryRetrieve(cmd.Context())
 	session.StopSpinner()
 
 	session.Print(" |· ")
 	if err != nil {
-<<<<<<< HEAD
-		fmt.Println(colors.Info(err.Error()))
-	} else {
-		fmt.Println(colors.Info("received coins from a faucet"))
-=======
 		session.Println(color.Yellow.Sprintf(err.Error()))
 	} else {
 		session.Println(color.Green.Sprintf("received coins from a faucet"))
->>>>>>> 29df48a0
 	}
 
 	balance := coins.String()
