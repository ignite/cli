package ignitecmd

import (
	"github.com/spf13/cobra"

	"github.com/ignite/cli/ignite/pkg/cliui"
	"github.com/ignite/cli/ignite/services/chain"
)

func NewGenerateDart() *cobra.Command {
	c := &cobra.Command{
		Use:     "dart",
		Short:   "Generate a Dart client",
		PreRunE: gitChangesConfirmPreRunHandler,
		RunE:    generateDartHandler,
	}

	c.Flags().AddFlagSet(flagSetYes())

	return c
}

func generateDartHandler(cmd *cobra.Command, args []string) error {
	session := cliui.New(cliui.StartSpinner())
	defer session.End()

	session.StartSpinner("Generating...")

<<<<<<< HEAD
	c, err := NewChainWithHomeFlags(cmd, chain.EnableThirdPartyModuleCodegen())
=======
	c, err := newChainWithHomeFlags(
		cmd,
		chain.EnableThirdPartyModuleCodegen(),
		chain.WithOutputer(session),
		chain.CollectEvents(session.EventBus()),
	)
>>>>>>> 3157894a
	if err != nil {
		return err
	}

	cacheStorage, err := newCache(cmd)
	if err != nil {
		return err
	}

	if err := c.Generate(cmd.Context(), cacheStorage, chain.GenerateDart()); err != nil {
		return err
	}

	return session.Println("⛏️  Generated Dart client.")
}<|MERGE_RESOLUTION|>--- conflicted
+++ resolved
@@ -26,16 +26,12 @@
 
 	session.StartSpinner("Generating...")
 
-<<<<<<< HEAD
-	c, err := NewChainWithHomeFlags(cmd, chain.EnableThirdPartyModuleCodegen())
-=======
-	c, err := newChainWithHomeFlags(
+	c, err := NewChainWithHomeFlags(
 		cmd,
 		chain.EnableThirdPartyModuleCodegen(),
 		chain.WithOutputer(session),
 		chain.CollectEvents(session.EventBus()),
 	)
->>>>>>> 3157894a
 	if err != nil {
 		return err
 	}
