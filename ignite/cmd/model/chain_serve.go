package cmdmodel

import (
	"context"
	"fmt"
	"strings"

	tea "github.com/charmbracelet/bubbletea"

	"github.com/ignite/cli/ignite/pkg/cliui/colors"
	"github.com/ignite/cli/ignite/pkg/cliui/icons"
	cliuimodel "github.com/ignite/cli/ignite/pkg/cliui/model"
	"github.com/ignite/cli/ignite/pkg/events"
)

const (
	maxStatusEvents = 7
)

const (
	stateChainServeStarting uint = iota
	stateChainServeRunning
	stateChainServeRebuilding
	stateChainServeQuitting
)

var (
	msgStopServe  = colors.Faint("Press the 'q' key to stop serve")
	msgWaitingFix = colors.Info("Waiting for a fix before retrying...")
)

type Context interface {
	// Context returns the current context.
	Context() context.Context

	// SetContext updates the context with a new one.
	SetContext(context.Context)
}

// NewChainServe returns a new UI model for the chain serve command.
func NewChainServe(mCtx Context, bus events.Provider, cmd tea.Cmd) ChainServe {
	// Initialize a context and cancel function to stop execution
	ctx, quit := context.WithCancel(mCtx.Context())

	// Update the context to allow stopping by using the 'q' key
	mCtx.SetContext(ctx)

	return ChainServe{
		cmd:          cmd,
		quit:         quit,
		startModel:   cliuimodel.NewStatusEvents(bus, maxStatusEvents),
		runModel:     cliuimodel.NewEvents(bus),
		rebuildModel: cliuimodel.NewStatusEvents(bus, maxStatusEvents),
		quitModel:    cliuimodel.NewEvents(bus),
	}
}

// ChainServe defines a UI model for the chain serve command.
type ChainServe struct {
	cmd  tea.Cmd
	quit context.CancelFunc

	state  uint  // Keeps track of the model/view being displayed
	broken bool  // True when blockchain app's source code has issues
	error  error // Critical error returned during command execution

	// Model definitions for the chain serve views
	startModel   cliuimodel.StatusEvents
	runModel     cliuimodel.Events
	rebuildModel cliuimodel.StatusEvents
	quitModel    cliuimodel.Events
}

// Init is the first function that will be called.
// It returns a batch command that listen events and also runs the blockchain app.
func (m ChainServe) Init() tea.Cmd {
	// On initialization wait for status events and start serving the blockchain
	return tea.Batch(m.startModel.WaitEvent, m.cmd)
}

// Update is called when a message is received.
// It handles messages and executes the logic that updates the model.
func (m ChainServe) Update(msg tea.Msg) (tea.Model, tea.Cmd) {
	if checkQuitKeyMsg(msg) {
		m.state = stateChainServeQuitting
	}

	switch msg := msg.(type) {
	case cliuimodel.QuitMsg:
		return m.processQuitMsg(msg)
	case cliuimodel.ErrorMsg:
		return m.processErrorMsg(msg)
	case tea.KeyMsg:
		return m.processKeyMsg(msg)
	case cliuimodel.EventMsg:
		return m.processEventMsg(msg)
	default:
		return m.updateCurrentModel(msg)
	}
}

// View renders the UI after every update.
func (m ChainServe) View() string {
	if m.error != nil {
		return fmt.Sprintf("%s %s\n", icons.NotOK, colors.Error(m.error.Error()))
	}

	var view strings.Builder

	switch m.state {
	case stateChainServeStarting:
		view.WriteString(m.renderStartView())
	case stateChainServeRunning:
		view.WriteString(m.renderRunView())
	case stateChainServeRebuilding:
		view.WriteString(m.renderRebuildView())
	case stateChainServeQuitting:
		view.WriteString(m.renderQuitView())
	}

	if m.state != stateChainServeQuitting {
		view.WriteString(m.renderActions())
	}

	return cliuimodel.FormatView(view.String())
}

func (m ChainServe) updateCurrentModel(msg tea.Msg) (tea.Model, tea.Cmd) {
	var cmd tea.Cmd

	switch m.state {
	case stateChainServeStarting:
		m.startModel, cmd = m.startModel.Update(msg)
	case stateChainServeRunning:
		m.runModel, cmd = m.runModel.Update(msg)
	case stateChainServeRebuilding:
		m.rebuildModel, cmd = m.rebuildModel.Update(msg)
	case stateChainServeQuitting:
		m.quitModel, cmd = m.quitModel.Update(msg)
	}

	return m, cmd
}

<<<<<<< HEAD
func (m ChainServe) processQuitMsg(_ cliuimodel.QuitMsg) (tea.Model, tea.Cmd) {
=======
func (m ChainServe) processQuitMsg(cliuimodel.QuitMsg) (tea.Model, tea.Cmd) {
>>>>>>> 4324e2ff
	return m, tea.Quit
}

func (m ChainServe) processErrorMsg(msg cliuimodel.ErrorMsg) (tea.Model, tea.Cmd) {
	m.error = msg.Error
	return m, tea.Quit
}

func (m ChainServe) processKeyMsg(msg tea.KeyMsg) (tea.Model, tea.Cmd) {
	if checkQuitKeyMsg(msg) {
		// Cancel the context to signal stop
		m.quit()
	}

	return m, nil
}

func (m ChainServe) processEventMsg(msg cliuimodel.EventMsg) (tea.Model, tea.Cmd) {
	// When an error event is received it means there is an issue with
	// the blockchain app's source code that the user must fix.
	m.broken = msg.Group == events.GroupError

	// UI responds to key press or mouse events by default but we use
	// events and the events bus to interact with the UI during execution.
	// Check if the state must be changed to switch to a different view.
	switch m.state {
	case stateChainServeStarting:
		// Start view displays status events until the blockchain is running or an
		// error event is received in which case it displays the run view with an
		// error traceback and waits until the issue is fixed.
		// When the status finish event is not an error it means that the blockchain
		// started successfully and the run view is displayed.
		if msg.ProgressIndication == events.IndicationFinish {
			m.state = stateChainServeRunning
		}
	case stateChainServeRunning:
		// Run view shows account addresses, API URLs and the paths required to
		// have a context on the running blockchain app and waits for errors or
		// changes in the blockchain app source code.
		// If an error event is received during run it means that there is an error
		// in the app source code in which case the error message and traceback are
		// displayed until the code is fixed, or otherwise when an status event is
		// received it means that the code changed so the app must be rebuilt.
		if m.broken {
			// Clear events to only display the error received with the last event message
			m.runModel.ClearEvents()
		} else if msg.InProgress() {
			// When a status event is received during run it means something
			// changed in the source code which triggers the blockchain rebuild.
			m.runModel.ClearEvents()
			m.state = stateChainServeRebuilding
		}
	case stateChainServeRebuilding:
		// Rebuild view is similar to run view but only displayed when the source
		// code changes and the blockchain is rebuilt.
		// When the status finish event is not an error it means that the blockchain
		// was rebuilt successfully and the run view is displayed.
		if msg.ProgressIndication == events.IndicationFinish {
			m.rebuildModel.ClearEvents()
			m.state = stateChainServeRunning
		}
	}

	// Update the model that is being displayed
	return m.updateCurrentModel(msg)
}

func (m ChainServe) renderActions() string {
	return fmt.Sprintf("\n%s\n", msgStopServe)
}

func (m ChainServe) renderStartView() string {
	return m.startModel.View()
}

func (m ChainServe) renderRunView() string {
	var view strings.Builder

	if !m.broken {
		view.WriteString("Blockchain is running\n\n")
	}

	view.WriteString(m.runModel.View())

	if m.broken {
		fmt.Fprintf(&view, "\n%s\n", msgWaitingFix)
	}

	return view.String()
}

func (m ChainServe) renderRebuildView() string {
	var view strings.Builder

	if !m.broken {
		view.WriteString("Changes detected, restarting...\n\n")
	}

	view.WriteString(m.rebuildModel.View())

	if m.broken {
		fmt.Fprintf(&view, "\n%s\n", msgWaitingFix)
	}

	return view.String()
}

func (m ChainServe) renderQuitView() string {
	var view strings.Builder

	// Display the events received during quit
	if s := m.quitModel.View(); s != "" {
		view.WriteString(s)
		view.WriteRune('\n')
	}

	fmt.Fprintf(&view, "%s %s\n", icons.Info, colors.Info("Stopped"))

	return view.String()
}

func checkQuitKeyMsg(m tea.Msg) bool {
	msg, ok := m.(tea.KeyMsg)
	if !ok {
		return false
	}

	key := msg.String()

	return key == "q" || key == "ctrl+c"
}<|MERGE_RESOLUTION|>--- conflicted
+++ resolved
@@ -142,11 +142,7 @@
 	return m, cmd
 }
 
-<<<<<<< HEAD
-func (m ChainServe) processQuitMsg(_ cliuimodel.QuitMsg) (tea.Model, tea.Cmd) {
-=======
 func (m ChainServe) processQuitMsg(cliuimodel.QuitMsg) (tea.Model, tea.Cmd) {
->>>>>>> 4324e2ff
 	return m, tea.Quit
 }
 
