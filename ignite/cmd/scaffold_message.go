package ignitecmd

import (
	"fmt"

	"github.com/spf13/cobra"

	"github.com/ignite/cli/ignite/pkg/cliui/clispinner"
	"github.com/ignite/cli/ignite/pkg/placeholder"
	"github.com/ignite/cli/ignite/services/scaffolder"
)

const flagSigner = "signer"

// NewScaffoldMessage returns the command to scaffold messages
func NewScaffoldMessage() *cobra.Command {
	c := &cobra.Command{
<<<<<<< HEAD
		Use:     "message [name] [field1] [field2] ...",
		Short:   "Message to perform state transition on the blockchain",
		Args:    cobra.MinimumNArgs(1),
		PreRunE: gitChangesConfirmPreRunHandler,
		RunE:    messageHandler,
=======
		Use:   "message [name] [field1] [field2] ...",
		Short: "Message to perform state transition on the blockchain",
		Long: `Message scaffolding is useful for quickly adding functionality to your
blockchain to handle specific Cosmos SDK messages.

Messages are objects whose end goal is to trigger state transitions on the
blockchain. A message is a container for fields of data that affect how the
blockchain's state will change. You can think of messages as "actions" that a
user can perform.

For example, the bank module has a "Send" message for token transfers between
accounts. The send message has three fields: from address (sender), to address
(recipient), and a token amount. When this message is successfully processed,
the token amount will be deducted from the sender's account and added to the
recipient's account.

Ignite's message scaffolding lets you create new types of messages and add them
to your chain. For example:

  ignite scaffold message add-pool amount:coins denom active:bool --module dex

The command above will create a new message MsgAddPool with three fields: amount
(in tokens), denom (a string), and active (a boolean). The message will be added
to the "dex" module.

By default, the message is defined as a proto message in the
"proto/{module}/tx.proto" and registered in the "Msg" service. A CLI command to
create and broadcast a transaction with MsgAddPool is created in the module's
"cli" package. Additionally, Ignite scaffolds a message constructor and the code
to satisfy the sdk.Msg interface and register the message in the module.

Most importantly in the "keeper" package Ignite scaffolds an "AddPool" function.
Inside this function, you can implement message handling logic.

When successfully processed a message can return data. Use the —response flag to
specify response fields and their types. For example

  ignite scaffold message create-post title body --response id:int,title

The command above will scaffold MsgCreatePost which returns both an ID (an
integer) and a title (a string).

Message scaffolding follows the rules as "ignite scaffold list/map/single" and
supports fields with standard and custom types. See "ignite scaffold list —help"
for details.
`,
		Args: cobra.MinimumNArgs(1),
		RunE: messageHandler,
>>>>>>> 5e4c92e3
	}

	flagSetPath(c)
	flagSetClearCache(c)

	c.Flags().AddFlagSet(flagSetYes())
	c.Flags().String(flagModule, "", "Module to add the message into. Default: app's main module")
	c.Flags().StringSliceP(flagResponse, "r", []string{}, "Response fields")
	c.Flags().Bool(flagNoSimulation, false, "Disable CRUD simulation scaffolding")
	c.Flags().StringP(flagDescription, "d", "", "Description of the command")
	c.Flags().String(flagSigner, "", "Label for the message signer (default: creator)")

	return c
}

func messageHandler(cmd *cobra.Command, args []string) error {
	var (
		module, _         = cmd.Flags().GetString(flagModule)
		resFields, _      = cmd.Flags().GetStringSlice(flagResponse)
		desc, _           = cmd.Flags().GetString(flagDescription)
		signer            = flagGetSigner(cmd)
		appPath           = flagGetPath(cmd)
		withoutSimulation = flagGetNoSimulation(cmd)
	)

	s := clispinner.New().SetText("Scaffolding...")
	defer s.Stop()

	cacheStorage, err := newCache(cmd)
	if err != nil {
		return err
	}

	var options []scaffolder.MessageOption

	// Get description
	if desc != "" {
		options = append(options, scaffolder.WithDescription(desc))
	}

	// Get signer
	if signer != "" {
		options = append(options, scaffolder.WithSigner(signer))
	}

	// Skip scaffold simulation
	if withoutSimulation {
		options = append(options, scaffolder.WithoutSimulation())
	}

	sc, err := newApp(appPath)
	if err != nil {
		return err
	}

	sm, err := sc.AddMessage(cmd.Context(), cacheStorage, placeholder.New(), module, args[0], args[1:], resFields, options...)
	if err != nil {
		return err
	}

	s.Stop()

	modificationsStr, err := sourceModificationToString(sm)
	if err != nil {
		return err
	}

	fmt.Println(modificationsStr)
	fmt.Printf("\n🎉 Created a message `%[1]v`.\n\n", args[0])

	return nil
}<|MERGE_RESOLUTION|>--- conflicted
+++ resolved
@@ -15,13 +15,6 @@
 // NewScaffoldMessage returns the command to scaffold messages
 func NewScaffoldMessage() *cobra.Command {
 	c := &cobra.Command{
-<<<<<<< HEAD
-		Use:     "message [name] [field1] [field2] ...",
-		Short:   "Message to perform state transition on the blockchain",
-		Args:    cobra.MinimumNArgs(1),
-		PreRunE: gitChangesConfirmPreRunHandler,
-		RunE:    messageHandler,
-=======
 		Use:   "message [name] [field1] [field2] ...",
 		Short: "Message to perform state transition on the blockchain",
 		Long: `Message scaffolding is useful for quickly adding functionality to your
@@ -68,9 +61,9 @@
 supports fields with standard and custom types. See "ignite scaffold list —help"
 for details.
 `,
-		Args: cobra.MinimumNArgs(1),
-		RunE: messageHandler,
->>>>>>> 5e4c92e3
+		Args:    cobra.MinimumNArgs(1),
+		PreRunE: gitChangesConfirmPreRunHandler,
+		RunE:    messageHandler,
 	}
 
 	flagSetPath(c)
