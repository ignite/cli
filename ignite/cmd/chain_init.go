--- conflicted
+++ resolved
@@ -124,11 +124,7 @@
 		return err
 	}
 
-<<<<<<< HEAD
-	if err := c.Init(ctx, true); err != nil {
-=======
-	if err := c.Init(cmd.Context(), chain.InitArgsAll); err != nil {
->>>>>>> 1f84fcfe
+	if err := c.Init(ctx, chain.InitArgsAll); err != nil {
 		return err
 	}
 
