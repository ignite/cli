package ignitecmd

import (
	"github.com/spf13/cobra"

	"github.com/ignite/cli/v28/ignite/pkg/cliui"
	"github.com/ignite/cli/v28/ignite/pkg/errors"
	"github.com/ignite/cli/v28/ignite/pkg/placeholder"
	"github.com/ignite/cli/v28/ignite/pkg/xgenny"
	"github.com/ignite/cli/v28/ignite/services/scaffolder"
)

const (
	flagAck = "ack"
)

// NewScaffoldPacket creates a new packet in the module.
func NewScaffoldPacket() *cobra.Command {
	c := &cobra.Command{
		Use:     "packet [packetName] [field1] [field2] ... --module [moduleName]",
		Short:   "Message for sending an IBC packet",
		Long:    "Scaffold an IBC packet in a specific IBC-enabled Cosmos SDK module",
		Args:    cobra.MinimumNArgs(1),
		PreRunE: migrationPreRunHandler,
		RunE:    createPacketHandler,
	}

	flagSetPath(c)
	flagSetClearCache(c)

	c.Flags().AddFlagSet(flagSetYes())
	c.Flags().StringSlice(flagAck, []string{}, "custom acknowledgment type (field1,field2,...)")
	c.Flags().String(flagModule, "", "IBC Module to add the packet into")
	c.Flags().String(flagSigner, "", "label for the message signer (default: creator)")
	c.Flags().Bool(flagNoMessage, false, "disable send message scaffolding")

	return c
}

func createPacketHandler(cmd *cobra.Command, args []string) error {
	var (
		packet       = args[0]
		packetFields = args[1:]
		signer       = flagGetSigner(cmd)
		appPath      = flagGetPath(cmd)
		protoDir     = flagGetProtoDir(cmd)
	)

	session := cliui.New(cliui.StartSpinnerWithText(statusScaffolding))
	defer session.End()

	module, err := cmd.Flags().GetString(flagModule)
	if err != nil {
		return err
	}
	if module == "" {
		return errors.New("please specify a module to create the packet into: --module <module_name>")
	}

	ackFields, err := cmd.Flags().GetStringSlice(flagAck)
	if err != nil {
		return err
	}

	noMessage, err := cmd.Flags().GetBool(flagNoMessage)
	if err != nil {
		return err
	}

	cacheStorage, err := newCache(cmd)
	if err != nil {
		return err
	}

	var options []scaffolder.PacketOption
	if noMessage {
		options = append(options, scaffolder.PacketWithoutMessage())
	} else if signer != "" {
		options = append(options, scaffolder.PacketWithSigner(signer))
	}

<<<<<<< HEAD:ignite/cmd/scaffold_package.go
	sc, err := scaffolder.New(appPath)
=======
	sc, err := scaffolder.New(cmd.Context(), appPath, protoDir)
>>>>>>> 6364ecbf (feat: support custom proto path (#4071)):ignite/cmd/scaffold_packet.go
	if err != nil {
		return err
	}

	sm, err := sc.AddPacket(cmd.Context(), cacheStorage, placeholder.New(), module, packet, packetFields, ackFields, options...)
	if err != nil {
		return err
	}

	modificationsStr, err := xgenny.SourceModificationToString(sm)
	if err != nil {
		return err
	}

	session.Println(modificationsStr)
	session.Printf("\n🎉 Created a packet `%[1]v`.\n\n", args[0])

	return nil
}<|MERGE_RESOLUTION|>--- conflicted
+++ resolved
@@ -79,11 +79,7 @@
 		options = append(options, scaffolder.PacketWithSigner(signer))
 	}
 
-<<<<<<< HEAD:ignite/cmd/scaffold_package.go
-	sc, err := scaffolder.New(appPath)
-=======
 	sc, err := scaffolder.New(cmd.Context(), appPath, protoDir)
->>>>>>> 6364ecbf (feat: support custom proto path (#4071)):ignite/cmd/scaffold_packet.go
 	if err != nil {
 		return err
 	}
