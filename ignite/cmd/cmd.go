--- conflicted
+++ resolved
@@ -259,18 +259,7 @@
 		return
 	}
 
-<<<<<<< HEAD
-	fmt.Printf("⬆️ Ignite CLI %s is available! To upgrade: https://docs.ignite.com/guide/install#upgrade", next)
-=======
-	fmt.Printf(`·
-· 🛸 Ignite CLI %s is available!
-·
-· To upgrade your Ignite CLI version, see the upgrade doc: https://docs.ignite.com/welcome/install#upgrading-your-ignite-cli-installation
-·
-··
-
-`, next)
->>>>>>> 8fe5dd19
+	fmt.Printf("⬆️ Ignite CLI %s is available! To upgrade: https://docs.ignite.com/welcome/install#upgrading-your-ignite-cli-installation", next)
 }
 
 func printSection(session *cliui.Session, title string) error {
