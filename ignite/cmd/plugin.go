--- conflicted
+++ resolved
@@ -27,13 +27,11 @@
 // LoadPlugins tries to load all the plugins found in configuration.
 // If no configuration found, it returns w/o error.
 func LoadPlugins(ctx context.Context, rootCmd *cobra.Command) error {
-<<<<<<< HEAD
 	var (
 		localPlugins  []*plugin.Plugin
 		globalPlugins []*plugin.Plugin
 	)
 
-	// NOTE(tb) Not sure if it's the right place to load this.
 	localCfg, err := parseLocalConfig(rootCmd)
 	// if binary is run where there is no cfg, don't load
 	if err == nil {
@@ -41,12 +39,6 @@
 		if err != nil {
 			return err
 		}
-=======
-	cfg, err := parseLocalPlugins(rootCmd)
-	if err != nil {
-		// if binary is run where there is no plugins.yml, don't load
-		return nil
->>>>>>> a943a474
 	}
 
 	globalCfg, err := parseGlobalConfig(rootCmd)
