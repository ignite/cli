package ignitecmd

import (
	"context"
	"fmt"
	"os"
	"strings"
	"time"

	"github.com/pkg/errors"
	"github.com/spf13/cobra"

	"github.com/ignite/cli/ignite/pkg/cliui"
	"github.com/ignite/cli/ignite/pkg/xgit"
	"github.com/ignite/cli/ignite/services/plugin"
)

// plugins hold the list of plugin declared in the config.
// A global variable is used so the list is accessible to the plugin commands.
var plugins []*plugin.Plugin

const (
	igniteCmdPrefix = "ignite "
)

// LoadPlugins tries to load all the plugins found in configuration.
// If no configuration found, it returns w/o error.
func LoadPlugins(ctx context.Context, rootCmd *cobra.Command) error {
	// NOTE(tb) Not sure if it's the right place to load this.
	chain, err := newChainWithHomeFlags(rootCmd)
	if err != nil {
		// Binary is run outside of an chain app, plugins can't be loaded
		return nil
	}
	plugins, err = plugin.Load(ctx, chain)
	if err != nil {
		return err
	}
	return loadPlugins(rootCmd, plugins)
}

func loadPlugins(rootCmd *cobra.Command, plugins []*plugin.Plugin) error {
	// Link plugins to related commands
	var loadErrors []string
	for _, p := range plugins {
		if p.Error != nil {
			loadErrors = append(loadErrors, p.Path)
			continue
		}
		manifest, err := p.Interface.Manifest()
		if err != nil {
			p.Error = fmt.Errorf("Manifest() error: %w", err)
			continue
		}
		linkPluginHooks(rootCmd, p, manifest.Hooks)
		if p.Error != nil {
			loadErrors = append(loadErrors, p.Path)
			continue
		}
		linkPluginCmds(rootCmd, p, manifest.Commands)
		if p.Error != nil {
			loadErrors = append(loadErrors, p.Path)
			continue
		}
	}
	if len(loadErrors) > 0 {
		// unload any plugin that could have been loaded
		UnloadPlugins()
		printPlugins(cliui.New(cliui.WithStdout(os.Stdout)))
		return errors.Errorf("fail to load: %v", strings.Join(loadErrors, ","))
	}
	return nil
}

// UnloadPlugins releases any loaded plugins, which is basically killing the
// plugin server instance.
func UnloadPlugins() {
	for _, p := range plugins {
		p.KillClient()
	}
}

func linkPluginHooks(rootCmd *cobra.Command, p *plugin.Plugin, hooks []plugin.Hook) {
	if p.Error != nil {
		return
	}
	for _, hook := range hooks {
		linkPluginHook(rootCmd, p, hook)
	}
}

func linkPluginHook(rootCmd *cobra.Command, p *plugin.Plugin, hook plugin.Hook) {
	cmdPath := hook.PlaceHookOn

	if !strings.HasPrefix(cmdPath, "ignite") {
		// cmdPath must start with `ignite ` before comparison with
		// cmd.CommandPath()
		cmdPath = igniteCmdPrefix + cmdPath
	}

	cmdPath = strings.TrimSpace(cmdPath)

	cmd := findCommandByPath(rootCmd, cmdPath)

	if cmd == nil {
		p.Error = errors.Errorf("unable to find commandPath %q for plugin hook %q", cmdPath, hook.Name)
		return
	}

	if !cmd.Runnable() {
		p.Error = errors.Errorf("can't attach plugin hook %q to non executable command %q", hook.Name, hook.PlaceHookOn)
		return
	}

	newExecutedHook := func(hook plugin.Hook, cmd *cobra.Command, args []string) plugin.ExecutedHook {
		execHook := plugin.ExecutedHook{
			Hook: hook,
			ExecutedCommand: plugin.ExecutedCommand{
				Use:  cmd.Use,
				Path: cmd.CommandPath(),
				Args: args,
				With: p.With,
			},
		}
		execHook.ExecutedCommand.SetFlags(cmd.Flags())
		return execHook
	}

	preRun := cmd.PreRunE
	cmd.PreRunE = func(cmd *cobra.Command, args []string) error {
		if preRun != nil {
			err := preRun(cmd, args)
			if err != nil {
				return err
			}
		}
		err := p.Interface.ExecuteHookPre(newExecutedHook(hook, cmd, args))
		if err != nil {
			return fmt.Errorf("plugin %q ExecuteHookPre() error: %w", p.Path, err)
		}
		return nil
	}

	runCmd := cmd.RunE

	cmd.RunE = func(cmd *cobra.Command, args []string) error {
		if runCmd != nil {
			err := runCmd(cmd, args)
			// if the command has failed the `PostRun` will not execute. here we execute the cleanup step before returnning.
			if err != nil {
				err := p.Interface.ExecuteHookCleanUp(newExecutedHook(hook, cmd, args))
				if err != nil {
					fmt.Printf("plugin %q ExecuteHookCleanUp() error: %v", p.Path, err)
				}
			}
			return err
		}

		time.Sleep(100 * time.Millisecond)
		return nil
	}

	postCmd := cmd.PostRunE
	cmd.PostRunE = func(cmd *cobra.Command, args []string) error {
		execHook := newExecutedHook(hook, cmd, args)

		defer func() {
			err := p.Interface.ExecuteHookCleanUp(execHook)
			if err != nil {
				fmt.Printf("plugin %q ExecuteHookCleanUp() error: %v", p.Path, err)
			}
		}()

		if preRun != nil {
			err := postCmd(cmd, args)
			if err != nil {
				// dont return the error, log it and let execution continue to `Run`
				return err
			}
		}

		err := p.Interface.ExecuteHookPost(execHook)
		if err != nil {
			return fmt.Errorf("plugin %q ExecuteHookPost() error : %w", p.Path, err)
		}
		return nil
	}
}

// linkPluginCmds tries to add the plugin commands to the legacy ignite
// commands.
func linkPluginCmds(rootCmd *cobra.Command, p *plugin.Plugin, pluginCmds []plugin.Command) {
	if p.Error != nil {
		return
	}
	for _, pluginCmd := range pluginCmds {
		linkPluginCmd(rootCmd, p, pluginCmd)
		if p.Error != nil {
			return
		}
	}
}

func linkPluginCmd(rootCmd *cobra.Command, p *plugin.Plugin, pluginCmd plugin.Command) {
	cmdPath := pluginCmd.PlaceCommandUnder
	if !strings.HasPrefix(cmdPath, "ignite") {
		// cmdPath must start with `ignite ` before comparison with
		// cmd.CommandPath()
		cmdPath = igniteCmdPrefix + cmdPath
	}
	cmdPath = strings.TrimSpace(cmdPath)

	cmd := findCommandByPath(rootCmd, cmdPath)
	if cmd == nil {
		p.Error = errors.Errorf("unable to find commandPath %q for plugin %q", cmdPath, p.Path)
		return
	}
	if cmd.Runnable() {
		p.Error = errors.Errorf("can't attach plugin command %q to runnable command %q", pluginCmd.Use, cmd.CommandPath())
		return
	}
	for _, cmd := range cmd.Commands() {
		if cmd.Name() == pluginCmd.Use {
			p.Error = errors.Errorf("plugin command %q already exists in ignite's commands", pluginCmd.Use)
			return
		}
	}
	newCmd := &cobra.Command{
		Use:   pluginCmd.Use,
		Short: pluginCmd.Short,
		Long:  pluginCmd.Long,
	}
	for _, f := range pluginCmd.Flags {
		err := f.FeedFlagSet(newCmd.Flags())
		if err != nil {
			p.Error = err
			return
		}
	}
	cmd.AddCommand(newCmd)
	if len(pluginCmd.Commands) == 0 {
		// pluginCmd has no sub commands, so it's runnable
		newCmd.RunE = func(cmd *cobra.Command, args []string) error {
			execCmd := plugin.ExecutedCommand{
				Use:  cmd.Use,
				Path: cmd.CommandPath(),
				Args: args,
				With: p.With,
			}
			execCmd.SetFlags(cmd.Flags())
			// Call the plugin Execute
			err := p.Interface.Execute(execCmd)
			// NOTE(tb): This pause gives enough time for go-plugin to sync the
			// output from stdout/stderr of the plugin. Without that pause, this
			// output can be discarded and not printed in the user console.
			time.Sleep(100 * time.Millisecond)
			if err != nil {
				return fmt.Errorf("plugin %q Execute() error : %w", p.Path, err)
			}
			return nil
		}
	} else {
		for _, pluginCmd := range pluginCmd.Commands {
			pluginCmd.PlaceCommandUnder = newCmd.CommandPath()
			linkPluginCmd(newCmd, p, pluginCmd)
			if p.Error != nil {
				return
			}
		}
	}
}

func findCommandByPath(cmd *cobra.Command, cmdPath string) *cobra.Command {
	if cmd.CommandPath() == cmdPath {
		return cmd
	}
	for _, cmd := range cmd.Commands() {
		if cmd := findCommandByPath(cmd, cmdPath); cmd != nil {
			return cmd
		}
	}
	return nil
}

// NewPlugin returns a command that groups plugin related sub commands.
func NewPlugin() *cobra.Command {
	c := &cobra.Command{
		Use:   "plugin [command]",
		Short: "Handle plugins",
	}

	c.AddCommand(NewPluginList())
	c.AddCommand(NewPluginUpdate())
	c.AddCommand(NewPluginScaffold())
	c.AddCommand(NewPluginDescribe())
	return c
}

func NewPluginList() *cobra.Command {
	lstCmd := &cobra.Command{
		Use:   "list",
		Short: "List declared plugins and status",
		Long:  "Prints status and information of declared plugins",
		RunE: func(cmd *cobra.Command, args []string) error {
			s := cliui.New(cliui.WithStdout(os.Stdout))

			return printPlugins(s)
		},
	}

	return lstCmd
}

func NewPluginUpdate() *cobra.Command {
	return &cobra.Command{
		Use:   "update [path]",
		Short: "Update plugins",
		Long:  "Updates a plugin specified by path. If no path is specified all declared plugins are updated",
		Args:  cobra.MaximumNArgs(1),
		RunE: func(cmd *cobra.Command, args []string) error {
			if len(args) == 0 {
				// update all plugins
				err := plugin.Update(plugins...)
				if err != nil {
					return err
				}
				fmt.Printf("All plugins updated.\n")
				return nil
			}
			// find the plugin to update
			for _, p := range plugins {
				if p.Path == args[0] {
					err := plugin.Update(p)
					if err != nil {
						return err
					}
					fmt.Printf("Plugin %q updated.\n", p.Path)
					return nil
				}
			}
			return errors.Errorf("Plugin %q not found", args[0])
		},
	}
}

func NewPluginScaffold() *cobra.Command {
	return &cobra.Command{
		Use:   "scaffold [github.com/org/repo]",
		Short: "Scaffold a new plugin",
		Long:  "Scaffolds a new plugin in the current directory with the given repository path configured. A git repository will be created with the given module name, unless the current directory is already a git repository.",
		Args:  cobra.ExactArgs(1),
		RunE: func(cmd *cobra.Command, args []string) error {
			session := cliui.New(cliui.StartSpinnerWithText(statusScaffolding))
			defer session.End()

			wd, err := os.Getwd()
			if err != nil {
				return err
			}
			moduleName := args[0]
			path, err := plugin.Scaffold(wd, moduleName)
			if err != nil {
				return err
			}
			if err := xgit.InitAndCommit(path); err != nil {
				return err
			}

			message := `
⭐️ Successfully created a new plugin '%[1]s'.
👉 update plugin code at '%[2]s/main.go'

👉 test plugin integration by adding the following lines in a chain config.yaml:
plugins:
- path: %[2]s

👉 once the plugin is pushed to a repository, replace the local path by the repository path.
`
			session.Printf(message, moduleName, path)
			return nil
		},
	}
}

func NewPluginDescribe() *cobra.Command {
	return &cobra.Command{
		Use:   "describe [path]",
		Short: "Output information about the a registered plugin",
		Long:  "Output information about a registered plugins commands and hooks.",
		Args:  cobra.ExactArgs(1),
		RunE: func(cmd *cobra.Command, args []string) error {
			s := cliui.New(cliui.WithStdout(os.Stdout))

			for _, p := range plugins {
				if p.Path == args[0] {
					manifest, err := p.Interface.Manifest()
					if err != nil {
						return fmt.Errorf("error while loading plugin manifest: %w", err)
					}

					printPluginCommands(manifest.Commands, s)
					printPluginHooks(manifest.Hooks, s)
					break
				}
			}

			return nil
		},
	}
}

func printPlugins(session *cliui.Session) error {
	var entries [][]string
	for _, p := range plugins {
		var status string
		if p.Error != nil {
			status = fmt.Sprintf("❌ Error: %v", p.Error)
<<<<<<< HEAD
			entries = append(entries, []string{p.Path, status})
			continue
=======
		} else {
			manifest, err := p.Interface.Manifest()
			if err != nil {
				return fmt.Errorf("error while loading plugin manifest: %w", err)
			}

			var (
				hookCount = len(manifest.Hooks)
				cmdCount  = len(manifest.Commands)
			)
			status = fmt.Sprintf("✅ Loaded 🪝 %d 💻 %d", hookCount, cmdCount)
>>>>>>> 410ad351
		}
		entries = append(entries, []string{p.Path, status})
	}

	session.PrintTable([]string{"Path", "Status"}, entries...)

	return nil
}

func printPluginCommands(cmds []plugin.Command, session *cliui.Session) {
	var entries [][]string
	// Processes command graph
	traverse := func(cmd plugin.Command) {
		// cmdPair is a Wrapper struct to create parent child relationship for sub commands without a `place command under`
		type cmdPair struct {
			cmd    plugin.Command
			parent plugin.Command
		}

		queue := make([]cmdPair, 0)
		queue = append(queue, cmdPair{cmd: cmd, parent: plugin.Command{}})

		for len(queue) > 0 {
			c := queue[0]
			queue = queue[1:]
			if c.cmd.PlaceCommandUnder != "" {
				entries = append(entries, []string{c.cmd.Use, c.cmd.PlaceCommandUnder})
			} else {
				entries = append(entries, []string{c.cmd.Use, c.parent.Use})
			}

			for _, sc := range c.cmd.Commands {
				queue = append(queue, cmdPair{cmd: sc, parent: c.cmd})
			}
		}
	}

	for _, c := range cmds {
		traverse(c)
	}

	session.PrintTable([]string{"command use", "under"}, entries...)
}

func printPluginHooks(hooks []plugin.Hook, session *cliui.Session) {
	var entries [][]string

	for _, h := range hooks {
		entries = append(entries, []string{h.Name, h.PlaceHookOn})
	}

	session.PrintTable([]string{"hook name", "on"}, entries...)
}<|MERGE_RESOLUTION|>--- conflicted
+++ resolved
@@ -415,10 +415,6 @@
 		var status string
 		if p.Error != nil {
 			status = fmt.Sprintf("❌ Error: %v", p.Error)
-<<<<<<< HEAD
-			entries = append(entries, []string{p.Path, status})
-			continue
-=======
 		} else {
 			manifest, err := p.Interface.Manifest()
 			if err != nil {
@@ -430,7 +426,6 @@
 				cmdCount  = len(manifest.Commands)
 			)
 			status = fmt.Sprintf("✅ Loaded 🪝 %d 💻 %d", hookCount, cmdCount)
->>>>>>> 410ad351
 		}
 		entries = append(entries, []string{p.Path, status})
 	}
