package ignitecmd

import (
	"context"
	"fmt"
	"os"
	"strings"
	"time"

	"github.com/pkg/errors"
	"github.com/spf13/cobra"
	flag "github.com/spf13/pflag"

	pluginsconfig "github.com/ignite/cli/ignite/config/plugins"
	"github.com/ignite/cli/ignite/pkg/clictx"
	"github.com/ignite/cli/ignite/pkg/cliui"
	"github.com/ignite/cli/ignite/pkg/cliui/icons"
	"github.com/ignite/cli/ignite/pkg/cosmosanalysis"
	"github.com/ignite/cli/ignite/pkg/xgit"
	"github.com/ignite/cli/ignite/services/plugin"
)

const (
	flagPluginsGlobal = "global"
)

// plugins hold the list of plugin declared in the config.
// A global variable is used so the list is accessible to the plugin commands.
var plugins []*plugin.Plugin

// LoadPlugins tries to load all the plugins found in configurations.
// If no configurations found, it returns w/o error.
func LoadPlugins(ctx context.Context, cmd *cobra.Command) error {
	var (
		rootCmd        = cmd.Root()
		pluginsConfigs []pluginsconfig.Plugin
	)
	localCfg, err := parseLocalPlugins(rootCmd)
	if err != nil && !errors.As(err, &cosmosanalysis.ErrPathNotChain{}) {
		return err
	} else if err == nil {
		pluginsConfigs = append(pluginsConfigs, localCfg.Apps...)
	}

	globalCfg, err := parseGlobalPlugins()
	if err == nil {
		pluginsConfigs = append(pluginsConfigs, globalCfg.Apps...)
	}
	ensureDefaultPlugins(cmd, globalCfg)

	if len(pluginsConfigs) == 0 {
		return nil
	}

	session := cliui.New(cliui.WithStdout(os.Stdout))
	defer session.End()

	uniquePlugins := pluginsconfig.RemoveDuplicates(pluginsConfigs)
	plugins, err = plugin.Load(ctx, uniquePlugins, plugin.CollectEvents(session.EventBus()))
	if err != nil {
		return err
	}
	if len(plugins) == 0 {
		return nil
	}

	return linkPlugins(ctx, rootCmd, plugins)
}

func parseLocalPlugins(cmd *cobra.Command) (*pluginsconfig.Config, error) {
	// FIXME(tb): like other commands that works on a chain directory,
	// parseLocalPlugins should rely on `-p` flag to guess that chain directory.
	// Unfortunately parseLocalPlugins is invoked before flags are parsed, so
	// we cannot rely on `-p` flag. As a workaround, we use the working dir.
	// The drawback is we cannot load chain's plugin when using `-p`.
	_ = cmd
	wd, err := os.Getwd()
	if err != nil {
		return nil, fmt.Errorf("parse local apps: %w", err)
	}
	if err := cosmosanalysis.IsChainPath(wd); err != nil {
		return nil, err
	}
	return pluginsconfig.ParseDir(wd)
}

func parseGlobalPlugins() (cfg *pluginsconfig.Config, err error) {
	globalDir, err := plugin.PluginsPath()
	if err != nil {
		return cfg, err
	}

	cfg, err = pluginsconfig.ParseDir(globalDir)
	// if there is error parsing, return empty config and continue execution to load
	// local plugins if they exist.
	if err != nil {
		return &pluginsconfig.Config{}, nil
	}

	for i := range cfg.Apps {
		cfg.Apps[i].Global = true
	}
	return
}

func linkPlugins(ctx context.Context, rootCmd *cobra.Command, plugins []*plugin.Plugin) error {
	// Link plugins to related commands
	var linkErrors []*plugin.Plugin
	for _, p := range plugins {
		if p.Error != nil {
			linkErrors = append(linkErrors, p)
			continue
		}

		manifest, err := p.Interface.Manifest(ctx)
		if err != nil {
			p.Error = err
			linkErrors = append(linkErrors, p)
			continue
		}

		linkPluginHooks(rootCmd, p, manifest.Hooks)
		if p.Error != nil {
			linkErrors = append(linkErrors, p)
			continue
		}

		linkPluginCmds(rootCmd, p, manifest.Commands)
		if p.Error != nil {
			linkErrors = append(linkErrors, p)
			continue
		}
	}

	if len(linkErrors) > 0 {
		// unload any plugin that could have been loaded
		defer UnloadPlugins()

		if err := printPlugins(ctx, cliui.New(cliui.WithStdout(os.Stdout))); err != nil {
			// content of loadErrors is more important than a print error, so we don't
			// return here, just print the error.
			fmt.Printf("fail to print: %v\n", err)
		}

		var s strings.Builder
		for _, p := range linkErrors {
			fmt.Fprintf(&s, "%s: %v", p.Path, p.Error)
		}
		return errors.Errorf("fail to link: %v", s.String())
	}
	return nil
}

// UnloadPlugins releases any loaded plugins, which is basically killing the
// plugin server instance.
func UnloadPlugins() {
	for _, p := range plugins {
		p.KillClient()
	}
}

func linkPluginHooks(rootCmd *cobra.Command, p *plugin.Plugin, hooks []*plugin.Hook) {
	if p.Error != nil {
		return
	}
	for _, hook := range hooks {
		linkPluginHook(rootCmd, p, hook)
	}
}

func linkPluginHook(rootCmd *cobra.Command, p *plugin.Plugin, hook *plugin.Hook) {
	cmdPath := hook.CommandPath()
	cmd := findCommandByPath(rootCmd, cmdPath)
	if cmd == nil {
		p.Error = errors.Errorf("unable to find command path %q for app hook %q", cmdPath, hook.Name)
		return
	}
	if !cmd.Runnable() {
		p.Error = errors.Errorf("can't attach app hook %q to non executable command %q", hook.Name, hook.PlaceHookOn)
		return
	}

	newExecutedHook := func(hook *plugin.Hook, cmd *cobra.Command, args []string) *plugin.ExecutedHook {
		execHook := &plugin.ExecutedHook{
			Hook: hook,
			ExecutedCommand: &plugin.ExecutedCommand{
				Use:    cmd.Use,
				Path:   cmd.CommandPath(),
				Args:   args,
				OsArgs: os.Args,
				With:   p.With,
			},
		}
		execHook.ExecutedCommand.ImportFlags(cmd)
		return execHook
	}

	preRun := cmd.PreRunE
	cmd.PreRunE = func(cmd *cobra.Command, args []string) error {
		ctx := cmd.Context()

		if preRun != nil {
			err := preRun(cmd, args)
			if err != nil {
				return err
			}
		}

		err := p.Interface.ExecuteHookPre(ctx, newExecutedHook(hook, cmd, args))
		if err != nil {
			return fmt.Errorf("app %q ExecuteHookPre() error: %w", p.Path, err)
		}
		return nil
	}

	runCmd := cmd.RunE

	cmd.RunE = func(cmd *cobra.Command, args []string) error {
		if runCmd != nil {
			err := runCmd(cmd, args)
			// if the command has failed the `PostRun` will not execute. here we execute the cleanup step before returnning.
			if err != nil {
				ctx := cmd.Context()
				err := p.Interface.ExecuteHookCleanUp(ctx, newExecutedHook(hook, cmd, args))
				if err != nil {
					fmt.Printf("app %q ExecuteHookCleanUp() error: %v", p.Path, err)
				}
			}
			return err
		}

		time.Sleep(100 * time.Millisecond)
		return nil
	}

	postCmd := cmd.PostRunE
	cmd.PostRunE = func(cmd *cobra.Command, args []string) error {
		ctx := cmd.Context()
		execHook := newExecutedHook(hook, cmd, args)

		defer func() {
			err := p.Interface.ExecuteHookCleanUp(ctx, execHook)
			if err != nil {
				fmt.Printf("app %q ExecuteHookCleanUp() error: %v", p.Path, err)
			}
		}()

		if preRun != nil {
			err := postCmd(cmd, args)
			if err != nil {
				// dont return the error, log it and let execution continue to `Run`
				return err
			}
		}

		err := p.Interface.ExecuteHookPost(ctx, execHook)
		if err != nil {
			return fmt.Errorf("app %q ExecuteHookPost() error : %w", p.Path, err)
		}
		return nil
	}
}

// linkPluginCmds tries to add the plugin commands to the legacy ignite
// commands.
func linkPluginCmds(rootCmd *cobra.Command, p *plugin.Plugin, pluginCmds []*plugin.Command) {
	if p.Error != nil {
		return
	}
	for _, pluginCmd := range pluginCmds {
		linkPluginCmd(rootCmd, p, pluginCmd)
		if p.Error != nil {
			return
		}
	}
}

func linkPluginCmd(rootCmd *cobra.Command, p *plugin.Plugin, pluginCmd *plugin.Command) {
	cmdPath := pluginCmd.Path()
	cmd := findCommandByPath(rootCmd, cmdPath)
	if cmd == nil {
		p.Error = errors.Errorf("unable to find command path %q for app %q", cmdPath, p.Path)
		return
	}
	if cmd.Runnable() {
		p.Error = errors.Errorf("can't attach app command %q to runnable command %q", pluginCmd.Use, cmd.CommandPath())
		return
	}

	// Check for existing commands
	// pluginCmd.Use can be like `command [args]` so we need to remove those
	// extra args if any.
	pluginCmdName := strings.Split(pluginCmd.Use, " ")[0]
	for _, cmd := range cmd.Commands() {
		if cmd.Name() == pluginCmdName {
			p.Error = errors.Errorf("app command %q already exists in Ignite's commands", pluginCmdName)
			return
		}
	}

	newCmd, err := pluginCmd.ToCobraCommand()
	if err != nil {
		p.Error = err
		return
	}
	cmd.AddCommand(newCmd)

	// NOTE(tb) we could probably simplify by removing this condition and call the
	// plugin even if the invoked command isn't runnable. If we do so, the plugin
	// will be responsible for outputing the standard cobra output, which implies
	// it must use cobra too. This is how cli-plugin-network works, but to make
	// it for all, we need to change the `plugin scaffold` output (so it outputs
	// something similar than the cli-plugin-network) and update the docs.
	if len(pluginCmd.Commands) == 0 {
		// pluginCmd has no sub commands, so it's runnable
		newCmd.RunE = func(cmd *cobra.Command, args []string) error {
			ctx := cmd.Context()
			return clictx.Do(ctx, func() error {
				execCmd := &plugin.ExecutedCommand{
					Use:    cmd.Use,
					Path:   cmd.CommandPath(),
					Args:   args,
					OsArgs: os.Args,
					With:   p.With,
				}
				execCmd.ImportFlags(cmd)
				// Call the plugin Execute
				err := p.Interface.Execute(ctx, execCmd)
				// NOTE(tb): This pause gives enough time for go-plugin to sync the
				// output from stdout/stderr of the plugin. Without that pause, this
				// output can be discarded and not printed in the user console.
				time.Sleep(100 * time.Millisecond)
				return err
			})
		}
	} else {
		for _, pluginCmd := range pluginCmd.Commands {
			pluginCmd.PlaceCommandUnder = newCmd.CommandPath()
			linkPluginCmd(newCmd, p, pluginCmd)
			if p.Error != nil {
				return
			}
		}
	}
}

func findCommandByPath(cmd *cobra.Command, cmdPath string) *cobra.Command {
	if cmd.CommandPath() == cmdPath {
		return cmd
	}
	for _, cmd := range cmd.Commands() {
		if cmd := findCommandByPath(cmd, cmdPath); cmd != nil {
			return cmd
		}
	}
	return nil
}

// NewApp returns a command that groups Ignite App related sub commands.
func NewApp() *cobra.Command {
	c := &cobra.Command{
		Use:   "app [command]",
		Short: "Create and manage Ignite Apps",
	}

	c.AddCommand(
		NewAppList(),
		NewAppUpdate(),
		NewAppScaffold(),
		NewAppDescribe(),
		NewAppInstall(),
		NewAppUninstall(),
	)

	return c
}

func NewAppList() *cobra.Command {
	lstCmd := &cobra.Command{
		Use:   "list",
		Short: "List installed apps",
		Long:  "Prints status and information of all installed Ignite Apps.",
		RunE: func(cmd *cobra.Command, args []string) error {
			s := cliui.New(cliui.WithStdout(os.Stdout))
			return printPlugins(cmd.Context(), s)
		},
	}
	return lstCmd
}

func NewAppUpdate() *cobra.Command {
	return &cobra.Command{
		Use:   "update [path]",
		Short: "Update app",
		Long: `Updates an Ignite App specified by path.

If no path is specified all declared apps are updated.`,
		Example: "ignite app update github.com/org/my-app/",
		Args:    cobra.MaximumNArgs(1),
		RunE: func(cmd *cobra.Command, args []string) error {
			if len(args) == 0 {
				// update all plugins
				err := plugin.Update(plugins...)
				if err != nil {
					return err
				}
				fmt.Printf("All apps updated.\n")
				return nil
			}
			// find the plugin to update
			for _, p := range plugins {
				if p.Path == args[0] {
					err := plugin.Update(p)
					if err != nil {
						return err
					}
					fmt.Printf("App %q updated.\n", p.Path)
					return nil
				}
			}
			return errors.Errorf("App %q not found", args[0])
		},
	}
}

func NewAppInstall() *cobra.Command {
	cmdPluginAdd := &cobra.Command{
		Use:   "install [path] [key=value]...",
		Short: "Install app",
		Long: `Installs an Ignite App.

Respects key value pairs declared after the app path to be added to the generated configuration definition.`,
		Example: "ignite app install github.com/org/my-app/ foo=bar baz=qux",
		Args:    cobra.MinimumNArgs(1),
		RunE: func(cmd *cobra.Command, args []string) error {
			session := cliui.New(cliui.WithStdout(os.Stdout))
			defer session.End()

			var (
				conf *pluginsconfig.Config
				err  error
			)

			global := flagGetPluginsGlobal(cmd)
			if global {
				conf, err = parseGlobalPlugins()
			} else {
				conf, err = parseLocalPlugins(cmd)
			}
			if err != nil {
				return err
			}

			for _, p := range conf.Apps {
				if p.Path == args[0] {
					return fmt.Errorf("app %s is already installed", args[0])
				}
			}

			p := pluginsconfig.Plugin{
				Path:   args[0],
				With:   make(map[string]string),
				Global: global,
			}

			pluginsOptions := []plugin.Option{
				plugin.CollectEvents(session.EventBus()),
			}

			var pluginArgs []string
			if len(args) > 1 {
				pluginArgs = args[1:]
			}

			for _, pa := range pluginArgs {
				kv := strings.Split(pa, "=")
				if len(kv) != 2 {
					return fmt.Errorf("malformed key=value arg: %s", pa)
				}
				p.With[kv[0]] = kv[1]
			}

			session.StartSpinner("Loading app")
			plugins, err := plugin.Load(cmd.Context(), []pluginsconfig.Plugin{p}, pluginsOptions...)
			if err != nil {
				return err
			}
			defer plugins[0].KillClient()

			if plugins[0].Error != nil {
				return fmt.Errorf("error while loading app %q: %w", args[0], plugins[0].Error)
			}
			session.Println(icons.OK, "Done loading apps")
			conf.Apps = append(conf.Apps, p)

			if err := conf.Save(); err != nil {
				return err
			}

			session.Printf("%s Installed %s\n", icons.Tada, args[0])
			return nil
		},
	}

	cmdPluginAdd.Flags().AddFlagSet(flagSetPluginsGlobal())

	return cmdPluginAdd
}

func NewAppUninstall() *cobra.Command {
	cmdPluginRemove := &cobra.Command{
		Use:     "uninstall [path]",
		Aliases: []string{"rm"},
		Short:   "Uninstall app",
		Long:    "Uninstalls an Ignite App specified by path.",
		Example: "ignite app uninstall github.com/org/my-app/",
		Args:    cobra.ExactArgs(1),
		RunE: func(cmd *cobra.Command, args []string) error {
			s := cliui.New(cliui.WithStdout(os.Stdout))

			var (
				conf *pluginsconfig.Config
				err  error
			)

			global := flagGetPluginsGlobal(cmd)
			if global {
				conf, err = parseGlobalPlugins()
			} else {
				conf, err = parseLocalPlugins(cmd)
			}
			if err != nil {
				return err
			}

			removed := false
			for i, cp := range conf.Apps {
				if cp.Path == args[0] {
					conf.Apps = append(conf.Apps[:i], conf.Apps[i+1:]...)
					removed = true
					break
				}
			}

			if !removed {
				// return if no matching plugin path found
				return fmt.Errorf("app %s not found", args[0])
			}

			if err := conf.Save(); err != nil {
				return err
			}

			s.Printf("%s %s uninstalled\n", icons.OK, args[0])
			s.Printf("\t%s updated\n", conf.Path())

			return nil
		},
	}

	cmdPluginRemove.Flags().AddFlagSet(flagSetPluginsGlobal())

	return cmdPluginRemove
}

func NewAppScaffold() *cobra.Command {
	return &cobra.Command{
		Use:   "scaffold [name]",
		Short: "Scaffold a new Ignite App",
		Long: `Scaffolds a new Ignite App in the current directory.

A git repository will be created with the given module name, unless the current directory is already a git repository.`,
		Example: "ignite app scaffold github.com/org/my-app/",
		Args:    cobra.ExactArgs(1),
		RunE: func(cmd *cobra.Command, args []string) error {
			session := cliui.New(cliui.StartSpinnerWithText(statusScaffolding))
			defer session.End()

			wd, err := os.Getwd()
			if err != nil {
				return err
			}
			moduleName := args[0]
			path, err := plugin.Scaffold(cmd.Context(), wd, moduleName, false)
			if err != nil {
				return err
			}
			if err := xgit.InitAndCommit(path); err != nil {
				return err
			}

			message := `⭐️ Successfully created a new Ignite App '%[1]s'.

👉 Update app code at '%[2]s/main.go'

👉 Test Ignite App integration by installing the app within the chain directory:

  ignite app install %[2]s

Or globally:

  ignite app install -g %[2]s

👉 Once the app is pushed to a repository, replace the local path by the repository path.
`
			session.Printf(message, moduleName, path)
			return nil
		},
	}
}

func NewAppDescribe() *cobra.Command {
	return &cobra.Command{
		Use:     "describe [path]",
		Short:   "Print information about installed apps",
		Long:    "Print information about an installed Ignite App commands and hooks.",
		Example: "ignite app describe github.com/org/my-app/",
		Args:    cobra.ExactArgs(1),
		RunE: func(cmd *cobra.Command, args []string) error {
			s := cliui.New(cliui.WithStdout(os.Stdout))
			ctx := cmd.Context()

			for _, p := range plugins {
				if p.Path == args[0] {
					manifest, err := p.Interface.Manifest(ctx)
					if err != nil {
						return fmt.Errorf("error while loading app manifest: %w", err)
					}
<<<<<<< HEAD
					s.Printf("Plugin '%s':\n", args[0])
					s.Printf("%s %d Command(s):\n", icons.Command, len(manifest.Commands))
					for i, c := range manifest.Commands {
						cmdPath := fmt.Sprintf("%s %s", c.Path(), c.Use)
						s.Printf("\t%d) '%s'\n", i+1, cmdPath)
					}
					s.Printf("%s %d Hook(s):\n", icons.Hook, len(manifest.Hooks))
					for i, h := range manifest.Hooks {
						s.Printf("\t%d) '%s' on command '%s'\n", i+1, h.Name, h.CommandPath())
=======

					if len(manifest.Commands) > 0 {
						s.Println("Commands:")
						for i, c := range manifest.Commands {
							cmdPath := fmt.Sprintf("%s %s", c.PlaceCommandUnderFull(), c.Use)
							s.Printf("  %d) %s\n", i+1, cmdPath)
						}
					}

					if len(manifest.Hooks) > 0 {
						s.Println("Hooks:")
						for i, h := range manifest.Hooks {
							s.Printf("  %d) '%s' on command '%s'\n", i+1, h.Name, h.PlaceHookOnFull())
						}
>>>>>>> 88ffe620
					}

					break
				}
			}

			return nil
		},
	}
}

<<<<<<< HEAD
func printPlugins(ctx context.Context, session *cliui.Session) error {
	var (
		entries     [][]string
		buildStatus = func(p *plugin.Plugin) string {
			if p.Error != nil {
				return fmt.Sprintf("%s Error: %v", icons.NotOK, p.Error)
			}
			manifest, err := p.Interface.Manifest(ctx)
			if err != nil {
				return fmt.Sprintf("%s Error: Manifest() returned %v", icons.NotOK, err)
			}
			var (
				hookCount = len(manifest.Hooks)
				cmdCount  = len(manifest.Commands)
			)
			return fmt.Sprintf("%s Loaded: %s %d %s%d ", icons.OK, icons.Command, cmdCount, icons.Hook, hookCount)
		}
		installedStatus = func(p *plugin.Plugin) string {
			if p.IsGlobal() {
				return "global"
			}
			return "local"
		}
	)
=======
func getPluginLocationName(p *plugin.Plugin) string {
	if p.IsGlobal() {
		return "global"
	}
	return "local"
}

func getPluginStatus(p *plugin.Plugin) string {
	if p.Error != nil {
		return fmt.Sprintf("%s Error: %v", icons.NotOK, p.Error)
	}

	_, err := p.Interface.Manifest()
	if err != nil {
		return fmt.Sprintf("%s Error: Manifest() returned %v", icons.NotOK, err)
	}

	return fmt.Sprintf("%s Loaded", icons.OK)
}

func printPlugins(session *cliui.Session) error {
	var entries [][]string
>>>>>>> 88ffe620
	for _, p := range plugins {
		entries = append(entries, []string{p.Path, getPluginLocationName(p), getPluginStatus(p)})
	}

	if err := session.PrintTable([]string{"Path", "Config", "Status"}, entries...); err != nil {
		return fmt.Errorf("error while printing apps: %w", err)
	}
	return nil
}

func flagSetPluginsGlobal() *flag.FlagSet {
	fs := flag.NewFlagSet("", flag.ContinueOnError)
	fs.BoolP(flagPluginsGlobal, "g", false, "use global plugins configuration ($HOME/.ignite/apps/igniteapps.yml)")
	return fs
}

func flagGetPluginsGlobal(cmd *cobra.Command) bool {
	global, _ := cmd.Flags().GetBool(flagPluginsGlobal)
	return global
}<|MERGE_RESOLUTION|>--- conflicted
+++ resolved
@@ -626,22 +626,11 @@
 					if err != nil {
 						return fmt.Errorf("error while loading app manifest: %w", err)
 					}
-<<<<<<< HEAD
-					s.Printf("Plugin '%s':\n", args[0])
-					s.Printf("%s %d Command(s):\n", icons.Command, len(manifest.Commands))
-					for i, c := range manifest.Commands {
-						cmdPath := fmt.Sprintf("%s %s", c.Path(), c.Use)
-						s.Printf("\t%d) '%s'\n", i+1, cmdPath)
-					}
-					s.Printf("%s %d Hook(s):\n", icons.Hook, len(manifest.Hooks))
-					for i, h := range manifest.Hooks {
-						s.Printf("\t%d) '%s' on command '%s'\n", i+1, h.Name, h.CommandPath())
-=======
 
 					if len(manifest.Commands) > 0 {
 						s.Println("Commands:")
 						for i, c := range manifest.Commands {
-							cmdPath := fmt.Sprintf("%s %s", c.PlaceCommandUnderFull(), c.Use)
+							cmdPath := fmt.Sprintf("%s %s", c.Path(), c.Use)
 							s.Printf("  %d) %s\n", i+1, cmdPath)
 						}
 					}
@@ -649,9 +638,8 @@
 					if len(manifest.Hooks) > 0 {
 						s.Println("Hooks:")
 						for i, h := range manifest.Hooks {
-							s.Printf("  %d) '%s' on command '%s'\n", i+1, h.Name, h.PlaceHookOnFull())
+							s.Printf("  %d) '%s' on command '%s'\n", i+1, h.Name, h.CommandPath())
 						}
->>>>>>> 88ffe620
 					}
 
 					break
@@ -663,32 +651,6 @@
 	}
 }
 
-<<<<<<< HEAD
-func printPlugins(ctx context.Context, session *cliui.Session) error {
-	var (
-		entries     [][]string
-		buildStatus = func(p *plugin.Plugin) string {
-			if p.Error != nil {
-				return fmt.Sprintf("%s Error: %v", icons.NotOK, p.Error)
-			}
-			manifest, err := p.Interface.Manifest(ctx)
-			if err != nil {
-				return fmt.Sprintf("%s Error: Manifest() returned %v", icons.NotOK, err)
-			}
-			var (
-				hookCount = len(manifest.Hooks)
-				cmdCount  = len(manifest.Commands)
-			)
-			return fmt.Sprintf("%s Loaded: %s %d %s%d ", icons.OK, icons.Command, cmdCount, icons.Hook, hookCount)
-		}
-		installedStatus = func(p *plugin.Plugin) string {
-			if p.IsGlobal() {
-				return "global"
-			}
-			return "local"
-		}
-	)
-=======
 func getPluginLocationName(p *plugin.Plugin) string {
 	if p.IsGlobal() {
 		return "global"
@@ -696,12 +658,12 @@
 	return "local"
 }
 
-func getPluginStatus(p *plugin.Plugin) string {
+func getPluginStatus(ctx context.Context, p *plugin.Plugin) string {
 	if p.Error != nil {
 		return fmt.Sprintf("%s Error: %v", icons.NotOK, p.Error)
 	}
 
-	_, err := p.Interface.Manifest()
+	_, err := p.Interface.Manifest(ctx)
 	if err != nil {
 		return fmt.Sprintf("%s Error: Manifest() returned %v", icons.NotOK, err)
 	}
@@ -709,11 +671,10 @@
 	return fmt.Sprintf("%s Loaded", icons.OK)
 }
 
-func printPlugins(session *cliui.Session) error {
+func printPlugins(ctx context.Context, session *cliui.Session) error {
 	var entries [][]string
->>>>>>> 88ffe620
 	for _, p := range plugins {
-		entries = append(entries, []string{p.Path, getPluginLocationName(p), getPluginStatus(p)})
+		entries = append(entries, []string{p.Path, getPluginLocationName(p), getPluginStatus(ctx, p)})
 	}
 
 	if err := session.PrintTable([]string{"Path", "Config", "Status"}, entries...); err != nil {
