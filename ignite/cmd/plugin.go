package ignitecmd

import (
	"context"
	"fmt"
	"os"
	"strings"
	"time"

	"github.com/pkg/errors"
	"github.com/spf13/cobra"
	flag "github.com/spf13/pflag"

	pluginsconfig "github.com/ignite/cli/ignite/config/plugins"
	"github.com/ignite/cli/ignite/pkg/clictx"
	"github.com/ignite/cli/ignite/pkg/cliui"
	"github.com/ignite/cli/ignite/pkg/cliui/icons"
	"github.com/ignite/cli/ignite/pkg/cosmosanalysis"
	"github.com/ignite/cli/ignite/pkg/xgit"
	"github.com/ignite/cli/ignite/services/plugin"
)

const (
	igniteCmdPrefix   = "ignite "
	flagPluginsGlobal = "global"
)

// plugins hold the list of plugin declared in the config.
// A global variable is used so the list is accessible to the plugin commands.
var plugins []*plugin.Plugin

// LoadPlugins tries to load all the plugins found in configurations.
// If no configurations found, it returns w/o error.
func LoadPlugins(ctx context.Context, rootCmd *cobra.Command) error {
	pluginsConfigs := make([]pluginsconfig.Plugin, 0)

	localCfg, err := parseLocalPlugins(rootCmd)
	if err != nil && !errors.As(err, &cosmosanalysis.ErrPathNotChain{}) {
		return err
	} else if err == nil {
		pluginsConfigs = append(pluginsConfigs, localCfg.Plugins...)
	}

	globalCfg, err := parseGlobalPlugins()
	if err == nil {
		pluginsConfigs = append(pluginsConfigs, globalCfg.Plugins...)
	}

	if len(pluginsConfigs) == 0 {
		return nil
	}

<<<<<<< HEAD
	uniquePlugins := pluginsconfig.RemoveDuplicates(pluginsConfigs)
	plugins, err = plugin.Load(ctx, uniquePlugins)
=======
	session := cliui.New(cliui.WithStdout(os.Stdout))
	defer session.End()

	uniquePlugins := plugin.RemoveDuplicates(pluginsConfigs)
	plugins, err = plugin.Load(ctx, uniquePlugins, plugin.CollectEvents(session.EventBus()))
>>>>>>> 28f2559c
	if err != nil {
		return err
	}
	if len(plugins) == 0 {
		return nil
	}

	return linkPlugins(rootCmd, plugins)
}

func parseLocalPlugins(cmd *cobra.Command) (*pluginsconfig.Config, error) {
	// FIXME(tb): like other commands that works on a chain directory,
	// parseLocalPlugins should rely on `-p` flag to guess that chain directory.
	// Unfortunately parseLocalPlugins is invoked before flags are parsed, so
	// we cannot rely on `-p` flag. As a workaround, we use the working dir.
	// The drawback is we cannot load chain's plugin when using `-p`.
	_ = cmd
	wd, err := os.Getwd()
	if err != nil {
		return nil, fmt.Errorf("parse local plugins: %w", err)
	}
	if err := cosmosanalysis.IsChainPath(wd); err != nil {
		return nil, err
	}
	return pluginsconfig.ParseDir(wd)
}

func parseGlobalPlugins() (cfg *pluginsconfig.Config, err error) {
	globalDir, err := plugin.PluginsPath()
	if err != nil {
		return cfg, err
	}

	cfg, err = pluginsconfig.ParseDir(globalDir)
	// if there is error parsing, return empty config and continue execution to load
	// local plugins if they exist.
	if err != nil {
		return &pluginsconfig.Config{}, nil
	}

	for i := range cfg.Plugins {
		cfg.Plugins[i].Global = true
	}
	return
}

func linkPlugins(rootCmd *cobra.Command, plugins []*plugin.Plugin) error {
	// Link plugins to related commands
	var loadErrors []string
	for _, p := range plugins {
		if p.Error != nil {
			loadErrors = append(loadErrors, p.Path)
			continue
		}
		manifest, err := p.Interface.Manifest()
		if err != nil {
			p.Error = fmt.Errorf("Manifest() error: %w", err)
			continue
		}
		linkPluginHooks(rootCmd, p, manifest.Hooks)
		if p.Error != nil {
			loadErrors = append(loadErrors, p.Path)
			continue
		}
		linkPluginCmds(rootCmd, p, manifest.Commands)
		if p.Error != nil {
			loadErrors = append(loadErrors, p.Path)
			continue
		}
	}
	if len(loadErrors) > 0 {
		// unload any plugin that could have been loaded
		defer UnloadPlugins()
		if err := printPlugins(cliui.New(cliui.WithStdout(os.Stdout))); err != nil {
			// content of loadErrors is more important than a print error, so we don't
			// return here, just print the error.
			fmt.Printf("fail to print: %v\n", err)
		}
		return errors.Errorf("fail to load: %v", strings.Join(loadErrors, ","))
	}
	return nil
}

// UnloadPlugins releases any loaded plugins, which is basically killing the
// plugin server instance.
func UnloadPlugins() {
	for _, p := range plugins {
		p.KillClient()
	}
}

func linkPluginHooks(rootCmd *cobra.Command, p *plugin.Plugin, hooks []plugin.Hook) {
	if p.Error != nil {
		return
	}
	for _, hook := range hooks {
		linkPluginHook(rootCmd, p, hook)
	}
}

func linkPluginHook(rootCmd *cobra.Command, p *plugin.Plugin, hook plugin.Hook) {
	cmdPath := hook.PlaceHookOn

	if !strings.HasPrefix(cmdPath, "ignite") {
		// cmdPath must start with `ignite ` before comparison with
		// cmd.CommandPath()
		cmdPath = igniteCmdPrefix + cmdPath
	}

	cmdPath = strings.TrimSpace(cmdPath)

	cmd := findCommandByPath(rootCmd, cmdPath)

	if cmd == nil {
		p.Error = errors.Errorf("unable to find commandPath %q for plugin hook %q", cmdPath, hook.Name)
		return
	}

	if !cmd.Runnable() {
		p.Error = errors.Errorf("can't attach plugin hook %q to non executable command %q", hook.Name, hook.PlaceHookOn)
		return
	}

	newExecutedHook := func(hook plugin.Hook, cmd *cobra.Command, args []string) plugin.ExecutedHook {
		execHook := plugin.ExecutedHook{
			Hook: hook,
			ExecutedCommand: plugin.ExecutedCommand{
				Use:  cmd.Use,
				Path: cmd.CommandPath(),
				Args: args,
				With: p.With,
			},
		}
		execHook.ExecutedCommand.SetFlags(cmd.Flags())
		return execHook
	}

	preRun := cmd.PreRunE
	cmd.PreRunE = func(cmd *cobra.Command, args []string) error {
		if preRun != nil {
			err := preRun(cmd, args)
			if err != nil {
				return err
			}
		}
		err := p.Interface.ExecuteHookPre(newExecutedHook(hook, cmd, args))
		if err != nil {
			return fmt.Errorf("plugin %q ExecuteHookPre() error: %w", p.Path, err)
		}
		return nil
	}

	runCmd := cmd.RunE

	cmd.RunE = func(cmd *cobra.Command, args []string) error {
		if runCmd != nil {
			err := runCmd(cmd, args)
			// if the command has failed the `PostRun` will not execute. here we execute the cleanup step before returnning.
			if err != nil {
				err := p.Interface.ExecuteHookCleanUp(newExecutedHook(hook, cmd, args))
				if err != nil {
					fmt.Printf("plugin %q ExecuteHookCleanUp() error: %v", p.Path, err)
				}
			}
			return err
		}

		time.Sleep(100 * time.Millisecond)
		return nil
	}

	postCmd := cmd.PostRunE
	cmd.PostRunE = func(cmd *cobra.Command, args []string) error {
		execHook := newExecutedHook(hook, cmd, args)

		defer func() {
			err := p.Interface.ExecuteHookCleanUp(execHook)
			if err != nil {
				fmt.Printf("plugin %q ExecuteHookCleanUp() error: %v", p.Path, err)
			}
		}()

		if preRun != nil {
			err := postCmd(cmd, args)
			if err != nil {
				// dont return the error, log it and let execution continue to `Run`
				return err
			}
		}

		err := p.Interface.ExecuteHookPost(execHook)
		if err != nil {
			return fmt.Errorf("plugin %q ExecuteHookPost() error : %w", p.Path, err)
		}
		return nil
	}
}

// linkPluginCmds tries to add the plugin commands to the legacy ignite
// commands.
func linkPluginCmds(rootCmd *cobra.Command, p *plugin.Plugin, pluginCmds []plugin.Command) {
	if p.Error != nil {
		return
	}
	for _, pluginCmd := range pluginCmds {
		linkPluginCmd(rootCmd, p, pluginCmd)
		if p.Error != nil {
			return
		}
	}
}

func linkPluginCmd(rootCmd *cobra.Command, p *plugin.Plugin, pluginCmd plugin.Command) {
	cmdPath := pluginCmd.PlaceCommandUnder
	if !strings.HasPrefix(cmdPath, "ignite") {
		// cmdPath must start with `ignite ` before comparison with
		// cmd.CommandPath()
		cmdPath = igniteCmdPrefix + cmdPath
	}
	cmdPath = strings.TrimSpace(cmdPath)

	cmd := findCommandByPath(rootCmd, cmdPath)
	if cmd == nil {
		p.Error = errors.Errorf("unable to find commandPath %q for plugin %q", cmdPath, p.Path)
		return
	}
	if cmd.Runnable() {
		p.Error = errors.Errorf("can't attach plugin command %q to runnable command %q", pluginCmd.Use, cmd.CommandPath())
		return
	}
	for _, cmd := range cmd.Commands() {
		if cmd.Name() == pluginCmd.Use {
			p.Error = errors.Errorf("plugin command %q already exists in ignite's commands", pluginCmd.Use)
			return
		}
	}
	newCmd := &cobra.Command{
		Use:   pluginCmd.Use,
		Short: pluginCmd.Short,
		Long:  pluginCmd.Long,
	}
	for _, f := range pluginCmd.Flags {
		err := f.FeedFlagSet(newCmd.Flags())
		if err != nil {
			p.Error = err
			return
		}
	}
	cmd.AddCommand(newCmd)
	if len(pluginCmd.Commands) == 0 {
		// pluginCmd has no sub commands, so it's runnable
		newCmd.RunE = func(cmd *cobra.Command, args []string) error {
			return clictx.Do(cmd.Context(), func() error {
				execCmd := plugin.ExecutedCommand{
					Use:  cmd.Use,
					Path: cmd.CommandPath(),
					Args: args,
					With: p.With,
				}
				execCmd.SetFlags(cmd.Flags())
				// Call the plugin Execute
				err := p.Interface.Execute(execCmd)
				// NOTE(tb): This pause gives enough time for go-plugin to sync the
				// output from stdout/stderr of the plugin. Without that pause, this
				// output can be discarded and not printed in the user console.
				time.Sleep(100 * time.Millisecond)
				return err
			})
		}
	} else {
		for _, pluginCmd := range pluginCmd.Commands {
			pluginCmd.PlaceCommandUnder = newCmd.CommandPath()
			linkPluginCmd(newCmd, p, pluginCmd)
			if p.Error != nil {
				return
			}
		}
	}
}

func findCommandByPath(cmd *cobra.Command, cmdPath string) *cobra.Command {
	if cmd.CommandPath() == cmdPath {
		return cmd
	}
	for _, cmd := range cmd.Commands() {
		if cmd := findCommandByPath(cmd, cmdPath); cmd != nil {
			return cmd
		}
	}
	return nil
}

// NewPlugin returns a command that groups plugin related sub commands.
func NewPlugin() *cobra.Command {
	c := &cobra.Command{
		Use:   "plugin [command]",
		Short: "Handle plugins",
	}

	c.AddCommand(NewPluginList())
	c.AddCommand(NewPluginUpdate())
	c.AddCommand(NewPluginScaffold())
	c.AddCommand(NewPluginDescribe())
	c.AddCommand(NewPluginAdd())
	c.AddCommand(NewPluginRemove())

	return c
}

func NewPluginList() *cobra.Command {
	lstCmd := &cobra.Command{
		Use:   "list",
		Short: "List declared plugins and status",
		Long:  "Prints status and information of declared plugins",
		RunE: func(cmd *cobra.Command, args []string) error {
			s := cliui.New(cliui.WithStdout(os.Stdout))
			return printPlugins(s)
		},
	}
	return lstCmd
}

func NewPluginUpdate() *cobra.Command {
	return &cobra.Command{
		Use:   "update [path]",
		Short: "Update plugins",
		Long:  "Updates a plugin specified by path. If no path is specified all declared plugins are updated",
		Args:  cobra.MaximumNArgs(1),
		RunE: func(cmd *cobra.Command, args []string) error {
			if len(args) == 0 {
				// update all plugins
				err := plugin.Update(plugins...)
				if err != nil {
					return err
				}
				fmt.Printf("All plugins updated.\n")
				return nil
			}
			// find the plugin to update
			for _, p := range plugins {
				if p.Path == args[0] {
					err := plugin.Update(p)
					if err != nil {
						return err
					}
					fmt.Printf("Plugin %q updated.\n", p.Path)
					return nil
				}
			}
			return errors.Errorf("Plugin %q not found", args[0])
		},
	}
}

func NewPluginAdd() *cobra.Command {
	cmdPluginAdd := &cobra.Command{
		Use:   "add [path] [key=value]...",
		Short: "Adds a plugin declaration to a plugin configuration",
		Long: `Adds a plugin declaration to a plugin configuration.
Respects key value pairs declared after the plugin path to be added to the
generated configuration definition.
Example:
  ignite plugin add github.com/org/my-plugin/ foo=bar baz=qux`,
		Args: cobra.MinimumNArgs(1),
		RunE: func(cmd *cobra.Command, args []string) error {
			session := cliui.New(cliui.WithStdout(os.Stdout))
			defer session.End()

			var (
				conf *pluginsconfig.Config
				err  error
			)

			global := flagGetPluginsGlobal(cmd)
			if global {
				conf, err = parseGlobalPlugins()
			} else {
				conf, err = parseLocalPlugins(cmd)
			}
			if err != nil {
				return err
			}

			for _, p := range conf.Plugins {
				if p.Path == args[0] {
					return fmt.Errorf("cannot add duplicate plugin %s", args[0])
				}
			}

			p := pluginsconfig.Plugin{
				Path:   args[0],
				With:   make(map[string]string),
				Global: global,
			}

			pluginsOptions := []plugin.Option{
				plugin.CollectEvents(session.EventBus()),
			}

			var pluginArgs []string
			if len(args) > 1 {
				pluginArgs = args[1:]
			}

			for _, pa := range pluginArgs {
				kv := strings.Split(pa, "=")
				if len(kv) != 2 {
					return fmt.Errorf("malformed key=value arg: %s", pa)
				}
				p.With[kv[0]] = kv[1]
			}

			session.StartSpinner("Loading plugin")
			plugins, err := plugin.Load(cmd.Context(), []pluginsconfig.Plugin{p}, pluginsOptions...)
			if err != nil {
				return err
			}
			if plugins[0].Error != nil {
				return fmt.Errorf("error while loading plugin %q: %w", args[0], plugins[0].Error)
			}
			session.Println("Done loading plugin")
			conf.Plugins = append(conf.Plugins, p)

			if err := conf.Save(); err != nil {
				return err
			}

			session.Printf("🎉 %s added \n", args[0])
			return nil
		},
	}

	cmdPluginAdd.Flags().AddFlagSet(flagSetPluginsGlobal())

	return cmdPluginAdd
}

func NewPluginRemove() *cobra.Command {
	cmdPluginRemove := &cobra.Command{
		Use:     "remove [path]",
		Aliases: []string{"rm"},
		Short:   "Removes a plugin declaration from a chain's plugin configuration",
		Args:    cobra.ExactArgs(1),
		RunE: func(cmd *cobra.Command, args []string) error {
			s := cliui.New(cliui.WithStdout(os.Stdout))

			var (
				conf *pluginsconfig.Config
				err  error
			)

			global := flagGetPluginsGlobal(cmd)
			if global {
				conf, err = parseGlobalPlugins()
			} else {
				conf, err = parseLocalPlugins(cmd)
			}
			if err != nil {
				return err
			}

			removed := false
			for i, cp := range conf.Plugins {
				if cp.Path == args[0] {
					conf.Plugins = append(conf.Plugins[:i], conf.Plugins[i+1:]...)
					removed = true
					break
				}
			}

			if !removed {
				// return if no matching plugin path found
				return fmt.Errorf("plugin %s not found", args[0])
			}

			if err := conf.Save(); err != nil {
				return err
			}

			s.Printf("%s %s removed\n", icons.OK, args[0])
			s.Printf("\t%s updated\n", conf.Path())

			return nil
		},
	}

	cmdPluginRemove.Flags().AddFlagSet(flagSetPluginsGlobal())

	return cmdPluginRemove
}

func NewPluginScaffold() *cobra.Command {
	return &cobra.Command{
		Use:   "scaffold [github.com/org/repo]",
		Short: "Scaffold a new plugin",
		Long:  "Scaffolds a new plugin in the current directory with the given repository path configured. A git repository will be created with the given module name, unless the current directory is already a git repository.",
		Args:  cobra.ExactArgs(1),
		RunE: func(cmd *cobra.Command, args []string) error {
			session := cliui.New(cliui.StartSpinnerWithText(statusScaffolding))
			defer session.End()

			wd, err := os.Getwd()
			if err != nil {
				return err
			}
			moduleName := args[0]
			path, err := plugin.Scaffold(wd, moduleName)
			if err != nil {
				return err
			}
			if err := xgit.InitAndCommit(path); err != nil {
				return err
			}

			message := `
⭐️ Successfully created a new plugin '%[1]s'.
👉 update plugin code at '%[2]s/main.go'

👉 test plugin integration by adding the following lines in a chain config.yaml:
plugins:
- path: %[2]s

👉 once the plugin is pushed to a repository, replace the local path by the repository path.
`
			session.Printf(message, moduleName, path)
			return nil
		},
	}
}

func NewPluginDescribe() *cobra.Command {
	return &cobra.Command{
		Use:   "describe [path]",
		Short: "Output information about the a registered plugin",
		Long:  "Output information about a registered plugins commands and hooks.",
		Args:  cobra.ExactArgs(1),
		RunE: func(cmd *cobra.Command, args []string) error {
			s := cliui.New(cliui.WithStdout(os.Stdout))

			for _, p := range plugins {
				if p.Path == args[0] {
					manifest, err := p.Interface.Manifest()
					if err != nil {
						return fmt.Errorf("error while loading plugin manifest: %w", err)
					}

					if err := printPluginCommands(manifest.Commands, s); err != nil {
						return err
					}
					if err := printPluginHooks(manifest.Hooks, s); err != nil {
						return err
					}
					break
				}
			}

			return nil
		},
	}
}

func printPlugins(session *cliui.Session) error {
	var (
		entries     [][]string
		buildStatus = func(p *plugin.Plugin) string {
			if p.Error != nil {
				return fmt.Sprintf("%s Error: %v", icons.NotOK, p.Error)
			}
			manifest, err := p.Interface.Manifest()
			if err != nil {
				return fmt.Sprintf("%s Error: Manifest() returned %v", icons.NotOK, err)
			}
			var (
				hookCount = len(manifest.Hooks)
				cmdCount  = len(manifest.Commands)
			)

			return fmt.Sprintf("%s Loaded: 🪝%d 💻%d", icons.OK, hookCount, cmdCount)
		}
		installedStatus = func(p *plugin.Plugin) string {
			if p.IsGlobal() {
				return "global"
			}
			return "local"
		}
	)
	for _, p := range plugins {
		entries = append(entries, []string{p.Path, buildStatus(p), installedStatus(p)})
	}
	if err := session.PrintTable([]string{"Path", "Status", "Config"}, entries...); err != nil {
		return fmt.Errorf("error while printing plugins: %w", err)
	}
	return nil
}

func printPluginCommands(cmds []plugin.Command, session *cliui.Session) error {
	var entries [][]string
	// Processes command graph
	traverse := func(cmd plugin.Command) {
		// cmdPair is a Wrapper struct to create parent child relationship for sub commands without a `place command under`
		type cmdPair struct {
			cmd    plugin.Command
			parent plugin.Command
		}

		queue := make([]cmdPair, 0)
		queue = append(queue, cmdPair{cmd: cmd, parent: plugin.Command{}})

		for len(queue) > 0 {
			c := queue[0]
			queue = queue[1:]
			if c.cmd.PlaceCommandUnder != "" {
				entries = append(entries, []string{c.cmd.Use, c.cmd.PlaceCommandUnder})
			} else {
				entries = append(entries, []string{c.cmd.Use, c.parent.Use})
			}

			for _, sc := range c.cmd.Commands {
				queue = append(queue, cmdPair{cmd: sc, parent: c.cmd})
			}
		}
	}

	for _, c := range cmds {
		traverse(c)
	}

	if err := session.PrintTable([]string{"command use", "under"}, entries...); err != nil {
		return fmt.Errorf("error while printing plugin commands: %w", err)
	}
	return nil
}

func printPluginHooks(hooks []plugin.Hook, session *cliui.Session) error {
	var entries [][]string

	for _, h := range hooks {
		entries = append(entries, []string{h.Name, h.PlaceHookOn})
	}

	if err := session.PrintTable([]string{"hook name", "on"}, entries...); err != nil {
		return fmt.Errorf("error while printing plugin hooks: %w", err)
	}
	return nil
}

func flagSetPluginsGlobal() *flag.FlagSet {
	fs := flag.NewFlagSet("", flag.ContinueOnError)
	fs.BoolP(flagPluginsGlobal, "g", false, "use global plugins configuration"+
		" ($HOME/.ignite/plugins/plugins.yml)")
	return fs
}

func flagGetPluginsGlobal(cmd *cobra.Command) bool {
	global, _ := cmd.Flags().GetBool(flagPluginsGlobal)
	return global
}<|MERGE_RESOLUTION|>--- conflicted
+++ resolved
@@ -50,16 +50,11 @@
 		return nil
 	}
 
-<<<<<<< HEAD
-	uniquePlugins := pluginsconfig.RemoveDuplicates(pluginsConfigs)
-	plugins, err = plugin.Load(ctx, uniquePlugins)
-=======
 	session := cliui.New(cliui.WithStdout(os.Stdout))
 	defer session.End()
 
-	uniquePlugins := plugin.RemoveDuplicates(pluginsConfigs)
+	uniquePlugins := pluginsconfig.RemoveDuplicates(pluginsConfigs)
 	plugins, err = plugin.Load(ctx, uniquePlugins, plugin.CollectEvents(session.EventBus()))
->>>>>>> 28f2559c
 	if err != nil {
 		return err
 	}
