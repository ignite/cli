--- conflicted
+++ resolved
@@ -212,11 +212,7 @@
 			if err != nil {
 				err := p.Interface.ExecuteHookCleanUp(newExecutedHook(hook, cmd, args))
 				if err != nil {
-<<<<<<< HEAD
-					cmd.Printf("plugin %q ExecuteHookCleanUp() error: %v", p.Path, err)
-=======
-					fmt.Printf("app %q ExecuteHookCleanUp() error: %v", p.Path, err)
->>>>>>> 88ffe620
+					cmd.Printf("app %q ExecuteHookCleanUp() error: %v", p.Path, err)
 				}
 			}
 			return err
@@ -233,11 +229,7 @@
 		defer func() {
 			err := p.Interface.ExecuteHookCleanUp(execHook)
 			if err != nil {
-<<<<<<< HEAD
-				cmd.Printf("plugin %q ExecuteHookCleanUp() error: %v", p.Path, err)
-=======
-				fmt.Printf("app %q ExecuteHookCleanUp() error: %v", p.Path, err)
->>>>>>> 88ffe620
+				cmd.Printf("app %q ExecuteHookCleanUp() error: %v", p.Path, err)
 			}
 		}()
 
@@ -399,11 +391,7 @@
 				if err != nil {
 					return err
 				}
-<<<<<<< HEAD
-				cmd.Println("All plugins updated.")
-=======
-				fmt.Printf("All apps updated.\n")
->>>>>>> 88ffe620
+				cmd.Println("All apps updated.")
 				return nil
 			}
 			// find the plugin to update
@@ -413,11 +401,7 @@
 					if err != nil {
 						return err
 					}
-<<<<<<< HEAD
-					cmd.Printf("Plugin %q updated.\n", p.Path)
-=======
-					fmt.Printf("App %q updated.\n", p.Path)
->>>>>>> 88ffe620
+					cmd.Printf("App %q updated.\n", p.Path)
 					return nil
 				}
 			}
