package ignitecmd

import (
	"context"
	"fmt"
	"os"
	"strings"
	"time"

	"github.com/pkg/errors"
	"github.com/spf13/cobra"
	flag "github.com/spf13/pflag"

	pluginsconfig "github.com/ignite/cli/ignite/config/plugins"
	"github.com/ignite/cli/ignite/pkg/clictx"
	"github.com/ignite/cli/ignite/pkg/cliui"
	"github.com/ignite/cli/ignite/pkg/cliui/icons"
	"github.com/ignite/cli/ignite/pkg/cosmosanalysis"
	"github.com/ignite/cli/ignite/pkg/xgit"
	"github.com/ignite/cli/ignite/services/plugin"
)

const (
	flagPluginsGlobal = "global"
)

// plugins hold the list of plugin declared in the config.
// A global variable is used so the list is accessible to the plugin commands.
var plugins []*plugin.Plugin

// LoadPlugins tries to load all the plugins found in configurations.
// If no configurations found, it returns w/o error.
func LoadPlugins(ctx context.Context, cmd *cobra.Command) error {
	var (
		rootCmd        = cmd.Root()
		pluginsConfigs []pluginsconfig.Plugin
	)
	localCfg, err := parseLocalPlugins(rootCmd)
	if err != nil && !errors.As(err, &cosmosanalysis.ErrPathNotChain{}) {
		return err
	} else if err == nil {
		pluginsConfigs = append(pluginsConfigs, localCfg.Apps...)
	}

	globalCfg, err := parseGlobalPlugins()
	if err == nil {
		pluginsConfigs = append(pluginsConfigs, globalCfg.Apps...)
	}
	ensureDefaultPlugins(cmd, globalCfg)

	if len(pluginsConfigs) == 0 {
		return nil
	}

	session := cliui.New(cliui.WithStdout(os.Stdout))
	defer session.End()

	uniquePlugins := pluginsconfig.RemoveDuplicates(pluginsConfigs)
	plugins, err = plugin.Load(ctx, uniquePlugins, plugin.CollectEvents(session.EventBus()))
	if err != nil {
		return err
	}
	if len(plugins) == 0 {
		return nil
	}

	return linkPlugins(rootCmd, plugins)
}

func parseLocalPlugins(cmd *cobra.Command) (*pluginsconfig.Config, error) {
	// FIXME(tb): like other commands that works on a chain directory,
	// parseLocalPlugins should rely on `-p` flag to guess that chain directory.
	// Unfortunately parseLocalPlugins is invoked before flags are parsed, so
	// we cannot rely on `-p` flag. As a workaround, we use the working dir.
	// The drawback is we cannot load chain's plugin when using `-p`.
	_ = cmd
	wd, err := os.Getwd()
	if err != nil {
		return nil, fmt.Errorf("parse local apps: %w", err)
	}
	if err := cosmosanalysis.IsChainPath(wd); err != nil {
		return nil, err
	}
	return pluginsconfig.ParseDir(wd)
}

func parseGlobalPlugins() (cfg *pluginsconfig.Config, err error) {
	globalDir, err := plugin.PluginsPath()
	if err != nil {
		return cfg, err
	}

	cfg, err = pluginsconfig.ParseDir(globalDir)
	// if there is error parsing, return empty config and continue execution to load
	// local plugins if they exist.
	if err != nil {
		return &pluginsconfig.Config{}, nil
	}

	for i := range cfg.Apps {
		cfg.Apps[i].Global = true
	}
	return
}

func linkPlugins(rootCmd *cobra.Command, plugins []*plugin.Plugin) error {
	// Link plugins to related commands
	var linkErrors []*plugin.Plugin
	for _, p := range plugins {
		if p.Error != nil {
			linkErrors = append(linkErrors, p)
			continue
		}
		manifest, err := p.Interface.Manifest()
		if err != nil {
			p.Error = fmt.Errorf("Manifest() error: %w", err)
			continue
		}
		linkPluginHooks(rootCmd, p, manifest.Hooks)
		if p.Error != nil {
			linkErrors = append(linkErrors, p)
			continue
		}
		linkPluginCmds(rootCmd, p, manifest.Commands)
		if p.Error != nil {
			linkErrors = append(linkErrors, p)
			continue
		}
	}
	if len(linkErrors) > 0 {
		// unload any plugin that could have been loaded
		defer UnloadPlugins()
		if err := printPlugins(cliui.New(cliui.WithStdout(os.Stdout))); err != nil {
			// content of loadErrors is more important than a print error, so we don't
			// return here, just print the error.
			fmt.Printf("fail to print: %v\n", err)
		}
		var s strings.Builder
		for _, p := range linkErrors {
			fmt.Fprintf(&s, "%s: %v", p.Path, p.Error)
		}
		return errors.Errorf("fail to link: %v", s.String())
	}
	return nil
}

// UnloadPlugins releases any loaded plugins, which is basically killing the
// plugin server instance.
func UnloadPlugins() {
	for _, p := range plugins {
		p.KillClient()
	}
}

func linkPluginHooks(rootCmd *cobra.Command, p *plugin.Plugin, hooks []plugin.Hook) {
	if p.Error != nil {
		return
	}
	for _, hook := range hooks {
		linkPluginHook(rootCmd, p, hook)
	}
}

func linkPluginHook(rootCmd *cobra.Command, p *plugin.Plugin, hook plugin.Hook) {
	cmdPath := hook.PlaceHookOnFull()
	cmd := findCommandByPath(rootCmd, cmdPath)
	if cmd == nil {
		p.Error = errors.Errorf("unable to find command path %q for app hook %q", cmdPath, hook.Name)
		return
	}
	if !cmd.Runnable() {
		p.Error = errors.Errorf("can't attach app hook %q to non executable command %q", hook.Name, hook.PlaceHookOn)
		return
	}

	newExecutedHook := func(hook plugin.Hook, cmd *cobra.Command, args []string) plugin.ExecutedHook {
		execHook := plugin.ExecutedHook{
			Hook: hook,
			ExecutedCommand: plugin.ExecutedCommand{
				Use:    cmd.Use,
				Path:   cmd.CommandPath(),
				Args:   args,
				OSArgs: os.Args,
				With:   p.With,
			},
		}
		execHook.ExecutedCommand.SetFlags(cmd)
		return execHook
	}

	preRun := cmd.PreRunE
	cmd.PreRunE = func(cmd *cobra.Command, args []string) error {
		if preRun != nil {
			err := preRun(cmd, args)
			if err != nil {
				return err
			}
		}
		err := p.Interface.ExecuteHookPre(newExecutedHook(hook, cmd, args))
		if err != nil {
			return fmt.Errorf("app %q ExecuteHookPre() error: %w", p.Path, err)
		}
		return nil
	}

	runCmd := cmd.RunE

	cmd.RunE = func(cmd *cobra.Command, args []string) error {
		if runCmd != nil {
			err := runCmd(cmd, args)
			// if the command has failed the `PostRun` will not execute. here we execute the cleanup step before returnning.
			if err != nil {
				err := p.Interface.ExecuteHookCleanUp(newExecutedHook(hook, cmd, args))
				if err != nil {
					fmt.Printf("app %q ExecuteHookCleanUp() error: %v", p.Path, err)
				}
			}
			return err
		}

		time.Sleep(100 * time.Millisecond)
		return nil
	}

	postCmd := cmd.PostRunE
	cmd.PostRunE = func(cmd *cobra.Command, args []string) error {
		execHook := newExecutedHook(hook, cmd, args)

		defer func() {
			err := p.Interface.ExecuteHookCleanUp(execHook)
			if err != nil {
				fmt.Printf("app %q ExecuteHookCleanUp() error: %v", p.Path, err)
			}
		}()

		if preRun != nil {
			err := postCmd(cmd, args)
			if err != nil {
				// dont return the error, log it and let execution continue to `Run`
				return err
			}
		}

		err := p.Interface.ExecuteHookPost(execHook)
		if err != nil {
			return fmt.Errorf("app %q ExecuteHookPost() error : %w", p.Path, err)
		}
		return nil
	}
}

// linkPluginCmds tries to add the plugin commands to the legacy ignite
// commands.
func linkPluginCmds(rootCmd *cobra.Command, p *plugin.Plugin, pluginCmds []plugin.Command) {
	if p.Error != nil {
		return
	}
	for _, pluginCmd := range pluginCmds {
		linkPluginCmd(rootCmd, p, pluginCmd)
		if p.Error != nil {
			return
		}
	}
}

func linkPluginCmd(rootCmd *cobra.Command, p *plugin.Plugin, pluginCmd plugin.Command) {
	cmdPath := pluginCmd.PlaceCommandUnderFull()
	cmd := findCommandByPath(rootCmd, cmdPath)
	if cmd == nil {
		p.Error = errors.Errorf("unable to find command path %q for app %q", cmdPath, p.Path)
		return
	}
	if cmd.Runnable() {
		p.Error = errors.Errorf("can't attach app command %q to runnable command %q", pluginCmd.Use, cmd.CommandPath())
		return
	}

	// Check for existing commands
	// pluginCmd.Use can be like `command [args]` so we need to remove those
	// extra args if any.
	pluginCmdName := strings.Split(pluginCmd.Use, " ")[0]
	for _, cmd := range cmd.Commands() {
		if cmd.Name() == pluginCmdName {
			p.Error = errors.Errorf("app command %q already exists in Ignite's commands", pluginCmdName)
			return
		}
	}

	newCmd, err := pluginCmd.ToCobraCommand()
	if err != nil {
		p.Error = err
		return
	}
	cmd.AddCommand(newCmd)

	// NOTE(tb) we could probably simplify by removing this condition and call the
	// plugin even if the invoked command isn't runnable. If we do so, the plugin
	// will be responsible for outputing the standard cobra output, which implies
	// it must use cobra too. This is how cli-plugin-network works, but to make
	// it for all, we need to change the `plugin scaffold` output (so it outputs
	// something similar than the cli-plugin-network) and update the docs.
	if len(pluginCmd.Commands) == 0 {
		// pluginCmd has no sub commands, so it's runnable
		newCmd.RunE = func(cmd *cobra.Command, args []string) error {
			return clictx.Do(cmd.Context(), func() error {
				execCmd := plugin.ExecutedCommand{
					Use:    cmd.Use,
					Path:   cmd.CommandPath(),
					Args:   args,
					OSArgs: os.Args,
					With:   p.With,
				}
				execCmd.SetFlags(cmd)
				// Call the plugin Execute
				err := p.Interface.Execute(execCmd)
				// NOTE(tb): This pause gives enough time for go-plugin to sync the
				// output from stdout/stderr of the plugin. Without that pause, this
				// output can be discarded and not printed in the user console.
				time.Sleep(100 * time.Millisecond)
				return err
			})
		}
	} else {
		for _, pluginCmd := range pluginCmd.Commands {
			pluginCmd.PlaceCommandUnder = newCmd.CommandPath()
			linkPluginCmd(newCmd, p, pluginCmd)
			if p.Error != nil {
				return
			}
		}
	}
}

func findCommandByPath(cmd *cobra.Command, cmdPath string) *cobra.Command {
	if cmd.CommandPath() == cmdPath {
		return cmd
	}
	for _, cmd := range cmd.Commands() {
		if cmd := findCommandByPath(cmd, cmdPath); cmd != nil {
			return cmd
		}
	}
	return nil
}

// NewApp returns a command that groups Ignite App related sub commands.
func NewApp() *cobra.Command {
	c := &cobra.Command{
		Use:   "app [command]",
		Short: "Create and manage Ignite Apps",
	}

	c.AddCommand(
		NewAppList(),
		NewAppUpdate(),
		NewAppScaffold(),
		NewAppDescribe(),
		NewAppInstall(),
		NewAppUninstall(),
	)

	return c
}

func NewAppList() *cobra.Command {
	lstCmd := &cobra.Command{
		Use:   "list",
		Short: "List installed apps",
		Long:  "Prints status and information of all installed Ignite Apps.",
		RunE: func(cmd *cobra.Command, args []string) error {
			s := cliui.New(cliui.WithStdout(os.Stdout))
			return printPlugins(s)
		},
	}
	return lstCmd
}

func NewAppUpdate() *cobra.Command {
	return &cobra.Command{
		Use:   "update [path]",
		Short: "Update app",
		Long: `Updates an Ignite App specified by path.

If no path is specified all declared apps are updated.`,
		Example: "ignite app update github.com/org/my-app/",
		Args:    cobra.MaximumNArgs(1),
		RunE: func(cmd *cobra.Command, args []string) error {
			if len(args) == 0 {
				// update all plugins
				err := plugin.Update(plugins...)
				if err != nil {
					return err
				}
				fmt.Printf("All apps updated.\n")
				return nil
			}
			// find the plugin to update
			for _, p := range plugins {
				if p.Path == args[0] {
					err := plugin.Update(p)
					if err != nil {
						return err
					}
					fmt.Printf("App %q updated.\n", p.Path)
					return nil
				}
			}
			return errors.Errorf("App %q not found", args[0])
		},
	}
}

func NewAppInstall() *cobra.Command {
	cmdPluginAdd := &cobra.Command{
		Use:   "install [path] [key=value]...",
		Short: "Install app",
		Long: `Installs an Ignite App.

Respects key value pairs declared after the app path to be added to the generated configuration definition.`,
		Example: "ignite app install github.com/org/my-app/ foo=bar baz=qux",
		Args:    cobra.MinimumNArgs(1),
		RunE: func(cmd *cobra.Command, args []string) error {
			session := cliui.New(cliui.WithStdout(os.Stdout))
			defer session.End()

			var (
				conf *pluginsconfig.Config
				err  error
			)

			global := flagGetPluginsGlobal(cmd)
			if global {
				conf, err = parseGlobalPlugins()
			} else {
				conf, err = parseLocalPlugins(cmd)
			}
			if err != nil {
				return err
			}

			for _, p := range conf.Apps {
				if p.Path == args[0] {
					return fmt.Errorf("app %s is already installed", args[0])
				}
			}

			p := pluginsconfig.Plugin{
				Path:   args[0],
				With:   make(map[string]string),
				Global: global,
			}

			pluginsOptions := []plugin.Option{
				plugin.CollectEvents(session.EventBus()),
			}

			var pluginArgs []string
			if len(args) > 1 {
				pluginArgs = args[1:]
			}

			for _, pa := range pluginArgs {
				kv := strings.Split(pa, "=")
				if len(kv) != 2 {
					return fmt.Errorf("malformed key=value arg: %s", pa)
				}
				p.With[kv[0]] = kv[1]
			}

			session.StartSpinner("Loading app")
			plugins, err := plugin.Load(cmd.Context(), []pluginsconfig.Plugin{p}, pluginsOptions...)
			if err != nil {
				return err
			}
			defer plugins[0].KillClient()

			if plugins[0].Error != nil {
				return fmt.Errorf("error while loading app %q: %w", args[0], plugins[0].Error)
			}
<<<<<<< HEAD
			session.Println(icons.OK, "Done loading apps")
			conf.Plugins = append(conf.Plugins, p)
=======
			session.Println("Done loading plugin")
			conf.Apps = append(conf.Apps, p)
>>>>>>> 35e7c7a2

			if err := conf.Save(); err != nil {
				return err
			}

			session.Printf("%s Installed %s\n", icons.Tada, args[0])
			return nil
		},
	}

	cmdPluginAdd.Flags().AddFlagSet(flagSetPluginsGlobal())

	return cmdPluginAdd
}

func NewAppUninstall() *cobra.Command {
	cmdPluginRemove := &cobra.Command{
		Use:     "uninstall [path]",
		Aliases: []string{"rm"},
		Short:   "Uninstall app",
		Long:    "Uninstalls an Ignite App specified by path.",
		Example: "ignite app uninstall github.com/org/my-app/",
		Args:    cobra.ExactArgs(1),
		RunE: func(cmd *cobra.Command, args []string) error {
			s := cliui.New(cliui.WithStdout(os.Stdout))

			var (
				conf *pluginsconfig.Config
				err  error
			)

			global := flagGetPluginsGlobal(cmd)
			if global {
				conf, err = parseGlobalPlugins()
			} else {
				conf, err = parseLocalPlugins(cmd)
			}
			if err != nil {
				return err
			}

			removed := false
			for i, cp := range conf.Apps {
				if cp.Path == args[0] {
					conf.Apps = append(conf.Apps[:i], conf.Apps[i+1:]...)
					removed = true
					break
				}
			}

			if !removed {
				// return if no matching plugin path found
				return fmt.Errorf("app %s not found", args[0])
			}

			if err := conf.Save(); err != nil {
				return err
			}

			s.Printf("%s %s uninstalled\n", icons.OK, args[0])
			s.Printf("\t%s updated\n", conf.Path())

			return nil
		},
	}

	cmdPluginRemove.Flags().AddFlagSet(flagSetPluginsGlobal())

	return cmdPluginRemove
}

func NewAppScaffold() *cobra.Command {
	return &cobra.Command{
		Use:   "scaffold [name]",
		Short: "Scaffold a new Ignite App",
		Long: `Scaffolds a new Ignite App in the current directory.

A git repository will be created with the given module name, unless the current directory is already a git repository.`,
		Example: "ignite app scaffold github.com/org/my-app/",
		Args:    cobra.ExactArgs(1),
		RunE: func(cmd *cobra.Command, args []string) error {
			session := cliui.New(cliui.StartSpinnerWithText(statusScaffolding))
			defer session.End()

			wd, err := os.Getwd()
			if err != nil {
				return err
			}
			moduleName := args[0]
			path, err := plugin.Scaffold(wd, moduleName, false)
			if err != nil {
				return err
			}
			if err := xgit.InitAndCommit(path); err != nil {
				return err
			}

			message := `⭐️ Successfully created a new Ignite App '%[1]s'.

👉 Update app code at '%[2]s/main.go'

👉 Test Ignite App integration by installing the app within the chain directory:

  ignite app install %[2]s

Or globally:

  ignite app install -g %[2]s

👉 Once the app is pushed to a repository, replace the local path by the repository path.
`
			session.Printf(message, moduleName, path)
			return nil
		},
	}
}

func NewAppDescribe() *cobra.Command {
	return &cobra.Command{
		Use:     "describe [path]",
		Short:   "Print information about installed apps",
		Long:    "Print information about an installed Ignite App commands and hooks.",
		Example: "ignite app describe github.com/org/my-app/",
		Args:    cobra.ExactArgs(1),
		RunE: func(cmd *cobra.Command, args []string) error {
			s := cliui.New(cliui.WithStdout(os.Stdout))

			for _, p := range plugins {
				if p.Path == args[0] {
					manifest, err := p.Interface.Manifest()
					if err != nil {
						return fmt.Errorf("error while loading app manifest: %w", err)
					}

					if len(manifest.Commands) > 0 {
						s.Println("Commands:")
						for i, c := range manifest.Commands {
							cmdPath := fmt.Sprintf("%s %s", c.PlaceCommandUnderFull(), c.Use)
							s.Printf("  %d) %s\n", i+1, cmdPath)
						}
					}

					if len(manifest.Hooks) > 0 {
						s.Println("Hooks:")
						for i, h := range manifest.Hooks {
							s.Printf("  %d) '%s' on command '%s'\n", i+1, h.Name, h.PlaceHookOnFull())
						}
					}

					break
				}
			}

			return nil
		},
	}
}

func getPluginLocationName(p *plugin.Plugin) string {
	if p.IsGlobal() {
		return "global"
	}
	return "local"
}

func getPluginStatus(p *plugin.Plugin) string {
	if p.Error != nil {
		return fmt.Sprintf("%s Error: %v", icons.NotOK, p.Error)
	}

	_, err := p.Interface.Manifest()
	if err != nil {
		return fmt.Sprintf("%s Error: Manifest() returned %v", icons.NotOK, err)
	}

	return fmt.Sprintf("%s Loaded", icons.OK)
}

func printPlugins(session *cliui.Session) error {
	var entries [][]string
	for _, p := range plugins {
		entries = append(entries, []string{p.Path, getPluginLocationName(p), getPluginStatus(p)})
	}

	if err := session.PrintTable([]string{"Path", "Config", "Status"}, entries...); err != nil {
		return fmt.Errorf("error while printing apps: %w", err)
	}
	return nil
}

func flagSetPluginsGlobal() *flag.FlagSet {
	fs := flag.NewFlagSet("", flag.ContinueOnError)
<<<<<<< HEAD
	fs.BoolP(flagPluginsGlobal, "g", false, "use global plugins configuration ($HOME/.ignite/plugins/plugins.yml)")
=======
	fs.BoolP(flagPluginsGlobal, "g", false, "use global plugins configuration ($HOME/.ignite/apps/igniteapps.yml)")
>>>>>>> 35e7c7a2
	return fs
}

func flagGetPluginsGlobal(cmd *cobra.Command) bool {
	global, _ := cmd.Flags().GetBool(flagPluginsGlobal)
	return global
}<|MERGE_RESOLUTION|>--- conflicted
+++ resolved
@@ -477,13 +477,8 @@
 			if plugins[0].Error != nil {
 				return fmt.Errorf("error while loading app %q: %w", args[0], plugins[0].Error)
 			}
-<<<<<<< HEAD
 			session.Println(icons.OK, "Done loading apps")
-			conf.Plugins = append(conf.Plugins, p)
-=======
-			session.Println("Done loading plugin")
 			conf.Apps = append(conf.Apps, p)
->>>>>>> 35e7c7a2
 
 			if err := conf.Save(); err != nil {
 				return err
@@ -676,11 +671,7 @@
 
 func flagSetPluginsGlobal() *flag.FlagSet {
 	fs := flag.NewFlagSet("", flag.ContinueOnError)
-<<<<<<< HEAD
-	fs.BoolP(flagPluginsGlobal, "g", false, "use global plugins configuration ($HOME/.ignite/plugins/plugins.yml)")
-=======
 	fs.BoolP(flagPluginsGlobal, "g", false, "use global plugins configuration ($HOME/.ignite/apps/igniteapps.yml)")
->>>>>>> 35e7c7a2
 	return fs
 }
 
