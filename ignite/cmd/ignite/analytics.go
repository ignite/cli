--- conflicted
+++ resolved
@@ -13,18 +13,11 @@
 )
 
 const (
-<<<<<<< HEAD
-	gaid           = "UA-290147351-1"
+	gaID           = "G-<ID>"
+	gaSecret       = "<API_SECRET>"
 	envDoNotTrack  = "DO_NOT_TRACK"
 	igniteDir      = ".ignite"
 	igniteIdentity = "identity.json"
-=======
-	gaID               = "G-<ID>"
-	gaSecret           = "<API_SECRET>"
-	envDoNotTrack      = "DO_NOT_TRACK"
-	igniteDir          = ".ignite"
-	igniteAnonIdentity = "anon"
->>>>>>> ac742e81
 )
 
 var gaclient gacli.Client
@@ -63,13 +56,8 @@
 	}
 
 	met := gacli.Metric{
-<<<<<<< HEAD
-		Action:  m.command,
+		FullCmd: m.command,
 		User:    dntInfo.Name,
-=======
-		FullCmd: m.command,
-		User:    ident.Name,
->>>>>>> ac742e81
 		Version: version.Version,
 	}
 
@@ -86,14 +74,8 @@
 	if len(cmds) > 0 {
 		met.Cmd = cmds[1]
 	}
-<<<<<<< HEAD
 
-	go gaclient.Send(met)
-=======
-	go func() {
-		gaclient.SendMetric(met)
-	}()
->>>>>>> ac742e81
+	go gaclient.SendMetric(met)
 }
 
 func checkDNT() (identity, error) {
