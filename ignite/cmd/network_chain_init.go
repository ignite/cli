--- conflicted
+++ resolved
@@ -52,11 +52,7 @@
 }
 
 func networkChainInitHandler(cmd *cobra.Command, args []string) error {
-<<<<<<< HEAD
 	session := cliui.New(cliui.StartSpinner())
-=======
-	session := cliui.New()
->>>>>>> 29df48a0
 	defer session.Cleanup()
 
 	nb, err := newNetworkBuilder(cmd, CollectEvents(session.EventBus()))
@@ -91,14 +87,11 @@
 		if err := session.AskConfirm(question); err != nil {
 			return session.PrintSaidNo()
 		}
-<<<<<<< HEAD
-=======
 	}
 
 	cacheStorage, err := newCache(cmd)
 	if err != nil {
 		return err
->>>>>>> 29df48a0
 	}
 
 	n, err := nb.Network()
