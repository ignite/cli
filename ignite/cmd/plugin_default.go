--- conflicted
+++ resolved
@@ -16,13 +16,7 @@
 }
 
 const (
-<<<<<<< HEAD
-	PluginRelayerVersion = "hermes/v0.2.7"
-=======
-	PluginNetworkVersion = "v0.2.2"
-	PluginNetworkPath    = "github.com/ignite/cli-plugin-network@" + PluginNetworkVersion
 	PluginRelayerVersion = "hermes/v0.2.8"
->>>>>>> 746249b2
 	PluginRelayerPath    = "github.com/ignite/apps/hermes@" + PluginRelayerVersion
 )
 
