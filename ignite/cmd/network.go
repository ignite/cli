package ignitecmd

import (
	"github.com/pkg/errors"
	"github.com/spf13/cobra"
	flag "github.com/spf13/pflag"

	"github.com/ignite/cli/ignite/pkg/cosmosaccount"
	"github.com/ignite/cli/ignite/pkg/cosmosclient"
	"github.com/ignite/cli/ignite/pkg/events"
	"github.com/ignite/cli/ignite/pkg/gitpod"
	"github.com/ignite/cli/ignite/services/network"
	"github.com/ignite/cli/ignite/services/network/networkchain"
	"github.com/ignite/cli/ignite/services/network/networktypes"
)

var (
	nightly bool
	local   bool

	spnNodeAddress   string
	spnFaucetAddress string
)

const (
	flagNightly = "nightly"
	flagLocal   = "local"

	flagSPNNodeAddress   = "spn-node-address"
	flagSPNFaucetAddress = "spn-faucet-address"

	spnNodeAddressNightly   = "https://rpc.nightly.starport.network:443"
	spnFaucetAddressNightly = "https://faucet.nightly.starport.network"

	spnNodeAddressLocal   = "http://0.0.0.0:26657"
	spnFaucetAddressLocal = "http://0.0.0.0:4500"
)

// NewNetwork creates a new network command that holds some other sub commands
// related to creating a new network collaboratively.
func NewNetwork() *cobra.Command {
	c := &cobra.Command{
		Use:     "network [command]",
		Aliases: []string{"n"},
		Short:   "Launch a blockchain network in production",
		Args:    cobra.ExactArgs(1),
		Hidden:  true,
	}

	// configure flags.
	c.PersistentFlags().BoolVar(&local, flagLocal, false, "Use local SPN network")
	c.PersistentFlags().BoolVar(&nightly, flagNightly, false, "Use nightly SPN network")
	c.PersistentFlags().StringVar(&spnNodeAddress, flagSPNNodeAddress, spnNodeAddressNightly, "SPN node address")
	c.PersistentFlags().StringVar(&spnFaucetAddress, flagSPNFaucetAddress, spnFaucetAddressNightly, "SPN faucet address")

	// add sub commands.
	c.AddCommand(
		NewNetworkChain(),
		NewNetworkCampaign(),
		NewNetworkRequest(),
		NewNetworkReward(),
<<<<<<< HEAD
=======
		NewNetworkClient(),
		NewNetworkProfile(),
>>>>>>> db73f42c
	)

	return c
}

var cosmos *cosmosclient.Client

type (
	NetworkBuilderOption func(builder *NetworkBuilder)

	NetworkBuilder struct {
		AccountRegistry cosmosaccount.Registry

		ev  events.Bus
		cmd *cobra.Command
		cc  cosmosclient.Client
	}
)

func CollectEvents(ev events.Bus) NetworkBuilderOption {
	return func(builder *NetworkBuilder) {
		builder.ev = ev
	}
}

func flagSetSPNAccountPrefixes() *flag.FlagSet {
	fs := flag.NewFlagSet("", flag.ContinueOnError)
	fs.String(flagAddressPrefix, networktypes.SPN, "Account address prefix")
	return fs
}

func newNetworkBuilder(cmd *cobra.Command, options ...NetworkBuilderOption) (NetworkBuilder, error) {
	var (
		err error
		n   = NetworkBuilder{cmd: cmd}
	)

	if n.cc, err = getNetworkCosmosClient(cmd); err != nil {
		return NetworkBuilder{}, err
	}

	n.AccountRegistry = n.cc.AccountRegistry

	for _, apply := range options {
		apply(&n)
	}
	return n, nil
}

func (n NetworkBuilder) Chain(source networkchain.SourceOption, options ...networkchain.Option) (*networkchain.Chain, error) {
	if home := getHome(n.cmd); home != "" {
		options = append(options, networkchain.WithHome(home))
	}

	options = append(options, networkchain.CollectEvents(n.ev))

	return networkchain.New(n.cmd.Context(), n.AccountRegistry, source, options...)
}

func (n NetworkBuilder) Network(options ...network.Option) (network.Network, error) {
	var (
		err     error
		from    = getFrom(n.cmd)
		account = cosmosaccount.Account{}
	)
	if from != "" {
		account, err = cosmos.AccountRegistry.GetByName(getFrom(n.cmd))
		if err != nil {
			return network.Network{}, errors.Wrap(err, "make sure that this account exists, use 'ignite account -h' to manage accounts")
		}
	}

	options = append(options, network.CollectEvents(n.ev))

	return network.New(*cosmos, account, options...), nil
}

func getNetworkCosmosClient(cmd *cobra.Command) (cosmosclient.Client, error) {
	// check preconfigured networks
	if nightly && local {
		return cosmosclient.Client{}, errors.New("local and nightly networks can't both be specified in the same command, specify local or nightly")
	}
	if local {
		spnNodeAddress = spnNodeAddressLocal
		spnFaucetAddress = spnFaucetAddressLocal
	} else if nightly {
		spnNodeAddress = spnNodeAddressNightly
		spnFaucetAddress = spnFaucetAddressNightly
	}

	cosmosOptions := []cosmosclient.Option{
		cosmosclient.WithHome(cosmosaccount.KeyringHome),
		cosmosclient.WithNodeAddress(spnNodeAddress),
		cosmosclient.WithAddressPrefix(networktypes.SPN),
		cosmosclient.WithUseFaucet(spnFaucetAddress, networktypes.SPNDenom, 5),
		cosmosclient.WithKeyringServiceName(cosmosaccount.KeyringServiceName),
	}

	keyringBackend := getKeyringBackend(cmd)
	// use test keyring backend on Gitpod in order to prevent prompting for keyring
	// password. This happens because Gitpod uses containers.
	//
	// when not on Gitpod, OS keyring backend is used which only asks password once.
	if gitpod.IsOnGitpod() {
		keyringBackend = cosmosaccount.KeyringTest
	}
	if keyringBackend != "" {
		cosmosOptions = append(cosmosOptions, cosmosclient.WithKeyringBackend(keyringBackend))
	}

	// init cosmos client only once on start in order to spnclient to
	// reuse unlocked keyring in the following steps.
	if cosmos == nil {
		client, err := cosmosclient.New(cmd.Context(), cosmosOptions...)
		if err != nil {
			return cosmosclient.Client{}, err
		}
		cosmos = &client
	}

	if err := cosmos.AccountRegistry.EnsureDefaultAccount(); err != nil {
		return cosmosclient.Client{}, err
	}

	return *cosmos, nil
}<|MERGE_RESOLUTION|>--- conflicted
+++ resolved
@@ -59,11 +59,7 @@
 		NewNetworkCampaign(),
 		NewNetworkRequest(),
 		NewNetworkReward(),
-<<<<<<< HEAD
-=======
-		NewNetworkClient(),
 		NewNetworkProfile(),
->>>>>>> db73f42c
 	)
 
 	return c
