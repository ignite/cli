--- conflicted
+++ resolved
@@ -14,31 +14,17 @@
 		RunE:  accountShowHandler,
 	}
 
-<<<<<<< HEAD
-	c.Flags().AddFlagSet(flagSetKeyringBackend())
-	c.Flags().AddFlagSet(flagSetKeyringDir())
-=======
->>>>>>> a564443e
 	c.Flags().AddFlagSet(flagSetAccountPrefixes())
 
 	return c
 }
 
 func accountShowHandler(cmd *cobra.Command, args []string) error {
-	var (
-		name           = args[0]
-		keyringBackend = getKeyringBackend(cmd)
-		keyringDir     = getKeyringDir(cmd)
-	)
+	name := args[0]
 
 	ca, err := cosmosaccount.New(
-<<<<<<< HEAD
-		cosmosaccount.WithKeyringBackend(keyringBackend),
-		cosmosaccount.WithHome(keyringDir),
-=======
 		cosmosaccount.WithKeyringBackend(getKeyringBackend(cmd)),
 		cosmosaccount.WithHome(getKeyringDir(cmd)),
->>>>>>> a564443e
 	)
 	if err != nil {
 		return err
