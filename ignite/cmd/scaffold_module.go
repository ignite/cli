package ignitecmd

import (
	"bytes"
	"fmt"
	"regexp"
	"strings"

	"github.com/spf13/cobra"

	"github.com/ignite/cli/v28/ignite/pkg/cliui"
	"github.com/ignite/cli/v28/ignite/pkg/errors"
	"github.com/ignite/cli/v28/ignite/pkg/placeholder"
	"github.com/ignite/cli/v28/ignite/pkg/validation"
	"github.com/ignite/cli/v28/ignite/pkg/xgenny"
	"github.com/ignite/cli/v28/ignite/services/scaffolder"
	modulecreate "github.com/ignite/cli/v28/ignite/templates/module/create"
)

// moduleNameKeeperAlias is a map of well known module names that have a different keeper name than the usual <module-name>Keeper.
var moduleNameKeeperAlias = map[string]string{
	"auth": "account", // TODO(@julienrbrt) remove this when x/accounts is released
}

const (
	flagDep                 = "dep"
	flagIBC                 = "ibc"
	flagParams              = "params"
	flagIBCOrdering         = "ordering"
	flagRequireRegistration = "require-registration"

	govDependencyWarning = `⚠️ If your app has been scaffolded with Ignite CLI 0.16.x or below
Please make sure that your module keeper definition is defined after gov module keeper definition in app/app.go:

app.GovKeeper = ...
...
[your module keeper definition]
`
)

// NewScaffoldModule returns the command to scaffold a Cosmos SDK module.
func NewScaffoldModule() *cobra.Command {
	c := &cobra.Command{
		Use:   "module [name]",
		Short: "Custom Cosmos SDK module",
		Long: `Scaffold a new Cosmos SDK module.

Cosmos SDK is a modular framework and each independent piece of functionality is
implemented in a separate module. By default your blockchain imports a set of
standard Cosmos SDK modules. To implement custom functionality of your
blockchain, scaffold a module and implement the logic of your application.

This command does the following:

* Creates a directory with module's protocol buffer files in "proto/"
* Creates a directory with module's boilerplate Go code in "x/"
* Imports the newly created module by modifying "app/app.go"
* Creates a file in "testutil/keeper/" that contains logic to create a keeper
  for testing purposes

This command will proceed with module scaffolding even if "app/app.go" doesn't
have the required default placeholders. If the placeholders are missing, you
will need to modify "app/app.go" manually to import the module. If you want the
command to fail if it can't import the module, use the "--require-registration"
flag.

To scaffold an IBC-enabled module use the "--ibc" flag. An IBC-enabled module is
like a regular module with the addition of IBC-specific logic and placeholders
to scaffold IBC packets with "ignite scaffold packet".

A module can depend on one or more other modules and import their keeper
methods. To scaffold a module with a dependency use the "--dep" flag

For example, your new custom module "foo" might have functionality that requires
sending tokens between accounts. The method for sending tokens is a defined in
the "bank"'s module keeper. You can scaffold a "foo" module with the dependency
on "bank" with the following command:

	ignite scaffold module foo --dep bank

You can then define which methods you want to import from the "bank" keeper in
"expected_keepers.go".

You can also scaffold a module with a list of dependencies that can include both
standard and custom modules (provided they exist):

	ignite scaffold module bar --dep foo,mint,account,FeeGrant

Note: the "--dep" flag doesn't install third-party modules into your
application, it just generates extra code that specifies which existing modules
your new custom module depends on.

A Cosmos SDK module can have parameters (or "params"). Params are values that
can be set at the genesis of the blockchain and can be modified while the
blockchain is running. An example of a param is "Inflation rate change" of the
"mint" module. A module can be scaffolded with params using the "--params" flag
that accepts a list of param names. By default params are of type "string", but
you can specify a type for each param. For example:

	ignite scaffold module foo --params baz:uint,bar:bool

Refer to Cosmos SDK documentation to learn more about modules, dependencies and
params.
`,
		Args:    cobra.ExactArgs(1),
		PreRunE: migrationPreRunHandler,
		RunE:    scaffoldModuleHandler,
	}

	flagSetPath(c)
	flagSetClearCache(c)

	c.Flags().AddFlagSet(flagSetYes())
	c.Flags().StringSlice(flagDep, []string{}, "add a dependency on another module")
	c.Flags().Bool(flagIBC, false, "add IBC functionality")
	c.Flags().String(flagIBCOrdering, "none", "channel ordering of the IBC module [none|ordered|unordered]")
	c.Flags().Bool(flagRequireRegistration, false, "fail if module can't be registered")
	c.Flags().StringSlice(flagParams, []string{}, "add module parameters")

	return c
}

func scaffoldModuleHandler(cmd *cobra.Command, args []string) error {
	var (
		name     = args[0]
		appPath  = flagGetPath(cmd)
		protoDir = flagGetProtoDir(cmd)
	)

	session := cliui.New(cliui.StartSpinnerWithText(statusScaffolding))
	defer session.End()

	ibcModule, err := cmd.Flags().GetBool(flagIBC)
	if err != nil {
		return err
	}

	ibcOrdering, err := cmd.Flags().GetString(flagIBCOrdering)
	if err != nil {
		return err
	}
	requireRegistration, err := cmd.Flags().GetBool(flagRequireRegistration)
	if err != nil {
		return err
	}

	params, err := cmd.Flags().GetStringSlice(flagParams)
	if err != nil {
		return err
	}

	cacheStorage, err := newCache(cmd)
	if err != nil {
		return err
	}

	options := []scaffolder.ModuleCreationOption{
		scaffolder.WithParams(params),
	}

	// Check if the module must be an IBC module
	if ibcModule {
		options = append(options, scaffolder.WithIBCChannelOrdering(ibcOrdering), scaffolder.WithIBC())
	}

	// Get module dependencies
	dependencies, err := cmd.Flags().GetStringSlice(flagDep)
	if err != nil {
		return err
	}
	if len(dependencies) > 0 {
		var deps []modulecreate.Dependency

		isValid := regexp.MustCompile(`^[a-zA-Z]+$`).MatchString

		for _, name := range dependencies {
			if !isValid(name) {
				return errors.Errorf("invalid module dependency name format '%s'", name)
			}

			if alias, ok := moduleNameKeeperAlias[strings.ToLower(name)]; ok {
				name = alias
			}

			deps = append(deps, modulecreate.NewDependency(name))
		}

		options = append(options, scaffolder.WithDependencies(deps))
	}

	var msg bytes.Buffer
	fmt.Fprintf(&msg, "\n🎉 Module created %s.\n\n", name)

<<<<<<< HEAD
	sc, err := scaffolder.New(appPath)
=======
	sc, err := scaffolder.New(cmd.Context(), appPath, protoDir)
>>>>>>> 6364ecbf (feat: support custom proto path (#4071))
	if err != nil {
		return err
	}

	sm, err := sc.CreateModule(cmd.Context(), cacheStorage, placeholder.New(), name, options...)
	if err != nil {
		var validationErr validation.Error
		if !requireRegistration && errors.As(err, &validationErr) {
			fmt.Fprintf(&msg, "Can't register module '%s'.\n", name)
			fmt.Fprintln(&msg, validationErr.ValidationInfo())
		} else {
			return err
		}
	} else {
		modificationsStr, err := xgenny.SourceModificationToString(sm)
		if err != nil {
			return err
		}

		session.Println(modificationsStr)
	}

	// in previously scaffolded apps gov keeper is defined below the scaffolded module keeper definition
	// therefore we must warn the user to manually move the definition if it's the case
	// https://github.com/ignite/cli/issues/818#issuecomment-865736052
	for _, name := range dependencies {
		if name == "Gov" {
			session.Print(govDependencyWarning)

			break
		}
	}

	return session.Print(msg.String())
}<|MERGE_RESOLUTION|>--- conflicted
+++ resolved
@@ -191,11 +191,7 @@
 	var msg bytes.Buffer
 	fmt.Fprintf(&msg, "\n🎉 Module created %s.\n\n", name)
 
-<<<<<<< HEAD
-	sc, err := scaffolder.New(appPath)
-=======
 	sc, err := scaffolder.New(cmd.Context(), appPath, protoDir)
->>>>>>> 6364ecbf (feat: support custom proto path (#4071))
 	if err != nil {
 		return err
 	}
