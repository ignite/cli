--- conflicted
+++ resolved
@@ -191,12 +191,7 @@
 		return err
 	}
 
-<<<<<<< HEAD
 	sm, err := sc.CreateModule(cmd.Context(), cacheStorage, placeholder.New(), name, options...)
-	s.Stop()
-=======
-	sm, err := sc.CreateModule(cacheStorage, placeholder.New(), name, options...)
->>>>>>> 3157894a
 	if err != nil {
 		var validationErr validation.Error
 		if !requireRegistration && errors.As(err, &validationErr) {
