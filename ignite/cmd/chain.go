--- conflicted
+++ resolved
@@ -5,10 +5,7 @@
 	"errors"
 	"fmt"
 	"os"
-<<<<<<< HEAD
-=======
 	"path/filepath"
->>>>>>> b543016a
 	"strings"
 
 	"github.com/manifoldco/promptui"
@@ -18,24 +15,20 @@
 	"github.com/ignite/cli/ignite/pkg/cliui"
 	"github.com/ignite/cli/ignite/pkg/cliui/colors"
 	"github.com/ignite/cli/ignite/pkg/cliui/icons"
-<<<<<<< HEAD
-	"github.com/ignite/cli/ignite/services/chain"
-=======
 	"github.com/ignite/cli/ignite/pkg/cosmosgen"
 	"github.com/ignite/cli/ignite/pkg/goanalysis"
 	"github.com/ignite/cli/ignite/pkg/xast"
->>>>>>> b543016a
+	"github.com/ignite/cli/ignite/services/chain"
 )
 
 const (
-	msgMigration       = "Migrating blockchain config file from v%d to v%d..."
-	msgMigrationPrefix = "Your blockchain config version is v%d and the latest is v%d."
-	msgMigrationPrompt = "Would you like to upgrade your config file to v%d"
-<<<<<<< HEAD
-	msgMigrationBuf    = "Now ignite supports the `buf.build` (https://buf.build) registry to manage the protobuf dependencies. The embed protoc binary was deprecated and, your blockchain is still using it. Would you like to upgrade and add the `buf.build` config files to `proto/` folder"
-=======
-	toolsFile          = "tools/tools.go"
->>>>>>> b543016a
+	msgMigration            = "Migrating blockchain config file from v%d to v%d..."
+	msgMigrationPrefix      = "Your blockchain config version is v%d and the latest is v%d."
+	msgMigrationPrompt      = "Would you like to upgrade your config file to v%d"
+	msgMigrationBuf         = "Now ignite supports the `buf.build` (https://buf.build) registry to manage the protobuf dependencies. The embed protoc binary was deprecated and, your blockchain is still using it. Would you like to upgrade and add the `buf.build` config files to `proto/` folder"
+	msgMigrationAddTools    = "Some required imports are missing in %s file: %s. Would you like to add them"
+	msgMigrationRemoveTools = "File %s contains deprecated imports: %s. Would you like to remove them"
+	toolsFile               = "tools/tools.go"
 )
 
 // NewChain returns a command that groups sub commands related to compiling, serving
@@ -120,8 +113,60 @@
 	if err := configMigrationPreRunHandler(cmd, session); err != nil {
 		return err
 	}
-<<<<<<< HEAD
+
+	if err := toolsMigrationPreRunHandler(cmd, session); err != nil {
+		return err
+	}
+
 	return bufMigrationPreRunHandler(cmd, session)
+}
+
+func toolsMigrationPreRunHandler(cmd *cobra.Command, session *cliui.Session) (err error) {
+	session.StartSpinner("Checking missing tools...")
+
+	appPath := flagGetPath(cmd)
+	toolsFilename := filepath.Join(appPath, toolsFile)
+	f, _, err := xast.ParseFile(toolsFilename)
+	if err != nil {
+		return err
+	}
+
+	missing := cosmosgen.MissingTools(f)
+	unused := cosmosgen.UnusedTools(f)
+
+	session.StopSpinner()
+	if len(missing) > 0 {
+		question := fmt.Sprintf(
+			msgMigrationAddTools,
+			toolsFilename,
+			strings.Join(missing, ", "),
+		)
+		if err := session.AskConfirm(question); err != nil {
+			missing = []string{}
+		}
+	}
+
+	if len(unused) > 0 {
+		question := fmt.Sprintf(
+			msgMigrationRemoveTools,
+			toolsFilename,
+			strings.Join(unused, ", "),
+		)
+		if err := session.AskConfirm(question); err != nil {
+			unused = []string{}
+		}
+	}
+	if len(missing) == 0 && len(unused) == 0 {
+		return nil
+	}
+	session.StartSpinner("Migrating tools...")
+
+	var buf bytes.Buffer
+	if err := goanalysis.UpdateInitImports(f, &buf, missing, unused); err != nil {
+		return err
+	}
+
+	return os.WriteFile(toolsFilename, buf.Bytes(), 0o644)
 }
 
 func bufMigrationPreRunHandler(cmd *cobra.Command, session *cliui.Session) error {
@@ -144,57 +189,6 @@
 	session.Printf("%s\n\n", strings.Join(sm.CreatedFiles(), "\n"))
 
 	return nil
-=======
-	return toolsMigrationPreRunHandler(cmd, session)
-}
-
-func toolsMigrationPreRunHandler(cmd *cobra.Command, session *cliui.Session) (err error) {
-	session.StartSpinner("Checking missing tools...")
-
-	appPath := flagGetPath(cmd)
-	toolsFilename := filepath.Join(appPath, toolsFile)
-	f, _, err := xast.ParseFile(toolsFilename)
-	if err != nil {
-		return err
-	}
-
-	missing := cosmosgen.MissingTools(f)
-	unused := cosmosgen.UnusedTools(f)
-
-	session.StopSpinner()
-	if len(missing) > 0 {
-		question := fmt.Sprintf(
-			"Some required imports are missing in %s file: %s. Would you like to add them",
-			toolsFilename,
-			strings.Join(missing, ", "),
-		)
-		if err := session.AskConfirm(question); err != nil {
-			missing = []string{}
-		}
-	}
-
-	if len(unused) > 0 {
-		question := fmt.Sprintf(
-			"File %s contains deprecated imports: %s. Would you like to remove them",
-			toolsFilename,
-			strings.Join(unused, ", "),
-		)
-		if err := session.AskConfirm(question); err != nil {
-			unused = []string{}
-		}
-	}
-	if len(missing) == 0 && len(unused) == 0 {
-		return nil
-	}
-	session.StartSpinner("Migrating tools...")
-
-	var buf bytes.Buffer
-	if err := goanalysis.UpdateInitImports(f, &buf, missing, unused); err != nil {
-		return err
-	}
-
-	return os.WriteFile(toolsFilename, buf.Bytes(), 0o644)
->>>>>>> b543016a
 }
 
 func configMigrationPreRunHandler(cmd *cobra.Command, session *cliui.Session) (err error) {
