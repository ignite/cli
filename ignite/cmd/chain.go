package ignitecmd

import (
	"bytes"
	"errors"
	"fmt"
	"os"
	"path/filepath"
	"strings"

	"github.com/manifoldco/promptui"
	"github.com/spf13/cobra"

	chainconfig "github.com/ignite/cli/ignite/config/chain"
	"github.com/ignite/cli/ignite/pkg/cliui"
	"github.com/ignite/cli/ignite/pkg/cliui/colors"
	"github.com/ignite/cli/ignite/pkg/cliui/icons"
	"github.com/ignite/cli/ignite/pkg/cosmosgen"
	"github.com/ignite/cli/ignite/pkg/goanalysis"
	"github.com/ignite/cli/ignite/pkg/gomodulepath"
	"github.com/ignite/cli/ignite/pkg/xast"
	"github.com/ignite/cli/ignite/services/chain"
	"github.com/ignite/cli/ignite/services/doctor"
)

const (
	msgMigration            = "Migrating blockchain config file from v%d to v%d..."
	msgMigrationPrefix      = "Your blockchain config version is v%d and the latest is v%d."
	msgMigrationPrompt      = "Would you like to upgrade your config file to v%d"
	msgMigrationBuf         = "Now ignite supports the `buf.build` (https://buf.build) registry to manage the protobuf dependencies. The embed protoc binary was deprecated and, your blockchain is still using it. Would you like to upgrade and add the `buf.build` config files to `proto/` folder"
	msgMigrationAddTools    = "Some required imports are missing in %s file: %s. Would you like to add them"
	msgMigrationRemoveTools = "File %s contains deprecated imports: %s. Would you like to remove them"
)

var ErrProtocUnsupported = errors.New("code generation using protoc is only supported by Ignite CLI v0.26.1 or older")

// NewChain returns a command that groups sub commands related to compiling, serving
// blockchains and so on.
func NewChain() *cobra.Command {
	c := &cobra.Command{
		Use:   "chain [command]",
		Short: "Build, init and start a blockchain node",
		Long: `Commands in this namespace let you to build, initialize, and start your
blockchain node locally for development purposes.

To run these commands you should be inside the project's directory so that
Ignite can find the source code. To ensure that you are, run "ls", you should
see the following files in the output: "go.mod", "x", "proto", "app", etc.

By default the "build" command will identify the "main" package of the project,
install dependencies if necessary, set build flags, compile the project into a
binary and install the binary. The "build" command is useful if you just want
the compiled binary, for example, to initialize and start the chain manually. It
can also be used to release your chain's binaries automatically as part of
continuous integration workflow.

The "init" command will build the chain's binary and use it to initialize a
local validator node. By default the validator node will be initialized in your
$HOME directory in a hidden directory that matches the name of your project.
This directory is called a data directory and contains a chain's genesis file
and a validator key. This command is useful if you want to quickly build and
initialize the data directory and use the chain's binary to manually start the
blockchain. The "init" command is meant only for development purposes, not
production.

The "serve" command builds, initializes, and starts your blockchain locally with
a single validator node for development purposes. "serve" also watches the
source code directory for file changes and intelligently
re-builds/initializes/starts the chain, essentially providing "code-reloading".
The "serve" command is meant only for development purposes, not production.

To distinguish between production and development consider the following.

In production, blockchains often run the same software on many validator nodes
that are run by different people and entities. To launch a blockchain in
production, the validator entities coordinate the launch process to start their
nodes simultaneously.

During development, a blockchain can be started locally on a single validator
node. This convenient process lets you restart a chain quickly and iterate
faster. Starting a chain on a single node in development is similar to starting
a traditional web application on a local server.

The "faucet" command lets you send tokens to an address from the "faucet"
account defined in "config.yml". Alternatively, you can use the chain's binary
to send token from any other account that exists on chain.

The "simulate" command helps you start a simulation testing process for your
chain.
`,
		Aliases:           []string{"c"},
		Args:              cobra.ExactArgs(1),
		PersistentPreRunE: preRunHandler,
	}

	// Add flags required for the configMigrationPreRunHandler
	c.PersistentFlags().AddFlagSet(flagSetConfig())
	c.PersistentFlags().AddFlagSet(flagSetYes())

	c.AddCommand(
		NewChainServe(),
		NewChainBuild(),
		NewChainInit(),
		NewChainFaucet(),
		NewChainSimulate(),
		NewChainDebug(),
	)

	return c
}

func preRunHandler(cmd *cobra.Command, _ []string) error {
	session := cliui.New()
	defer session.End()

	if err := configMigrationPreRunHandler(cmd, session); err != nil {
		return err
	}

	if err := toolsMigrationPreRunHandler(cmd, session); err != nil {
		return err
	}

	return bufMigrationPreRunHandler(cmd, session)
}

func toolsMigrationPreRunHandler(cmd *cobra.Command, session *cliui.Session) error {
	session.StartSpinner("Checking missing tools...")

	path := flagGetPath(cmd)
	path, err := filepath.Abs(path)
	if err != nil {
		return err
	}

	_, appPath, err := gomodulepath.Find(path)
	if err != nil {
		return err
	}

	toolsFilename := filepath.Join(appPath, doctor.ToolsFile)
	if _, err := os.Stat(toolsFilename); os.IsNotExist(err) {
		return errors.New("the dependency tools file is missing, run `ignite doctor` and try again")
	}

	f, _, err := xast.ParseFile(toolsFilename)
	if err != nil {
		return err
	}

	missing := cosmosgen.MissingTools(f)
	unused := cosmosgen.UnusedTools(f)

	session.StopSpinner()
	if len(missing) > 0 {
		question := fmt.Sprintf(
			msgMigrationAddTools,
			toolsFilename,
			strings.Join(missing, ", "),
		)
		if err := session.AskConfirm(question); err != nil {
			missing = []string{}
		}
	}

	if len(unused) > 0 {
		question := fmt.Sprintf(
			msgMigrationRemoveTools,
			toolsFilename,
			strings.Join(unused, ", "),
		)
		if err := session.AskConfirm(question); err != nil {
			unused = []string{}
		}
	}
	if len(missing) == 0 && len(unused) == 0 {
		return nil
	}
	session.StartSpinner("Migrating tools...")

	var buf bytes.Buffer
	if err := goanalysis.UpdateInitImports(f, &buf, missing, unused); err != nil {
		return err
	}

	return os.WriteFile(toolsFilename, buf.Bytes(), 0o644)
}

func bufMigrationPreRunHandler(cmd *cobra.Command, session *cliui.Session) error {
	appPath := flagGetPath(cmd)
	hasFiles := chain.CheckBufFiles(appPath)
	if hasFiles {
		return nil
	}
	if err := session.AskConfirm(msgMigrationBuf); err != nil {
<<<<<<< HEAD
		return fmt.Errorf("build the protobuf files with the protoc binary is only supported on version " +
			"`v0.26.1` or below. Please downgrade your Ignite version")
=======
		return ErrProtocUnsupported
>>>>>>> 383a07cf
	}

	sm, err := chain.BoxBufFiles(appPath)
	if err != nil {
		return err
	}

	session.Print("\n🎉 buf.build files added: \n\n")
	session.Printf("%s\n\n", strings.Join(sm.CreatedFiles(), "\n"))

	return nil
}

func configMigrationPreRunHandler(cmd *cobra.Command, session *cliui.Session) (err error) {
	appPath := flagGetPath(cmd)
	configPath := getConfig(cmd)
	if configPath == "" {
		if configPath, err = chainconfig.LocateDefault(appPath); err != nil {
			return err
		}
	}

	rawCfg, err := os.ReadFile(configPath)
	if err != nil {
		return err
	}

	version, err := chainconfig.ReadConfigVersion(bytes.NewReader(rawCfg))
	if err != nil {
		return err
	}

	// Config files with older versions must be migrated to the latest before executing the command
	if version != chainconfig.LatestVersion {
		if !getYes(cmd) {
			prefix := fmt.Sprintf(msgMigrationPrefix, version, chainconfig.LatestVersion)
			question := fmt.Sprintf(msgMigrationPrompt, chainconfig.LatestVersion)

			// Confirm before overwriting the config file
			session.Println(prefix)
			if err := session.AskConfirm(question); err != nil {
				if errors.Is(err, promptui.ErrAbort) {
					return fmt.Errorf("stopping because config version v%d is required to run the command", chainconfig.LatestVersion)
				}

				return err
			}

			// Confirm before migrating the config if there are uncommitted changes
			if err := confirmWhenUncommittedChanges(session, appPath); err != nil {
				return err
			}
		} else {
			session.Printf("%s %s\n", icons.Info, colors.Infof(msgMigration, version, chainconfig.LatestVersion))
		}

		// Convert the current config to the latest version and update the YAML file
		var buf bytes.Buffer
		if err := chainconfig.MigrateLatest(bytes.NewReader(rawCfg), &buf); err != nil {
			return err
		}

		if err := os.WriteFile(configPath, buf.Bytes(), 0o755); err != nil {
			return fmt.Errorf("config file migration failed: %w", err)
		}
	}

	return nil
}<|MERGE_RESOLUTION|>--- conflicted
+++ resolved
@@ -193,12 +193,7 @@
 		return nil
 	}
 	if err := session.AskConfirm(msgMigrationBuf); err != nil {
-<<<<<<< HEAD
-		return fmt.Errorf("build the protobuf files with the protoc binary is only supported on version " +
-			"`v0.26.1` or below. Please downgrade your Ignite version")
-=======
 		return ErrProtocUnsupported
->>>>>>> 383a07cf
 	}
 
 	sm, err := chain.BoxBufFiles(appPath)
