--- conflicted
+++ resolved
@@ -18,13 +18,7 @@
 		RunE:  accountExportHandler,
 	}
 
-<<<<<<< HEAD
-	c.Flags().AddFlagSet(flagSetKeyringBackend())
-	c.Flags().AddFlagSet(flagSetKeyringDir())
-	c.Flags().AddFlagSet(flagSetAccountImportExport())
-=======
 	c.Flags().AddFlagSet(flagSetAccountExport())
->>>>>>> a564443e
 	c.Flags().String(flagPath, "", "path to export private key. default: ./key_[name]")
 
 	return c
@@ -32,10 +26,8 @@
 
 func accountExportHandler(cmd *cobra.Command, args []string) error {
 	var (
-		name           = args[0]
-		path           = flagGetPath(cmd)
-		keyringBackend = getKeyringBackend(cmd)
-		keyringDir     = getKeyringDir(cmd)
+		name = args[0]
+		path = flagGetPath(cmd)
 	)
 
 	passphrase, err := getPassphrase(cmd)
@@ -48,13 +40,8 @@
 	}
 
 	ca, err := cosmosaccount.New(
-<<<<<<< HEAD
-		cosmosaccount.WithKeyringBackend(keyringBackend),
-		cosmosaccount.WithHome(keyringDir),
-=======
 		cosmosaccount.WithKeyringBackend(getKeyringBackend(cmd)),
 		cosmosaccount.WithHome(getKeyringDir(cmd)),
->>>>>>> a564443e
 	)
 	if err != nil {
 		return err
