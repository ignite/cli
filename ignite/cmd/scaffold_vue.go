--- conflicted
+++ resolved
@@ -33,9 +33,5 @@
 		return err
 	}
 
-<<<<<<< HEAD
 	return session.Printf("\n🎉 Scaffolded a Vue.js app in %s.\n\n", path)
-=======
-	return session.Printf("\n🎉 Scaffolded a Vue.js app.\n\n")
->>>>>>> 20e9f753
 }