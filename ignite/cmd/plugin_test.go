--- conflicted
+++ resolved
@@ -459,30 +459,6 @@
 		expectedError string
 		setup         func(*testing.T, context.Context, *mocks.PluginInterface)
 	}{
-<<<<<<< HEAD
-		// TODO(tb): commented because linkPluginCmds is not invoked in this test,
-		// so it's not possible to assert that a hook can't be placed on a plugin
-		// command.
-		/*
-			{
-				name: "fail: hook plugin command",
-				setup: func(t *testing.T, ctx context.Context, p*mocks.PluginInterface) {
-					p.EXPECT().Manifest().Return(plugin.Manifest{Commands:[]plugin.Command{{Use: "test-plugin"}}, nil)
-					p.EXPECT().Manifest().Return(plugin.Manifest{
-						[]plugin.Hook{
-							{
-								Name:        "test-hook",
-								PlaceHookOn: "ignite test-plugin",
-							},
-						},
-						nil,
-					)
-				},
-				expectedError: `unable to find commandPath "ignite test-plugin" for plugin hook "test-hook"`,
-			},
-		*/
-=======
->>>>>>> 88ffe620
 		{
 			name: "fail: command not runnable",
 			setup: func(t *testing.T, ctx context.Context, p *mocks.PluginInterface) {
