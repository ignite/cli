package ignitecmd

import (
	"fmt"
	"path/filepath"

	"github.com/spf13/cobra"

	"github.com/ignite-hq/cli/ignite/pkg/cliui"
	"github.com/ignite-hq/cli/ignite/pkg/cliui/colors"
	"github.com/ignite-hq/cli/ignite/pkg/cliui/icons"
	"github.com/ignite-hq/cli/ignite/pkg/goenv"
	"github.com/ignite-hq/cli/ignite/services/network"
	"github.com/ignite-hq/cli/ignite/services/network/networkchain"
)

const (
	flagForce      = "force"
	flagSPNChainID = "spn-chain-id"
	SPNChainID     = "spn-1"
)

// NewNetworkChainPrepare returns a new command to prepare the chain for launch
func NewNetworkChainPrepare() *cobra.Command {
	c := &cobra.Command{
		Use:   "prepare [launch-id]",
		Short: "Prepare the chain for launch",
		Args:  cobra.ExactArgs(1),
		RunE:  networkChainPrepareHandler,
	}

	flagSetClearCache(c)
	c.Flags().BoolP(flagForce, "f", false, "Force the prepare command to run even if the chain is not launched")
	c.Flags().String(flagSPNChainID, SPNChainID, "Chain ID of SPN")
	c.Flags().AddFlagSet(flagNetworkFrom())
	c.Flags().AddFlagSet(flagSetKeyringBackend())
	c.Flags().AddFlagSet(flagSetHome())

	return c
}

func networkChainPrepareHandler(cmd *cobra.Command, args []string) error {
	session := cliui.New()
	defer session.Cleanup()

	var (
		force, _      = cmd.Flags().GetBool(flagForce)
		spnChainID, _ = cmd.Flags().GetString(flagSPNChainID)
	)

	cacheStorage, err := newCache(cmd)
	if err != nil {
		return err
	}

	nb, err := newNetworkBuilder(cmd, CollectEvents(session.EventBus()))
	if err != nil {
		return err
	}

	// parse launch ID
	launchID, err := network.ParseID(args[0])
	if err != nil {
		return err
	}

	n, err := nb.Network()
	if err != nil {
		return err
	}

	// fetch chain information
	chainLaunch, err := n.ChainLaunch(cmd.Context(), launchID)
	if err != nil {
		return err
	}

	if !force && !chainLaunch.LaunchTriggered {
		return fmt.Errorf("chain %d has not launched yet. use --force to prepare anyway", launchID)
	}

	c, err := nb.Chain(networkchain.SourceLaunch(chainLaunch))
	if err != nil {
		return err
	}

	// fetch the information to construct genesis
	genesisInformation, err := n.GenesisInformation(cmd.Context(), launchID)
	if err != nil {
		return err
	}

<<<<<<< HEAD
	rewardsInfo, lastBlockHeight, unboundingTime, err := n.RewardsInfo(
		cmd.Context(),
		launchID,
		chainLaunch.ConsumerRevisionHeight,
	)
	if err != nil {
		return err
	}

	if err := c.Prepare(
		cmd.Context(),
		genesisInformation,
		rewardsInfo,
		spnChainID,
		lastBlockHeight,
		unboundingTime,
	); err != nil {
=======
	if err := c.Prepare(cmd.Context(), cacheStorage, genesisInformation); err != nil {
>>>>>>> 29df48a0
		return err
	}

	chainHome, err := c.Home()
	if err != nil {
		return err
	}
	binaryName, err := c.BinaryName()
	if err != nil {
		return err
	}
	binaryDir := filepath.Dir(filepath.Join(goenv.Bin(), binaryName))

	session.StopSpinner()
	session.Printf("%s Chain is prepared for launch\n", icons.OK)
	session.Println("\nYou can start your node by running the following command:")
	commandStr := fmt.Sprintf("%s start --home %s", binaryName, chainHome)
	session.Printf("\t%s/%s\n", binaryDir, colors.Info(commandStr))

	return nil
}<|MERGE_RESOLUTION|>--- conflicted
+++ resolved
@@ -90,7 +90,6 @@
 		return err
 	}
 
-<<<<<<< HEAD
 	rewardsInfo, lastBlockHeight, unboundingTime, err := n.RewardsInfo(
 		cmd.Context(),
 		launchID,
@@ -102,15 +101,13 @@
 
 	if err := c.Prepare(
 		cmd.Context(),
+		cacheStorage,
 		genesisInformation,
 		rewardsInfo,
 		spnChainID,
 		lastBlockHeight,
 		unboundingTime,
 	); err != nil {
-=======
-	if err := c.Prepare(cmd.Context(), cacheStorage, genesisInformation); err != nil {
->>>>>>> 29df48a0
 		return err
 	}
 
