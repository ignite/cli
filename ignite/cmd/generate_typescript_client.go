--- conflicted
+++ resolved
@@ -14,12 +14,7 @@
 		RunE:  generateTSClientHandler,
 	}
 
-<<<<<<< HEAD
-	c.Flags().StringP(flagOutput, "o", chainconfig.DefaultTSClientPath, "typescript client output path")
-=======
-	c.Flags().AddFlagSet(flagSetProto3rdParty(""))
 	c.Flags().StringP(flagOutput, "o", "", "typescript client output path")
->>>>>>> dd2a7c4e
 
 	return c
 }
