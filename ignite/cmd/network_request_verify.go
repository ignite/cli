--- conflicted
+++ resolved
@@ -112,7 +112,6 @@
 		return err
 	}
 
-<<<<<<< HEAD
 	rewardsInfo, lastBlockHeight, unboundingTime, err := n.RewardsInfo(
 		ctx,
 		launchID,
@@ -124,13 +123,11 @@
 
 	return c.SimulateRequests(
 		ctx,
+		cacheStorage,
 		genesisInformation,
 		requests,
 		rewardsInfo,
 		lastBlockHeight,
 		unboundingTime,
 	)
-=======
-	return c.SimulateRequests(ctx, cacheStorage, genesisInformation, requests)
->>>>>>> 29df48a0
 }