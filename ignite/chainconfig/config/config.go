package config

import (
	"fmt"
	"io"

	"github.com/imdario/mergo"

	xyaml "github.com/ignite/cli/ignite/pkg/yaml"
)

// Version defines the type for the config version number.
type Version uint

func (v Version) String() string {
	return fmt.Sprintf("v%d", v)
}

// Converter defines the interface required to migrate configurations to newer versions.
type Converter interface {
	// Clone clones the config by returning a new copy of the current one.
	Clone() (Converter, error)

	// SetDefaults assigns default values to empty config fields.
	SetDefaults() error

	// GetVersion returns the config version.
	GetVersion() Version

	// ConvertNext converts the config to the next version.
	ConvertNext() (Converter, error)

	// Decode decodes the config file from YAML and updates it's values.
	Decode(io.Reader) error
}

// Account holds the options related to setting up Cosmos wallets.
type Account struct {
	Name     string   `yaml:"name"`
	Coins    []string `yaml:"coins,omitempty"`
	Mnemonic string   `yaml:"mnemonic,omitempty"`
	Address  string   `yaml:"address,omitempty"`
	CoinType string   `yaml:"cointype,omitempty"`

	// The RPCAddress off the chain that account is issued at.
	RPCAddress string `yaml:"rpc_address,omitempty"`
}

// Build holds build configs.
type Build struct {
	Main    string   `yaml:"main,omitempty"`
	Binary  string   `yaml:"binary,omitempty"`
	LDFlags []string `yaml:"ldflags,omitempty"`
	Proto   Proto    `yaml:"proto"`
}

// Proto holds proto build configs.
type Proto struct {
	// Path is the relative path of where app's proto files are located at.
	Path string `yaml:"path"`

	// ThirdPartyPath is the relative path of where the third party proto files are
	// located that used by the app.
	ThirdPartyPaths []string `yaml:"third_party_paths"`
}

// Client configures code generation for clients.
type Client struct {
	// TSClient configures code generation for Typescript Client.
	Typescript Typescript `yaml:"typescript,omitempty"`

	// Vuex configures code generation for Vuex stores.
	//
	// Deprecated: Will be removed eventually.
	Vuex Vuex `yaml:"vuex,omitempty"`

	// Composables configures code generation for Vue 3 composables.
	Composables Composables `yaml:"composables"`

	// Hooks configures code generation for React hooks.
	Hooks Hooks `yaml:"hooks"`

	// OpenAPI configures OpenAPI spec generation for API.
	OpenAPI OpenAPI `yaml:"openapi,omitempty"`
}

// TSClient configures code generation for Typescript Client.
type Typescript struct {
	// Path configures out location for generated Typescript Client code.
	Path string `yaml:"path"`
}

// Vuex configures code generation for Vuex stores.
//
// Deprecated: Will be removed eventually.
type Vuex struct {
	// Path configures out location for generated Vuex stores code.
	Path string `yaml:"path"`
}

<<<<<<< HEAD
// Composables configures code generation for vue-query hooks.
type Composables struct {
	// Path configures out location for generated vue-query hooks.
	Path string `yaml:"path"`
}

// Hooks configures code generation for react-query hooks.
type Hooks struct {
	// Path configures out location for generated vue-query hooks.
	Path string `yaml:"path"`
}

// Dart configures client code generation for Dart.
type Dart struct {
	// Path configures out location for generated Dart code.
	Path string `yaml:"path"`
}

=======
>>>>>>> 6686bb6c
// OpenAPI configures OpenAPI spec generation for API.
type OpenAPI struct {
	Path string `yaml:"path"`
}

// Faucet configuration.
type Faucet struct {
	// Name is faucet account's name.
	Name *string `yaml:"name"`

	// Coins holds type of coin denoms and amounts to distribute.
	Coins []string `yaml:"coins"`

	// CoinsMax holds of chain denoms and their max amounts that can be transferred to single user.
	CoinsMax []string `yaml:"coins_max,omitempty"`

	// LimitRefreshTime sets the timeframe at the end of which the limit will be refreshed
	RateLimitWindow string `yaml:"rate_limit_window,omitempty"`

	// Host is the host of the faucet server
	Host string `yaml:"host,omitempty"`

	// Port number for faucet server to listen at.
	Port int `yaml:"port,omitempty"`
}

// Init overwrites sdk configurations with given values.
type Init struct {
	// App overwrites appd's config/app.toml configs.
	App xyaml.Map `yaml:"app"`

	// Client overwrites appd's config/client.toml configs.
	Client xyaml.Map `yaml:"client"`

	// Config overwrites appd's config/config.toml configs.
	Config xyaml.Map `yaml:"config"`

	// Home overwrites default home directory used for the app
	Home string `yaml:"home"`

	// KeyringBackend is the default keyring backend to use for blockchain initialization
	KeyringBackend string `yaml:"keyring-backend"`
}

// Host keeps configuration related to started servers.
type Host struct {
	RPC     string `yaml:"rpc"`
	P2P     string `yaml:"p2p"`
	Prof    string `yaml:"prof"`
	GRPC    string `yaml:"grpc"`
	GRPCWeb string `yaml:"grpc-web"`
	API     string `yaml:"api"`
}

// BaseConfig defines a struct with the fields that are common to all config versions.
type BaseConfig struct {
	Version  Version   `yaml:"version"`
	Build    Build     `yaml:"build"`
	Accounts []Account `yaml:"accounts"`
	Faucet   Faucet    `yaml:"faucet,omitempty"`
	Client   Client    `yaml:"client,omitempty"`
	Genesis  xyaml.Map `yaml:"genesis,omitempty"`
}

// GetVersion returns the config version.
func (c BaseConfig) GetVersion() Version {
	return c.Version
}

// SetDefaults assigns default values to empty config fields.
func (c *BaseConfig) SetDefaults() error {
	if err := mergo.Merge(c, DefaultBaseConfig()); err != nil {
		return err
	}

	return nil
}

// DefaultBaseConfig returns a base config with default values.
func DefaultBaseConfig() BaseConfig {
	return BaseConfig{
		Build: Build{
			Proto: Proto{
				Path:            "proto",
				ThirdPartyPaths: []string{"third_party/proto", "proto_vendor"},
			},
		},
		Faucet: Faucet{
			Host: "0.0.0.0:4500",
		},
	}
}<|MERGE_RESOLUTION|>--- conflicted
+++ resolved
@@ -98,7 +98,6 @@
 	Path string `yaml:"path"`
 }
 
-<<<<<<< HEAD
 // Composables configures code generation for vue-query hooks.
 type Composables struct {
 	// Path configures out location for generated vue-query hooks.
@@ -111,14 +110,6 @@
 	Path string `yaml:"path"`
 }
 
-// Dart configures client code generation for Dart.
-type Dart struct {
-	// Path configures out location for generated Dart code.
-	Path string `yaml:"path"`
-}
-
-=======
->>>>>>> 6686bb6c
 // OpenAPI configures OpenAPI spec generation for API.
 type OpenAPI struct {
 	Path string `yaml:"path"`
