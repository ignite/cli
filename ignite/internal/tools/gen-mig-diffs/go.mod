module github.com/ignite/cli/ignite/internal/tools/gen-mig-diffs

<<<<<<< HEAD
go 1.23.3

toolchain go1.23.4
=======
go 1.23.4
>>>>>>> a0ac8452

replace (
	github.com/cosmos/cosmos-sdk => github.com/cosmos/cosmos-sdk v0.52.0-rc.1
	github.com/ignite/cli/v29 => ../../../../
)

require (
	github.com/Masterminds/semver/v3 v3.3.1
	github.com/go-git/go-git/v5 v5.12.0
	github.com/gobuffalo/genny/v2 v2.1.0
	github.com/gobuffalo/plush/v4 v4.1.19
	github.com/gobwas/glob v0.2.3
	github.com/hexops/gotextdiff v1.0.3
	github.com/ignite/cli/v29 v29.0.0-00010101000000-000000000000
	github.com/spf13/cobra v1.8.1
	github.com/stretchr/testify v1.10.0
)

require (
	dario.cat/mergo v1.0.0 // indirect
	github.com/AlecAivazis/survey/v2 v2.3.7 // indirect
	github.com/Microsoft/go-winio v0.6.2 // indirect
	github.com/ProtonMail/go-crypto v1.0.0 // indirect
	github.com/aymanbagabas/go-osc52/v2 v2.0.1 // indirect
	github.com/aymerick/douceur v0.2.0 // indirect
	github.com/briandowns/spinner v1.23.0 // indirect
	github.com/charmbracelet/lipgloss v1.0.0 // indirect
	github.com/charmbracelet/x/ansi v0.4.5 // indirect
	github.com/chzyer/readline v1.5.1 // indirect
	github.com/cloudflare/circl v1.3.7 // indirect
	github.com/cockroachdb/errors v1.11.3 // indirect
	github.com/cockroachdb/logtags v0.0.0-20230118201751-21c54148d20b // indirect
	github.com/cockroachdb/redact v1.1.5 // indirect
	github.com/cyphar/filepath-securejoin v0.2.4 // indirect
	github.com/davecgh/go-spew v1.1.2-0.20180830191138-d8f796af33cc // indirect
	github.com/emicklei/proto v1.13.2 // indirect
	github.com/emicklei/proto-contrib v0.16.0 // indirect
	github.com/emirpasic/gods v1.18.1 // indirect
	github.com/fatih/color v1.18.0 // indirect
	github.com/fatih/structs v1.1.0 // indirect
	github.com/getsentry/sentry-go v0.29.0 // indirect
	github.com/go-git/gcfg v1.5.1-0.20230307220236-3a3c6141e376 // indirect
	github.com/go-git/go-billy/v5 v5.5.0 // indirect
	github.com/gobuffalo/flect v1.0.2 // indirect
	github.com/gobuffalo/github_flavored_markdown v1.1.4 // indirect
	github.com/gobuffalo/helpers v0.6.7 // indirect
	github.com/gobuffalo/logger v1.0.7 // indirect
	github.com/gobuffalo/packd v1.0.2 // indirect
	github.com/gobuffalo/tags/v3 v3.1.4 // indirect
	github.com/gobuffalo/validate/v3 v3.3.3 // indirect
	github.com/gofrs/uuid v4.4.0+incompatible // indirect
	github.com/gogo/protobuf v1.3.2 // indirect
	github.com/golang/groupcache v0.0.0-20241129210726-2c02b8208cf8 // indirect
	github.com/gorilla/css v1.0.1 // indirect
	github.com/iancoleman/strcase v0.3.0 // indirect
	github.com/inconshreveable/mousetrap v1.1.0 // indirect
	github.com/jbenet/go-context v0.0.0-20150711004518-d14ea06fba99 // indirect
	github.com/kballard/go-shellquote v0.0.0-20180428030007-95032a82bc51 // indirect
	github.com/kevinburke/ssh_config v1.2.0 // indirect
	github.com/kr/pretty v0.3.1 // indirect
	github.com/kr/text v0.2.0 // indirect
	github.com/lucasb-eyer/go-colorful v1.2.0 // indirect
	github.com/manifoldco/promptui v0.9.0 // indirect
	github.com/mattn/go-colorable v0.1.13 // indirect
	github.com/mattn/go-isatty v0.0.20 // indirect
	github.com/mattn/go-runewidth v0.0.15 // indirect
	github.com/mgutz/ansi v0.0.0-20200706080929-d51e80ef957d // indirect
	github.com/microcosm-cc/bluemonday v1.0.26 // indirect
	github.com/muesli/reflow v0.3.0 // indirect
	github.com/muesli/termenv v0.15.2 // indirect
	github.com/pjbgf/sha1cd v0.3.0 // indirect
	github.com/pkg/errors v0.9.1 // indirect
	github.com/pmezard/go-difflib v1.0.1-0.20181226105442-5d4384ee4fb2 // indirect
	github.com/rivo/uniseg v0.4.7 // indirect
	github.com/rogpeppe/go-internal v1.13.1 // indirect
	github.com/sergi/go-diff v1.3.2-0.20230802210424-5b0b94c5c0d3 // indirect
	github.com/sirupsen/logrus v1.9.3 // indirect
	github.com/skeema/knownhosts v1.2.2 // indirect
	github.com/sourcegraph/annotate v0.0.0-20160123013949-f4cad6c6324d // indirect
	github.com/sourcegraph/syntaxhighlight v0.0.0-20170531221838-bd320f5d308e // indirect
	github.com/spf13/pflag v1.0.5 // indirect
	github.com/xanzy/ssh-agent v0.3.3 // indirect
	golang.org/x/crypto v0.31.0 // indirect
	golang.org/x/mod v0.22.0 // indirect
	golang.org/x/net v0.33.0 // indirect
	golang.org/x/sync v0.10.0 // indirect
	golang.org/x/sys v0.28.0 // indirect
	golang.org/x/term v0.27.0 // indirect
	golang.org/x/text v0.21.0 // indirect
	golang.org/x/tools v0.28.0 // indirect
	gopkg.in/warnings.v0 v0.1.2 // indirect
	gopkg.in/yaml.v3 v3.0.1 // indirect
)<|MERGE_RESOLUTION|>--- conflicted
+++ resolved
@@ -1,12 +1,6 @@
 module github.com/ignite/cli/ignite/internal/tools/gen-mig-diffs
 
-<<<<<<< HEAD
-go 1.23.3
-
-toolchain go1.23.4
-=======
 go 1.23.4
->>>>>>> a0ac8452
 
 replace (
 	github.com/cosmos/cosmos-sdk => github.com/cosmos/cosmos-sdk v0.52.0-rc.1
@@ -28,7 +22,7 @@
 require (
 	dario.cat/mergo v1.0.0 // indirect
 	github.com/AlecAivazis/survey/v2 v2.3.7 // indirect
-	github.com/Microsoft/go-winio v0.6.2 // indirect
+	github.com/Microsoft/go-winio v0.6.1 // indirect
 	github.com/ProtonMail/go-crypto v1.0.0 // indirect
 	github.com/aymanbagabas/go-osc52/v2 v2.0.1 // indirect
 	github.com/aymerick/douceur v0.2.0 // indirect
@@ -59,7 +53,7 @@
 	github.com/gobuffalo/validate/v3 v3.3.3 // indirect
 	github.com/gofrs/uuid v4.4.0+incompatible // indirect
 	github.com/gogo/protobuf v1.3.2 // indirect
-	github.com/golang/groupcache v0.0.0-20241129210726-2c02b8208cf8 // indirect
+	github.com/golang/groupcache v0.0.0-20210331224755-41bb18bfe9da // indirect
 	github.com/gorilla/css v1.0.1 // indirect
 	github.com/iancoleman/strcase v0.3.0 // indirect
 	github.com/inconshreveable/mousetrap v1.1.0 // indirect
@@ -96,7 +90,7 @@
 	golang.org/x/sys v0.28.0 // indirect
 	golang.org/x/term v0.27.0 // indirect
 	golang.org/x/text v0.21.0 // indirect
-	golang.org/x/tools v0.28.0 // indirect
+	golang.org/x/tools v0.27.0 // indirect
 	gopkg.in/warnings.v0 v0.1.2 // indirect
 	gopkg.in/yaml.v3 v3.0.1 // indirect
 )