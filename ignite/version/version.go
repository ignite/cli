--- conflicted
+++ resolved
@@ -191,11 +191,7 @@
 // AssertSupportedCosmosSDKVersion asserts that a Cosmos SDK version is supported by Ignite CLI.
 func AssertSupportedCosmosSDKVersion(v cosmosver.Version) error {
 	if v.LT(cosmosver.StargateFortySevenTwoVersion) {
-<<<<<<< HEAD
 		return errors.Errorf(errOldCosmosSDKVersion, v)
-=======
-		return fmt.Errorf(errOldCosmosSDKVersionStr, v) //nolint:stylecheck // gives a prettier error message
->>>>>>> 6f71676b
 	}
 	return nil
 }