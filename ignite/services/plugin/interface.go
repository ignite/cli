--- conflicted
+++ resolved
@@ -67,13 +67,8 @@
 
 // ClientAPI defines the interface for plugins to get chain app code analysis info.
 //
-<<<<<<< HEAD
-//go:generate mockery --srcpkg . --name ClientAPI --structname PluginClientAPI --filename interface.go --with-expecter
+//go:generate mockery --srcpkg . --name ClientAPI --structname PluginClientAPI --filename client_api.go --with-expecter
 type ClientAPI interface {
-=======
-//go:generate mockery --srcpkg . --name Analyzer --structname PluginAnalyzer --filename analyzer.go --with-expecter
-type Analyzer interface {
->>>>>>> 00d53308
 	// Dependencies returns the app dependencies.
 	GetChainInfo(context.Context) (*ChainInfo, error)
 }