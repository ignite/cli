package plugin

import (
	"context"

	v1 "github.com/ignite/cli/ignite/services/plugin/grpc/v1"
)

// Flag type aliases.
const (
	FlagTypeString      = v1.Flag_TYPE_FLAG_STRING_UNSPECIFIED
	FlagTypeInt         = v1.Flag_TYPE_FLAG_INT
	FlagTypeUint        = v1.Flag_TYPE_FLAG_UINT
	FlagTypeInt64       = v1.Flag_TYPE_FLAG_INT64
	FlagTypeUint64      = v1.Flag_TYPE_FLAG_UINT64
	FlagTypeBool        = v1.Flag_TYPE_FLAG_BOOL
	FlagTypeStringSlice = v1.Flag_TYPE_FLAG_STRING_SLICE
)

// Type aliases for the current plugin version.
type (
	Command         = v1.Command
	Dependency      = v1.Dependency
	ExecutedCommand = v1.ExecutedCommand
	ExecutedHook    = v1.ExecutedHook
	Flag            = v1.Flag
	FlagType        = v1.Flag_Type
	Hook            = v1.Hook
	Manifest        = v1.Manifest
)

// An ignite plugin must implements the Plugin interface.
//
//go:generate mockery --srcpkg . --name Interface --structname PluginInterface --filename interface.go --with-expecter
type Interface interface {
	// Manifest declares the plugin's Command(s) and Hook(s).
	Manifest(context.Context) (*Manifest, error)

	// Execute will be invoked by ignite when a plugin Command is executed.
	// It is global for all commands declared in Manifest, if you have declared
	// multiple commands, use cmd.Path to distinguish them.
<<<<<<< HEAD
	// The clientAPI argument can be used by plugins to get chain app analysis info.
	Execute(context.Context, *ExecutedCommand, ClientAPI) error
=======
	// The analyzer argument can be used by plugins to get chain app analysis info.
	Execute(context.Context, *ExecutedCommand, Analyzer) error
>>>>>>> 09922ae1

	// ExecuteHookPre is invoked by ignite when a command specified by the Hook
	// path is invoked.
	// It is global for all hooks declared in Manifest, if you have declared
	// multiple hooks, use hook.Name to distinguish them.
<<<<<<< HEAD
	// The clientAPI argument can be used by plugins to get chain app analysis info.
	ExecuteHookPre(context.Context, *ExecutedHook, ClientAPI) error
=======
	// The analyzer argument can be used by plugins to get chain app analysis info.
	ExecuteHookPre(context.Context, *ExecutedHook, Analyzer) error
>>>>>>> 09922ae1

	// ExecuteHookPost is invoked by ignite when a command specified by the hook
	// path is invoked.
	// It is global for all hooks declared in Manifest, if you have declared
	// multiple hooks, use hook.Name to distinguish them.
<<<<<<< HEAD
	// The clientAPI argument can be used by plugins to get chain app analysis info.
	ExecuteHookPost(context.Context, *ExecutedHook, ClientAPI) error
=======
	// The analyzer argument can be used by plugins to get chain app analysis info.
	ExecuteHookPost(context.Context, *ExecutedHook, Analyzer) error
>>>>>>> 09922ae1

	// ExecuteHookCleanUp is invoked by ignite when a command specified by the
	// hook path is invoked. Unlike ExecuteHookPost, it is invoked regardless of
	// execution status of the command and hooks.
	// It is global for all hooks declared in Manifest, if you have declared
	// multiple hooks, use hook.Name to distinguish them.
<<<<<<< HEAD
	// The clientAPI argument can be used by plugins to get chain app analysis info.
	ExecuteHookCleanUp(context.Context, *ExecutedHook, ClientAPI) error
=======
	// The analyzer argument can be used by plugins to get chain app analysis info.
	ExecuteHookCleanUp(context.Context, *ExecutedHook, Analyzer) error
>>>>>>> 09922ae1
}

// ClientAPI defines the interface for plugins to get chain app code analysis info.
//
//go:generate mockery --srcpkg . --name ClientAPI --structname PluginClientAPI --filename interface.go --with-expecter
type ClientAPI interface {
	// Dependencies returns the app dependencies.
	Dependencies(context.Context) ([]*Dependency, error)
}<|MERGE_RESOLUTION|>--- conflicted
+++ resolved
@@ -39,50 +39,30 @@
 	// Execute will be invoked by ignite when a plugin Command is executed.
 	// It is global for all commands declared in Manifest, if you have declared
 	// multiple commands, use cmd.Path to distinguish them.
-<<<<<<< HEAD
 	// The clientAPI argument can be used by plugins to get chain app analysis info.
 	Execute(context.Context, *ExecutedCommand, ClientAPI) error
-=======
-	// The analyzer argument can be used by plugins to get chain app analysis info.
-	Execute(context.Context, *ExecutedCommand, Analyzer) error
->>>>>>> 09922ae1
 
 	// ExecuteHookPre is invoked by ignite when a command specified by the Hook
 	// path is invoked.
 	// It is global for all hooks declared in Manifest, if you have declared
 	// multiple hooks, use hook.Name to distinguish them.
-<<<<<<< HEAD
 	// The clientAPI argument can be used by plugins to get chain app analysis info.
 	ExecuteHookPre(context.Context, *ExecutedHook, ClientAPI) error
-=======
-	// The analyzer argument can be used by plugins to get chain app analysis info.
-	ExecuteHookPre(context.Context, *ExecutedHook, Analyzer) error
->>>>>>> 09922ae1
 
 	// ExecuteHookPost is invoked by ignite when a command specified by the hook
 	// path is invoked.
 	// It is global for all hooks declared in Manifest, if you have declared
 	// multiple hooks, use hook.Name to distinguish them.
-<<<<<<< HEAD
 	// The clientAPI argument can be used by plugins to get chain app analysis info.
 	ExecuteHookPost(context.Context, *ExecutedHook, ClientAPI) error
-=======
-	// The analyzer argument can be used by plugins to get chain app analysis info.
-	ExecuteHookPost(context.Context, *ExecutedHook, Analyzer) error
->>>>>>> 09922ae1
 
 	// ExecuteHookCleanUp is invoked by ignite when a command specified by the
 	// hook path is invoked. Unlike ExecuteHookPost, it is invoked regardless of
 	// execution status of the command and hooks.
 	// It is global for all hooks declared in Manifest, if you have declared
 	// multiple hooks, use hook.Name to distinguish them.
-<<<<<<< HEAD
 	// The clientAPI argument can be used by plugins to get chain app analysis info.
 	ExecuteHookCleanUp(context.Context, *ExecutedHook, ClientAPI) error
-=======
-	// The analyzer argument can be used by plugins to get chain app analysis info.
-	ExecuteHookCleanUp(context.Context, *ExecutedHook, Analyzer) error
->>>>>>> 09922ae1
 }
 
 // ClientAPI defines the interface for plugins to get chain app code analysis info.
