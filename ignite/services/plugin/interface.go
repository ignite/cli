--- conflicted
+++ resolved
@@ -32,13 +32,8 @@
 //
 //go:generate mockery --srcpkg . --name Interface --structname PluginInterface --filename interface.go --with-expecter
 type Interface interface {
-<<<<<<< HEAD
-	// Manifest declares the plugin's Command(s) and Hook(s).
+	// Manifest declares the app's Command(s) and Hook(s).
 	Manifest(context.Context) (*Manifest, error)
-=======
-	// Manifest declares the app's Command(s) and Hook(s).
-	Manifest() (Manifest, error)
->>>>>>> 88ffe620
 
 	// Execute will be invoked by ignite when an app Command is executed.
 	// It is global for all commands declared in Manifest, if you have declared
@@ -49,458 +44,18 @@
 	// path is invoked.
 	// It is global for all hooks declared in Manifest, if you have declared
 	// multiple hooks, use hook.Name to distinguish them.
-<<<<<<< HEAD
 	ExecuteHookPre(context.Context, *ExecutedHook) error
-=======
-	ExecuteHookPre(hook ExecutedHook) error
->>>>>>> 88ffe620
 
 	// ExecuteHookPost is invoked by ignite when a command specified by the hook
 	// path is invoked.
 	// It is global for all hooks declared in Manifest, if you have declared
 	// multiple hooks, use hook.Name to distinguish them.
-<<<<<<< HEAD
 	ExecuteHookPost(context.Context, *ExecutedHook) error
-=======
-	ExecuteHookPost(hook ExecutedHook) error
->>>>>>> 88ffe620
 
 	// ExecuteHookCleanUp is invoked by ignite when a command specified by the
 	// hook path is invoked. Unlike ExecuteHookPost, it is invoked regardless of
 	// execution status of the command and hooks.
 	// It is global for all hooks declared in Manifest, if you have declared
 	// multiple hooks, use hook.Name to distinguish them.
-<<<<<<< HEAD
 	ExecuteHookCleanUp(context.Context, *ExecutedHook) error
-=======
-	ExecuteHookCleanUp(hook ExecutedHook) error
-}
-
-// Manifest represents the Ignite App behavior.
-type Manifest struct {
-	Name string
-
-	// Commands contains the commands that will be added to the list of ignite
-	// commands. Each commands are independent, for nested commands use the
-	// inner Commands field.
-	Commands []Command
-
-	// Hooks contains the hooks that will be attached to the existing ignite
-	// commands.
-	Hooks []Hook
-
-	// SharedHost enables sharing a single app server across all running instances
-	// of an app. Useful if an app adds or extends long running commands
-	//
-	// Example: if an app defines a hook on `ignite chain serve`, a server is instanciated
-	// when the command is run. Now if you want to interact with that instance from commands
-	// defined in that app, you need to enable `SharedHost`, or else the commands will just
-	// instantiate separate app servers.
-	//
-	// When enabled, all apps of the same `Path` loaded from the same configuration will
-	// attach it's RPC client to a an existing RPC server.
-	//
-	// If an app instance has no other running app servers, it will create one and it
-	// will be the host.
-	SharedHost bool `yaml:"shared_host"`
-}
-
-// ImportCobraCommand allows to hydrate m with a standard root cobra commands.
-func (m *Manifest) ImportCobraCommand(c *cobra.Command, placeCommandUnder string) {
-	m.Commands = append(m.Commands, convertCobraCommand(c, placeCommandUnder))
-}
-
-func convertCobraCommand(c *cobra.Command, placeCommandUnder string) Command {
-	cmd := Command{
-		Use:               c.Use,
-		Aliases:           c.Aliases,
-		Short:             c.Short,
-		Long:              c.Long,
-		Hidden:            c.Hidden,
-		PlaceCommandUnder: placeCommandUnder,
-		Flags:             convertPFlags(c),
-	}
-	for _, c := range c.Commands() {
-		cmd.Commands = append(cmd.Commands, convertCobraCommand(c, ""))
-	}
-	return cmd
-}
-
-// Command represents an app command.
-type Command struct {
-	// Same as cobra.Command.Use
-	Use string
-
-	// Same as cobra.Command.Aliases
-	Aliases []string
-
-	// Same as cobra.Command.Short
-	Short string
-
-	// Same as cobra.Command.Long
-	Long string
-
-	// Same as cobra.Command.Hidden
-	Hidden bool
-
-	// Flags holds the list of command flags
-	Flags []Flag
-
-	// PlaceCommandUnder indicates where the command should be placed.
-	// For instance `ignite scaffold` will place the command at the
-	// `scaffold` command.
-	// An empty value is interpreted as `ignite` (==root).
-	PlaceCommandUnder string
-
-	// List of sub commands
-	Commands []Command
-}
-
-// PlaceCommandUnderFull returns a normalized p.PlaceCommandUnder,
-// by adding the `ignite ` prefix if not present.
-func (c Command) PlaceCommandUnderFull() string {
-	return commandFull(c.PlaceCommandUnder)
-}
-
-func commandFull(cmdPath string) string {
-	const rootCmdName = "ignite"
-	if !strings.HasPrefix(cmdPath, rootCmdName) {
-		cmdPath = rootCmdName + " " + cmdPath
-	}
-	return strings.TrimSpace(cmdPath)
-}
-
-// ToCobraCommand turns Command into a cobra.Command so it can be added to a parent command.
-func (c Command) ToCobraCommand() (*cobra.Command, error) {
-	cmd := &cobra.Command{
-		Use:     c.Use,
-		Aliases: c.Aliases,
-		Short:   c.Short,
-		Long:    c.Long,
-		Hidden:  c.Hidden,
-	}
-	for _, f := range c.Flags {
-		err := f.feedFlagSet(cmd)
-		if err != nil {
-			return nil, err
-		}
-	}
-	return cmd, nil
-}
-
-// Hook represents a user defined action within an app.
-type Hook struct {
-	// Name identifies the hook for the client to invoke the correct hook
-	// must be unique
-	Name string
-
-	// PlaceHookOn indicates the command to register the hooks for
-	PlaceHookOn string
-}
-
-// PlaceHookOnFull returns a normalized p.PlaceCommandUnder, by adding the
-// `ignite ` prefix if not present.
-func (h Hook) PlaceHookOnFull() string {
-	return commandFull(h.PlaceHookOn)
-}
-
-// ExecutedCommand represents an app command under execution.
-type ExecutedCommand struct {
-	// Use is copied from Command.Use
-	Use string
-
-	// Path contains the command path, e.g. `ignite scaffold foo`
-	Path string
-
-	// Args are the command arguments
-	Args []string
-
-	// Full list of args taken from os.Args
-	OSArgs []string
-
-	// With contains the app config parameters
-	With map[string]string
-
-	flags  *pflag.FlagSet
-	pflags *pflag.FlagSet
-}
-
-// ExecutedHook represents an app hook under execution.
-type ExecutedHook struct {
-	// ExecutedCommand gives access to the command attached by the hook.
-	ExecutedCommand ExecutedCommand
-	// Hook is a copy of the original Hook defined in the Manifest.
-	Hook
-}
-
-// Flags gives access to the commands' flags, like cobra.Command.Flags.
-func (c *ExecutedCommand) Flags() *pflag.FlagSet {
-	if c.flags == nil {
-		c.flags = pflag.NewFlagSet(os.Args[0], pflag.ContinueOnError)
-	}
-	return c.flags
-}
-
-// PersistentFlags gives access to the commands' persistent flags, like
-// cobra.Command.PersistentFlags.
-func (c *ExecutedCommand) PersistentFlags() *pflag.FlagSet {
-	if c.pflags == nil {
-		c.pflags = pflag.NewFlagSet(os.Args[0], pflag.ContinueOnError)
-	}
-	return c.pflags
-}
-
-// SetFlags set the flags.
-// As an app developer, you probably don't need to use it.
-func (c *ExecutedCommand) SetFlags(cmd *cobra.Command) {
-	c.flags = cmd.Flags()
-	c.pflags = cmd.PersistentFlags()
-}
-
-// Flag is a serializable representation of pflag.Flag.
-type Flag struct {
-	Name      string // name as it appears on command line
-	Shorthand string // one-letter abbreviated flag
-	Usage     string // help message
-	DefValue  string // default value (as text); for usage message
-	Type      FlagType
-	Value     string
-
-	// Persistent indicates wether or not the flag is propagated on children commands
-	Persistent bool
-}
-
-// FlagType represents the pflag.Flag.Value.Type().
-type FlagType string
-
-const (
-	// NOTE(tb): we declare only the main used cobra flag types for simplicity
-	// If an app receives an unhandled type, it will output an error.
-	FlagTypeString      FlagType = "string"
-	FlagTypeInt         FlagType = "int"
-	FlagTypeUint        FlagType = "uint"
-	FlagTypeInt64       FlagType = "int64"
-	FlagTypeUint64      FlagType = "uint64"
-	FlagTypeBool        FlagType = "bool"
-	FlagTypeStringSlice FlagType = "stringSlice"
-)
-
-// feedFlagSet fills flagger with f.
-func (f Flag) feedFlagSet(fgr flagger) error {
-	fs := fgr.Flags()
-	if f.Persistent {
-		fs = fgr.PersistentFlags()
-	}
-	switch f.Type {
-	case FlagTypeBool:
-		defVal, _ := strconv.ParseBool(f.DefValue)
-		fs.BoolP(f.Name, f.Shorthand, defVal, f.Usage)
-		fs.Set(f.Name, f.Value)
-	case FlagTypeInt:
-		defVal, _ := strconv.Atoi(f.DefValue)
-		fs.IntP(f.Name, f.Shorthand, defVal, f.Usage)
-		fs.Set(f.Name, f.Value)
-	case FlagTypeUint:
-		defVal, _ := strconv.ParseUint(f.DefValue, 10, 64)
-		fs.UintP(f.Name, f.Shorthand, uint(defVal), f.Usage)
-		fs.Set(f.Name, f.Value)
-	case FlagTypeInt64:
-		defVal, _ := strconv.ParseInt(f.DefValue, 10, 64)
-		fs.Int64P(f.Name, f.Shorthand, defVal, f.Usage)
-		fs.Set(f.Name, f.Value)
-	case FlagTypeUint64:
-		defVal, _ := strconv.ParseUint(f.DefValue, 10, 64)
-		fs.Uint64P(f.Name, f.Shorthand, defVal, f.Usage)
-		fs.Set(f.Name, f.Value)
-	case FlagTypeString:
-		fs.StringP(f.Name, f.Shorthand, f.DefValue, f.Usage)
-		fs.Set(f.Name, f.Value)
-	case FlagTypeStringSlice:
-		s := strings.Trim(f.DefValue, "[]")
-		defValue := strings.Fields(s)
-		fs.StringSliceP(f.Name, f.Shorthand, defValue, f.Usage)
-		fs.Set(f.Name, strings.Trim(f.Value, "[]"))
-	default:
-		return fmt.Errorf("flagset unmarshal: unhandled flag type %q in flag %#v", f.Type, f)
-	}
-	return nil
-}
-
-// gobCommandFlags is used to gob encode/decode Command.
-// Command can't be encoded because :
-// - flags is unexported (because we want to expose it via the Flags() method,
-// like a regular cobra.Command)
-// - flags type is *pflag.FlagSet which is also full of unexported fields.
-type gobCommandContextFlags struct {
-	CommandContext gobCommandContext
-	Flags          []Flag
-}
-
-// gobCommandContext is the same as ExecutedCommand but without GobDecode
-// attached, which avoids infinite loops.
-type gobCommandContext ExecutedCommand
-
-// GobEncode implements gob.Encoder.
-// It actually encodes a gobCommandContext struct built from c.
-func (c ExecutedCommand) GobEncode() ([]byte, error) {
-	var b bytes.Buffer
-	err := gob.NewEncoder(&b).Encode(gobCommandContextFlags{
-		CommandContext: gobCommandContext(c),
-		Flags:          convertPFlags(&c),
-	})
-	return b.Bytes(), err
-}
-
-// flagger matches both cobra.Command and Command.
-type flagger interface {
-	Flags() *pflag.FlagSet
-	PersistentFlags() *pflag.FlagSet
-}
-
-func convertPFlags(fgr flagger) []Flag {
-	var ff []Flag
-	if fgr.Flags() != nil {
-		fgr.Flags().VisitAll(func(pf *pflag.Flag) {
-			ff = append(ff, Flag{
-				Name:      pf.Name,
-				Shorthand: pf.Shorthand,
-				Usage:     pf.Usage,
-				DefValue:  pf.DefValue,
-				Value:     pf.Value.String(),
-				Type:      FlagType(pf.Value.Type()),
-			})
-		})
-	}
-	if fgr.PersistentFlags() != nil {
-		fgr.PersistentFlags().VisitAll(func(pf *pflag.Flag) {
-			ff = append(ff, Flag{
-				Name:       pf.Name,
-				Shorthand:  pf.Shorthand,
-				Usage:      pf.Usage,
-				DefValue:   pf.DefValue,
-				Value:      pf.Value.String(),
-				Type:       FlagType(pf.Value.Type()),
-				Persistent: true,
-			})
-		})
-	}
-	return ff
-}
-
-// GobDecode implements gob.Decoder.
-// It actually decodes a gobCommandContext struct and fills c with it.
-func (c *ExecutedCommand) GobDecode(bz []byte) error {
-	var gb gobCommandContextFlags
-	err := gob.NewDecoder(bytes.NewReader(bz)).Decode(&gb)
-	if err != nil {
-		return err
-	}
-	*c = ExecutedCommand(gb.CommandContext)
-	for _, f := range gb.Flags {
-		err := f.feedFlagSet(c)
-		if err != nil {
-			return err
-		}
-	}
-	return nil
-}
-
-// handshakeConfigs are used to just do a basic handshake between
-// an app and host. If the handshake fails, a user friendly error is shown.
-// This prevents users from executing bad apps or executing an app
-// directory. It is a UX feature, not a security feature.
-var handshakeConfig = plugin.HandshakeConfig{
-	ProtocolVersion:  1,
-	MagicCookieKey:   "BASIC_PLUGIN",
-	MagicCookieValue: "hello",
-}
-
-func HandshakeConfig() plugin.HandshakeConfig {
-	return handshakeConfig
-}
-
-// InterfaceRPC is an implementation that talks over RPC.
-type InterfaceRPC struct{ client *rpc.Client }
-
-// Manifest implements Interface.Manifest.
-func (g *InterfaceRPC) Manifest() (Manifest, error) {
-	var resp Manifest
-	return resp, g.client.Call("Plugin.Manifest", new(interface{}), &resp)
-}
-
-// Execute implements Interface.Commands.
-func (g *InterfaceRPC) Execute(c ExecutedCommand) error {
-	var resp interface{}
-	return g.client.Call("Plugin.Execute", map[string]interface{}{
-		"executedCommand": c,
-	}, &resp)
-}
-
-func (g *InterfaceRPC) ExecuteHookPre(hook ExecutedHook) error {
-	var resp interface{}
-	return g.client.Call("Plugin.ExecuteHookPre", map[string]interface{}{
-		"executedHook": hook,
-	}, &resp)
-}
-
-func (g *InterfaceRPC) ExecuteHookPost(hook ExecutedHook) error {
-	var resp interface{}
-	return g.client.Call("Plugin.ExecuteHookPost", map[string]interface{}{
-		"executedHook": hook,
-	}, &resp)
-}
-
-func (g *InterfaceRPC) ExecuteHookCleanUp(hook ExecutedHook) error {
-	var resp interface{}
-	return g.client.Call("Plugin.ExecuteHookCleanUp", map[string]interface{}{
-		"executedHook": hook,
-	}, &resp)
-}
-
-// InterfaceRPCServer is the RPC server that InterfaceRPC talks to, conforming to
-// the requirements of net/rpc.
-type InterfaceRPCServer struct {
-	Impl Interface
-}
-
-func (s *InterfaceRPCServer) Manifest(_ interface{}, resp *Manifest) error {
-	var err error
-	*resp, err = s.Impl.Manifest()
-	return err
-}
-
-func (s *InterfaceRPCServer) Execute(args map[string]interface{}, _ *interface{}) error {
-	return s.Impl.Execute(args["executedCommand"].(ExecutedCommand))
-}
-
-func (s *InterfaceRPCServer) ExecuteHookPre(args map[string]interface{}, _ *interface{}) error {
-	return s.Impl.ExecuteHookPre(args["executedHook"].(ExecutedHook))
-}
-
-func (s *InterfaceRPCServer) ExecuteHookPost(args map[string]interface{}, _ *interface{}) error {
-	return s.Impl.ExecuteHookPost(args["executedHook"].(ExecutedHook))
-}
-
-func (s *InterfaceRPCServer) ExecuteHookCleanUp(args map[string]interface{}, _ *interface{}) error {
-	return s.Impl.ExecuteHookCleanUp(args["executedHook"].(ExecutedHook))
-}
-
-// InterfacePlugin is the implementation of Interface.
-//
-// This has two methods: Server must return an RPC server for this plugin
-// type. We construct a InterfaceRPCServer for this.
-//
-// Client must return an implementation of our interface that communicates
-// over an RPC client. We return InterfaceRPC for this.
-type InterfacePlugin struct {
-	Impl Interface
-}
-
-func (p *InterfacePlugin) Server(*plugin.MuxBroker) (interface{}, error) {
-	return &InterfaceRPCServer{Impl: p.Impl}, nil
-}
-
-func (InterfacePlugin) Client(_ *plugin.MuxBroker, c *rpc.Client) (interface{}, error) {
-	return &InterfaceRPC{client: c}, nil
->>>>>>> 88ffe620
 }