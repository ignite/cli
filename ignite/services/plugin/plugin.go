--- conflicted
+++ resolved
@@ -21,10 +21,7 @@
 	"github.com/pkg/errors"
 
 	"github.com/ignite/cli/ignite/config"
-<<<<<<< HEAD
-	"github.com/ignite/cli/ignite/config/plugins"
-=======
->>>>>>> b1e4a731
+	pluginsconfig "github.com/ignite/cli/ignite/config/plugins"
 	"github.com/ignite/cli/ignite/pkg/cliui"
 	cliexec "github.com/ignite/cli/ignite/pkg/cmdrunner/exec"
 	"github.com/ignite/cli/ignite/pkg/cmdrunner/step"
@@ -41,11 +38,7 @@
 // Plugin represents a ignite plugin.
 type Plugin struct {
 	// Embed the plugin configuration
-<<<<<<< HEAD
-	plugins.Plugin
-=======
-	config.Plugin
->>>>>>> b1e4a731
+	pluginsconfig.Plugin
 	// Interface allows to communicate with the plugin via net/rpc.
 	Interface Interface
 	// If any error occurred during the plugin load, it's stored here
@@ -73,7 +66,7 @@
 // If an error occurs during a plugin load, it's not returned but rather stored
 // in the Plugin.Error field. This prevents the loading of other plugins to be
 // interrupted.
-func Load(ctx context.Context, cfg *plugins.Config) ([]*Plugin, error) {
+func Load(ctx context.Context, cfg *pluginsconfig.Config) ([]*Plugin, error) {
 	pluginsDir, err := pluginsPath()
 	if err != nil {
 		return nil, errors.WithStack(err)
@@ -102,11 +95,7 @@
 }
 
 // newPlugin creates a Plugin from configuration.
-<<<<<<< HEAD
-func newPlugin(pluginsDir string, cp plugins.Plugin) *Plugin {
-=======
-func newPlugin(pluginsDir string, cp config.Plugin) *Plugin {
->>>>>>> b1e4a731
+func newPlugin(pluginsDir string, cp pluginsconfig.Plugin) *Plugin {
 	var (
 		p          = &Plugin{Plugin: cp}
 		pluginPath = cp.Path
