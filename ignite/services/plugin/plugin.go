--- conflicted
+++ resolved
@@ -83,13 +83,8 @@
 // Remote plugins require to be fetched first, in $HOME/.ignite/plugins folder, then they are loaded
 // from there.
 //
-<<<<<<< HEAD
-// If an error occurs during a plugin load, it's not returned but rather stored in the Plugin.Error field.
-// This prevents the loading of other plugins to be interrupted.
-=======
 // If an error occurs during a plugin load, it's not returned but rather stored in the `Plugin.Error`
 // field. This prevents the loading of other plugins to be interrupted.
->>>>>>> be5deafe
 func Load(ctx context.Context, plugins []pluginsconfig.Plugin, options ...Option) ([]*Plugin, error) {
 	pluginsDir, err := PluginsPath()
 	if err != nil {
@@ -199,23 +194,18 @@
 	}
 }
 
-<<<<<<< HEAD
 // Manifest returns plugin's manigest.
 // The manifest is available after the plugin has been loaded.
 func (p Plugin) Manifest() *Manifest {
 	return p.manifest
 }
 
-func (p *Plugin) binaryPath() string {
-	return path.Join(p.srcPath, p.binaryName)
-=======
 func (p Plugin) binaryName() string {
 	return fmt.Sprintf("%s.app", p.name)
 }
 
 func (p Plugin) binaryPath() string {
 	return path.Join(p.srcPath, p.binaryName())
->>>>>>> be5deafe
 }
 
 // load tries to fill p.Interface, ensuring the plugin is usable.
@@ -250,11 +240,7 @@
 	}
 	// pluginMap is the map of plugins we can dispense.
 	pluginMap := map[string]hplugin.Plugin{
-<<<<<<< HEAD
-		p.binaryName: NewGRPC(nil),
-=======
-		p.name: &InterfacePlugin{},
->>>>>>> be5deafe
+		p.name: NewGRPC(nil),
 	}
 	// Create an hclog.Logger
 	logLevel := hclog.Error
