--- conflicted
+++ resolved
@@ -54,12 +54,10 @@
 
 	client *hplugin.Client
 
-<<<<<<< HEAD
 	// If a plugin's ShareHost flag is set to true, isHost is used to discern if a
 	// plugin instance is controlling the rpc server.
 	isHost bool
-=======
-	ev events.Bus
+	ev     events.Bus
 }
 
 // Option configures Plugin.
@@ -70,7 +68,6 @@
 	return func(p *Plugin) {
 		p.ev = ev
 	}
->>>>>>> 2a28e6d8
 }
 
 // Load loads the plugins found in the chain config.
