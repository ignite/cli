--- conflicted
+++ resolved
@@ -6,13 +6,9 @@
 
 	hplugin "github.com/hashicorp/go-plugin"
 
-<<<<<<< HEAD
+
 	"github.com/ignite/cli/v29/ignite/services/plugin"
-	"<%= ModuleName %>/cmd"
-=======
-	"github.com/ignite/cli/v28/ignite/services/plugin"
 	"<%= AppName %>/cmd"
->>>>>>> a979c7e2
 )
 
 type app struct{}
