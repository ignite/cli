package main

import (
	"context"
	"fmt"
	"path/filepath"

	hplugin "github.com/hashicorp/go-plugin"

	"github.com/ignite/cli/ignite/services/chain"
	"github.com/ignite/cli/ignite/services/plugin"
)

type app struct{}

func (app) Manifest(ctx context.Context) (*plugin.Manifest, error) {
	return &plugin.Manifest{
		Name: "<%= Name %>",
		// TODO: Add commands here
		Commands: []*plugin.Command{
			// Example of a command
			{
				Use:   "<%= Name %>",
				Short: "Explain what the command is doing...",
				Long:  "Long description goes here...",
				Flags: []*plugin.Flag{
					{Name: "my-flag", Type: plugin.FlagTypeString, Usage: "my flag description"},
				},
				PlaceCommandUnder: "ignite",
				// Examples of adding subcommands:
				// Commands: []*plugin.Command{
				// 	{Use: "add"},
				// 	{Use: "list"},
				// 	{Use: "delete"},
				// },
			},
		},
		// TODO: Add hooks here
		Hooks: []*plugin.Hook{},
		SharedHost: <%= SharedHost %>,
	}, nil
}

<<<<<<< HEAD
func (p) Execute(ctx context.Context, cmd *plugin.ExecutedCommand, api plugin.ClientAPI) error {
=======
func (app) Execute(ctx context.Context, cmd *plugin.ExecutedCommand) error {
>>>>>>> bb09bd0c
	// TODO: write command execution here
	fmt.Printf("Hello I'm the example-plugin plugin\n")
	fmt.Printf("My executed command: %q\n", cmd.Path)
	fmt.Printf("My args: %v\n", cmd.Args)

	flags, err := cmd.NewFlags()
	if err != nil {
		return err
	}

	myFlag, _ := flags.GetString("my-flag")
	fmt.Printf("My flags: my-flag=%q\n", myFlag)
	fmt.Printf("My config parameters: %v\n", cmd.With)

	// This is how the plugin can access the chain:
	// c, err := getChain(cmd)
	// if err != nil {
	// 	return err
	// }

	// According to the number of declared commands, you may need a switch:
	/*
		switch cmd.Use {
		case "add":
			fmt.Println("Adding stuff...")
		case "list":
			fmt.Println("Listing stuff...")
		case "delete":
			fmt.Println("Deleting stuff...")
		}
	*/
	
	// ClientAPI call example
	fmt.Println(api.GetChainInfo(ctx))
	
	return nil
}

<<<<<<< HEAD
func (p) ExecuteHookPre(ctx context.Context, h *plugin.ExecutedHook, api plugin.ClientAPI) error {
=======
func (app) ExecuteHookPre(ctx context.Context, h *plugin.ExecutedHook) error {
>>>>>>> bb09bd0c
	fmt.Printf("Executing hook pre %q\n", h.Hook.GetName())
	return nil
}

<<<<<<< HEAD
func (p) ExecuteHookPost(ctx context.Context, h *plugin.ExecutedHook, api plugin.ClientAPI) error {
=======
func (app) ExecuteHookPost(ctx context.Context, h *plugin.ExecutedHook) error {
>>>>>>> bb09bd0c
	fmt.Printf("Executing hook post %q\n", h.Hook.GetName())
	return nil
}

<<<<<<< HEAD
func (p) ExecuteHookCleanUp(ctx context.Context, h *plugin.ExecutedHook, api plugin.ClientAPI) error {
=======
func (app) ExecuteHookCleanUp(ctx context.Context, h *plugin.ExecutedHook) error {
>>>>>>> bb09bd0c
	fmt.Printf("Executing hook cleanup %q\n", h.Hook.GetName())
	return nil
}

func getChain(cmd *plugin.ExecutedCommand, chainOption ...chain.Option) (*chain.Chain, error) {
	flags, err := cmd.NewFlags()
	if err != nil {
		return nil, err
	}

	var (
		home, _ = flags.GetString("home")
		path, _ = flags.GetString("path")
	)
	if home != "" {
		chainOption = append(chainOption, chain.HomePath(home))
	}
	absPath, err := filepath.Abs(path)
	if err != nil {
		return nil, err
	}
	return chain.New(absPath, chainOption...)
}

func main() {
	hplugin.Serve(&hplugin.ServeConfig{
		HandshakeConfig: plugin.HandshakeConfig(),
		Plugins: map[string]hplugin.Plugin{
			"<%= Name %>": plugin.NewGRPC(&app{}),
		},
		GRPCServer: hplugin.DefaultGRPCServer,
	})
}<|MERGE_RESOLUTION|>--- conflicted
+++ resolved
@@ -41,11 +41,7 @@
 	}, nil
 }
 
-<<<<<<< HEAD
-func (p) Execute(ctx context.Context, cmd *plugin.ExecutedCommand, api plugin.ClientAPI) error {
-=======
-func (app) Execute(ctx context.Context, cmd *plugin.ExecutedCommand) error {
->>>>>>> bb09bd0c
+func (app) Execute(ctx context.Context, cmd *plugin.ExecutedCommand, api plugin.ClientAPI) error {
 	// TODO: write command execution here
 	fmt.Printf("Hello I'm the example-plugin plugin\n")
 	fmt.Printf("My executed command: %q\n", cmd.Path)
@@ -84,29 +80,17 @@
 	return nil
 }
 
-<<<<<<< HEAD
-func (p) ExecuteHookPre(ctx context.Context, h *plugin.ExecutedHook, api plugin.ClientAPI) error {
-=======
-func (app) ExecuteHookPre(ctx context.Context, h *plugin.ExecutedHook) error {
->>>>>>> bb09bd0c
+func (app) ExecuteHookPre(ctx context.Context, h *plugin.ExecutedHook, api plugin.ClientAPI) error {
 	fmt.Printf("Executing hook pre %q\n", h.Hook.GetName())
 	return nil
 }
 
-<<<<<<< HEAD
-func (p) ExecuteHookPost(ctx context.Context, h *plugin.ExecutedHook, api plugin.ClientAPI) error {
-=======
-func (app) ExecuteHookPost(ctx context.Context, h *plugin.ExecutedHook) error {
->>>>>>> bb09bd0c
+func (app) ExecuteHookPost(ctx context.Context, h *plugin.ExecutedHook, api plugin.ClientAPI) error {
 	fmt.Printf("Executing hook post %q\n", h.Hook.GetName())
 	return nil
 }
 
-<<<<<<< HEAD
-func (p) ExecuteHookCleanUp(ctx context.Context, h *plugin.ExecutedHook, api plugin.ClientAPI) error {
-=======
-func (app) ExecuteHookCleanUp(ctx context.Context, h *plugin.ExecutedHook) error {
->>>>>>> bb09bd0c
+func (app) ExecuteHookCleanUp(ctx context.Context, h *plugin.ExecutedHook, api plugin.ClientAPI) error {
 	fmt.Printf("Executing hook cleanup %q\n", h.Hook.GetName())
 	return nil
 }
