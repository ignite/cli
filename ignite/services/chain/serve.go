package chain

import (
	"context"
	"fmt"
	"net/http"
	"os"
	"os/exec"
	"path/filepath"
	"regexp"
	"strings"

	"github.com/otiai10/copy"
	"github.com/pkg/errors"
	"golang.org/x/sync/errgroup"

	"github.com/ignite/cli/ignite/chainconfig"
	"github.com/ignite/cli/ignite/pkg/cache"
	chaincmdrunner "github.com/ignite/cli/ignite/pkg/chaincmd/runner"
	"github.com/ignite/cli/ignite/pkg/cliui/colors"
	"github.com/ignite/cli/ignite/pkg/cliui/icons"
	"github.com/ignite/cli/ignite/pkg/cliui/style"
	"github.com/ignite/cli/ignite/pkg/cliui/view/errorview"
	"github.com/ignite/cli/ignite/pkg/cosmosfaucet"
	"github.com/ignite/cli/ignite/pkg/dirchange"
	"github.com/ignite/cli/ignite/pkg/events"
	"github.com/ignite/cli/ignite/pkg/localfs"
	"github.com/ignite/cli/ignite/pkg/xexec"
	"github.com/ignite/cli/ignite/pkg/xfilepath"
	"github.com/ignite/cli/ignite/pkg/xhttp"
	"github.com/ignite/cli/ignite/pkg/xurl"
)

const (
	// exportedGenesis is the name of the exported genesis file for a chain
	exportedGenesis = "exported_genesis.json"

	// sourceChecksumKey is the cache key for the checksum to detect source modification
	sourceChecksumKey = "source_checksum"

	// binaryChecksumKey is the cache key for the checksum to detect binary modification
	binaryChecksumKey = "binary_checksum"

	// configChecksumKey is the cache key for containing the checksum to detect config modification
	configChecksumKey = "config_checksum"

	// serveDirchangeCacheNamespace is the name of the cache namespace for detecting changes in directories
	serveDirchangeCacheNamespace = "serve.dirchange"
)

var (
	// ignoredExts holds a list of ignored files from watching.
	ignoredExts = []string{"pb.go", "pb.gw.go"}

	// starportSavePath is the place where chain exported genesis are saved
	starportSavePath = xfilepath.Join(
		chainconfig.ConfigDirPath,
		xfilepath.Path("local-chains"),
	)
)

type serveOptions struct {
	forceReset bool
	resetOnce  bool
	skipProto  bool
	quitOnFail bool
}

func newServeOption() serveOptions {
	return serveOptions{
		forceReset: false,
		resetOnce:  false,
	}
}

// ServeOption provides options for the serve command
type ServeOption func(*serveOptions)

// ServeForceReset allows to force reset of the state when the chain is served and on every source change
func ServeForceReset() ServeOption {
	return func(c *serveOptions) {
		c.forceReset = true
	}
}

// ServeResetOnce allows to reset of the state when the chain is served once
func ServeResetOnce() ServeOption {
	return func(c *serveOptions) {
		c.resetOnce = true
	}
}

// QuitOnFail exits the serve immediately if an error occurs.
func QuitOnFail() ServeOption {
	return func(c *serveOptions) {
		c.quitOnFail = true
	}
}

// ServeSkipProto allows to serve the app without generate Go from proto
func ServeSkipProto() ServeOption {
	return func(c *serveOptions) {
		c.skipProto = true
	}
}

// Serve serves an app.
func (c *Chain) Serve(ctx context.Context, cacheStorage cache.Storage, options ...ServeOption) error {
	serveOptions := newServeOption()

	// apply the options
	for _, apply := range options {
		apply(&serveOptions)
	}

	// initial checks and setup.
	if err := c.setup(); err != nil {
		return err
	}

	// make sure that config.yml exists
	if c.options.ConfigFile != "" {
		if _, err := os.Stat(c.options.ConfigFile); err != nil {
			return err
		}
	} else if _, err := chainconfig.LocateDefault(c.app.Path); err != nil {
		return err
	}

	// start serving components.
	g, ctx := errgroup.WithContext(ctx)

	// blockchain node routine
	g.Go(func() error {
		c.refreshServe()

		for {
			if ctx.Err() != nil {
				return ctx.Err()
			}

			select {
			case <-ctx.Done():
				return ctx.Err()

			case <-c.serveRefresher:
				commands, err := c.Commands(ctx)
				if err != nil {
					return err
				}

				var (
					serveCtx      context.Context
					buildErr      *CannotBuildAppError
					startErr      *CannotStartAppError
					validationErr *chainconfig.ValidationError
				)

				serveCtx, c.serveCancel = context.WithCancel(ctx)

				// determine if the chain should reset the state
				shouldReset := serveOptions.forceReset || serveOptions.resetOnce

				// serve the app.
				err = c.serve(serveCtx, cacheStorage, shouldReset, serveOptions.skipProto)
				serveOptions.resetOnce = false

				switch {
				case err == nil:
				case errors.Is(err, context.Canceled):
					// If the app has been served, we save the genesis state
					if c.served {
						c.served = false

<<<<<<< HEAD
						c.ev.Send("Saving genesis state...", events.ProgressStarted())
=======
						c.ev.Send("Saving genesis state...", events.ProgressUpdate())
>>>>>>> d942df86

						// If serve has been stopped, save the genesis state
						if err := c.saveChainState(context.TODO(), commands); err != nil {
							c.ev.SendError(err, events.ProgressFinished())
							return err
						}

						genesisPath, err := c.exportedGenesisPath()
						if err != nil {
							return err
						}

						c.ev.Send(
							fmt.Sprintf("Genesis state saved in %s", genesisPath),
							events.Icon(icons.CD),
							events.ProgressFinished(),
						)
					}
				case errors.As(err, &validationErr):
					if serveOptions.quitOnFail {
						return err
					}

					// Change error message to add a link to the configuration docs
					err = fmt.Errorf("%w\nsee: https://github.com/ignite/cli#configure", err)

					c.ev.SendView(errorview.NewError(err), events.ProgressFinish())
				case errors.As(err, &buildErr):
					if serveOptions.quitOnFail {
						return err
					}
<<<<<<< HEAD

					c.ev.SendView(errorview.NewError(err), events.ProgressFinished())
=======
					c.ev.SendView(errorview.NewError(err), events.ProgressFinish())
>>>>>>> d942df86
				case errors.As(err, &startErr):
					// Parse returned error logs
					parsedErr := startErr.ParseStartError()

					// If empty, we cannot recognized the error
					// Therefore, the error may be caused by a new logic that is not compatible with the old app state
					// We suggest the user to eventually reset the app state
					if parsedErr == "" {
						c.ev.Send(
							fmt.Sprintf(
								"%s %s",
								colors.Info("Blockchain failed to start.\nIf the new code is no longer compatible with the saved state, you can reset the database by launching:"),
								"ignite chain serve --reset-once",
							),
						)
						return fmt.Errorf("cannot run %s", startErr.AppName)
					}

					// return the clear parsed error
					return errors.New(parsedErr)
				default:
					return err
				}
			}
		}
	})

	// routine to watch back-end
	g.Go(func() error {
		return c.watchAppBackend(ctx)
	})

	return g.Wait()
}

func (c *Chain) setup() error {
	c.ev.Sendf("Cosmos SDK's version is: %s\n", colors.Info(c.Version))

	return c.checkSystem()
}

// checkSystem checks if developer's work environment comply must to have
// dependencies and pre-conditions.
func (c *Chain) checkSystem() error {
	// check if Go has installed.
	if !xexec.IsCommandAvailable("go") {
		return errors.New("Please, check that Go language is installed correctly in $PATH. See https://golang.org/doc/install")
	}
	return nil
}

func (c *Chain) refreshServe() {
	if c.serveCancel != nil {
		c.serveCancel()
	}
	// send event changes detected
	c.serveRefresher <- struct{}{}
}

func (c *Chain) watchAppBackend(ctx context.Context) error {
	watchPaths := appBackendSourceWatchPaths
	if c.ConfigPath() != "" {
		watchPaths = append(watchPaths, c.ConfigPath())
	}

	return localfs.Watch(
		ctx,
		watchPaths,
		localfs.WatcherWorkdir(c.app.Path),
		localfs.WatcherOnChange(c.refreshServe),
		localfs.WatcherIgnoreHidden(),
		localfs.WatcherIgnoreFolders(),
		localfs.WatcherIgnoreExt(ignoredExts...),
	)
}

// serve performs the operations to serve the blockchain: build, init and start
// if the chain is already initialized and the file didn't changed, the app is directly started
// if the files changed, the state is imported
func (c *Chain) serve(ctx context.Context, cacheStorage cache.Storage, forceReset, skipProto bool) error {
	conf, err := c.Config()
	if err != nil {
		return &CannotBuildAppError{err}
	}

	commands, err := c.Commands(ctx)
	if err != nil {
		return err
	}

	// isInit determines if the app is initialized
	var isInit bool

	dirCache := cache.New[[]byte](cacheStorage, serveDirchangeCacheNamespace)

	// determine if the app must reset the state
	// if the state must be reset, then we consider the chain as being not initialized
	isInit, err = c.IsInitialized()
	if err != nil {
		return err
	}
	if isInit {
		configModified := false
		if c.ConfigPath() != "" {
			configModified, err = dirchange.HasDirChecksumChanged(dirCache, configChecksumKey, c.app.Path, c.ConfigPath())
			if err != nil {
				return err
			}
		}

		if forceReset || configModified {
			// if forceReset is set, we consider the app as being not initialized
			c.ev.Send("Resetting the app state...", events.ProgressUpdate())
			isInit = false
		}
	}

	// check if source has been modified since last serve
	// if the state must not be reset but the source has changed, we rebuild the chain and import the exported state
	sourceModified, err := dirchange.HasDirChecksumChanged(dirCache, sourceChecksumKey, c.app.Path, appBackendSourceWatchPaths...)
	if err != nil {
		return err
	}

	// we also consider the binary in the checksum to ensure the binary has not been changed by a third party
	var binaryModified bool
	binaryName, err := c.Binary()
	if err != nil {
		return err
	}
	binaryPath, err := xexec.ResolveAbsPath(binaryName)
	if err != nil {
		if !errors.Is(err, exec.ErrNotFound) {
			return err
		}
		binaryModified = true
	} else {
		binaryModified, err = dirchange.HasDirChecksumChanged(dirCache, binaryChecksumKey, "", binaryPath)
		if err != nil {
			return err
		}
	}

	appModified := sourceModified || binaryModified

	// check if exported genesis exists
	exportGenesisExists := true
	exportedGenesisPath, err := c.exportedGenesisPath()
	if err != nil {
		return err
	}
	if _, err := os.Stat(exportedGenesisPath); os.IsNotExist(err) {
		exportGenesisExists = false
	} else if err != nil {
		return err
	}

	// build phase
	if !isInit || appModified {
		// build the blockchain app
		if err := c.build(ctx, cacheStorage, "", skipProto); err != nil {
			return err
		}
	}

	// init phase
	// nolint:gocritic
	if !isInit || (appModified && !exportGenesisExists) {
		c.ev.Send("Initializing the app...", events.ProgressUpdate())

		if err := c.Init(ctx, true); err != nil {
			return err
		}
	} else if appModified {
		// if the chain is already initialized but the source has been modified
		// we reset the chain database and import the genesis state
		c.ev.Send("Existent genesis detected, restoring the database...", events.ProgressUpdate())

		if err := commands.UnsafeReset(ctx); err != nil {
			return err
		}

		if err := c.importChainState(); err != nil {
			return err
		}
	} else {
		c.ev.Send("Restarting existing app...", events.ProgressUpdate())
	}

	// save checksums
	if c.ConfigPath() != "" {
		if err := dirchange.SaveDirChecksum(dirCache, configChecksumKey, c.app.Path, c.ConfigPath()); err != nil {
			return err
		}
	}

	if err := dirchange.SaveDirChecksum(dirCache, sourceChecksumKey, c.app.Path, appBackendSourceWatchPaths...); err != nil {
		return err
	}

	if err := dirchange.SaveDirChecksum(dirCache, binaryChecksumKey, "", binaryPath); err != nil {
		return err
	}

	// start the blockchain
	return c.start(ctx, conf)
}

func (c *Chain) start(ctx context.Context, config *chainconfig.Config) error {
	commands, err := c.Commands(ctx)
	if err != nil {
		return err
	}

	g, ctx := errgroup.WithContext(ctx)

	// start the blockchain.
	g.Go(func() error { return c.plugin.Start(ctx, commands, config) })

	// start the faucet if enabled.
	faucet, err := c.Faucet(ctx)
	isFaucetEnabled := err != ErrFaucetIsNotEnabled

	if isFaucetEnabled {
		if err == ErrFaucetAccountDoesNotExist {
			return &CannotBuildAppError{errors.Wrap(err, "faucet account doesn't exist")}
		}
		if err != nil {
			return err
		}

		g.Go(func() (err error) {
			if err := c.runFaucetServer(ctx, faucet); err != nil {
				return &CannotBuildAppError{err}
			}
			return nil
		})
	}

	// set the app as being served
	c.served = true

	// Get the first validator
	validator := config.Validators[0]
	servers, err := validator.GetServers()
	if err != nil {
		return err
	}

	appHome, _ := c.Home()
	appBin, _ := c.AbsBinaryPath()

	c.ev.Send(
		fmt.Sprintf("Data directory: %s", style.Faint.Render(appHome)),
		events.Icon(icons.Bullet),
		events.ProgressFinished(),
	)
	c.ev.Send(
		fmt.Sprintf("App binary: %s\n\n", style.Faint.Render(appBin)),
		events.Icon(icons.Bullet),
	)

	// note: address format errors are handled by the
	// error group, so they can be safely ignored here

	rpcAddr, _ := xurl.HTTP(servers.RPC.Address)
	apiAddr, _ := xurl.HTTP(servers.API.Address)

	c.ev.Send(
		fmt.Sprintf("Tendermint node: %s", rpcAddr),
		events.Icon(icons.Earth),
<<<<<<< HEAD
=======
		events.ProgressFinish(),
>>>>>>> d942df86
	)
	c.ev.Send(
		fmt.Sprintf("Blockchain API: %s", apiAddr),
		events.Icon(icons.Earth),
	)

	if isFaucetEnabled {
		faucetAddr, _ := xurl.HTTP(chainconfig.FaucetHost(config))

		c.ev.Send(
			fmt.Sprintf("Token faucet: %s", faucetAddr),
			events.Icon(icons.Earth),
		)
	}

	return g.Wait()
}

func (c *Chain) runFaucetServer(ctx context.Context, faucet cosmosfaucet.Faucet) error {
	config, err := c.Config()
	if err != nil {
		return err
	}

	return xhttp.Serve(ctx, &http.Server{
		Addr:    chainconfig.FaucetHost(config),
		Handler: faucet,
	})
}

// saveChainState runs the export command of the chain and store the exported genesis in the chain saved config
func (c *Chain) saveChainState(ctx context.Context, commands chaincmdrunner.Runner) error {
	genesisPath, err := c.exportedGenesisPath()
	if err != nil {
		return err
	}

	return commands.Export(ctx, genesisPath)
}

// importChainState imports the saved genesis in chain config to use it as the genesis
func (c *Chain) importChainState() error {
	exportGenesisPath, err := c.exportedGenesisPath()
	if err != nil {
		return err
	}
	genesisPath, err := c.GenesisPath()
	if err != nil {
		return err
	}

	return copy.Copy(exportGenesisPath, genesisPath)
}

// chainSavePath returns the path where the chain state is saved
// create the path if it doesn't exist
func (c *Chain) chainSavePath() (string, error) {
	savePath, err := starportSavePath()
	if err != nil {
		return "", err
	}

	chainID, err := c.ID()
	if err != nil {
		return "", err
	}
	chainSavePath := filepath.Join(savePath, chainID)

	// ensure the path exists
	if err := os.MkdirAll(savePath, 0o700); err != nil && !os.IsExist(err) {
		return "", err
	}

	return chainSavePath, nil
}

// exportedGenesisPath returns the path of the exported genesis file
func (c *Chain) exportedGenesisPath() (string, error) {
	savePath, err := c.chainSavePath()
	if err != nil {
		return "", err
	}

	return filepath.Join(savePath, exportedGenesis), nil
}

type CannotBuildAppError struct {
	Err error
}

func (e *CannotBuildAppError) Error() string {
	return fmt.Sprintf("cannot build app:\n\n\t%s", e.Err)
}

func (e *CannotBuildAppError) Unwrap() error {
	return e.Err
}

type CannotStartAppError struct {
	AppName string
	Err     error
}

func (e *CannotStartAppError) Error() string {
	return fmt.Sprintf("cannot run %sd start:\n%s", e.AppName, errors.Unwrap(e.Err))
}

func (e *CannotStartAppError) Unwrap() error {
	return e.Err
}

// ParseStartError parses the error into a clear error string
// The error logs from Cosmos SDK application are too extensive to be directly printed
// If the error is not recognized, returns an empty string
func (e *CannotStartAppError) ParseStartError() string {
	errorLogs := errors.Unwrap(e.Err).Error()
	switch {
	case strings.Contains(errorLogs, "bind: address already in use"):
		r := regexp.MustCompile(`listen .* bind: address already in use`)
		return r.FindString(errorLogs)
	case strings.Contains(errorLogs, "validator set is nil in genesis"):
		return "Error: error during handshake: error on replay: validator set is nil in genesis and still empty after InitChain"
	default:
		return ""
	}
}<|MERGE_RESOLUTION|>--- conflicted
+++ resolved
@@ -172,15 +172,11 @@
 					if c.served {
 						c.served = false
 
-<<<<<<< HEAD
-						c.ev.Send("Saving genesis state...", events.ProgressStarted())
-=======
-						c.ev.Send("Saving genesis state...", events.ProgressUpdate())
->>>>>>> d942df86
+						c.ev.Send("Saving genesis state...", events.ProgressStart())
 
 						// If serve has been stopped, save the genesis state
 						if err := c.saveChainState(context.TODO(), commands); err != nil {
-							c.ev.SendError(err, events.ProgressFinished())
+							c.ev.SendError(err, events.ProgressFinish())
 							return err
 						}
 
@@ -192,7 +188,7 @@
 						c.ev.Send(
 							fmt.Sprintf("Genesis state saved in %s", genesisPath),
 							events.Icon(icons.CD),
-							events.ProgressFinished(),
+							events.ProgressFinish(),
 						)
 					}
 				case errors.As(err, &validationErr):
@@ -208,12 +204,8 @@
 					if serveOptions.quitOnFail {
 						return err
 					}
-<<<<<<< HEAD
-
-					c.ev.SendView(errorview.NewError(err), events.ProgressFinished())
-=======
+
 					c.ev.SendView(errorview.NewError(err), events.ProgressFinish())
->>>>>>> d942df86
 				case errors.As(err, &startErr):
 					// Parse returned error logs
 					parsedErr := startErr.ParseStartError()
@@ -469,7 +461,7 @@
 	c.ev.Send(
 		fmt.Sprintf("Data directory: %s", style.Faint.Render(appHome)),
 		events.Icon(icons.Bullet),
-		events.ProgressFinished(),
+		events.ProgressFinish(),
 	)
 	c.ev.Send(
 		fmt.Sprintf("App binary: %s\n\n", style.Faint.Render(appBin)),
@@ -485,10 +477,6 @@
 	c.ev.Send(
 		fmt.Sprintf("Tendermint node: %s", rpcAddr),
 		events.Icon(icons.Earth),
-<<<<<<< HEAD
-=======
-		events.ProgressFinish(),
->>>>>>> d942df86
 	)
 	c.ev.Send(
 		fmt.Sprintf("Blockchain API: %s", apiAddr),
