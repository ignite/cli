package chain

import (
	"context"
	"fmt"
	"net/http"
	"os"
	"os/exec"
	"path/filepath"
	"regexp"
	"strings"

	"github.com/otiai10/copy"
	"github.com/pkg/errors"
	"golang.org/x/sync/errgroup"

	"github.com/ignite/cli/ignite/chainconfig"
	"github.com/ignite/cli/ignite/pkg/cache"
	chaincmdrunner "github.com/ignite/cli/ignite/pkg/chaincmd/runner"
	"github.com/ignite/cli/ignite/pkg/cliui/colors"
	"github.com/ignite/cli/ignite/pkg/cliui/icons"
	"github.com/ignite/cli/ignite/pkg/cliui/view/errorview"
	"github.com/ignite/cli/ignite/pkg/cosmosfaucet"
	"github.com/ignite/cli/ignite/pkg/dirchange"
	"github.com/ignite/cli/ignite/pkg/events"
	"github.com/ignite/cli/ignite/pkg/localfs"
	"github.com/ignite/cli/ignite/pkg/xexec"
	"github.com/ignite/cli/ignite/pkg/xfilepath"
	"github.com/ignite/cli/ignite/pkg/xhttp"
	"github.com/ignite/cli/ignite/pkg/xurl"
)

const (
	// exportedGenesis is the name of the exported genesis file for a chain
	exportedGenesis = "exported_genesis.json"

	// sourceChecksumKey is the cache key for the checksum to detect source modification
	sourceChecksumKey = "source_checksum"

	// binaryChecksumKey is the cache key for the checksum to detect binary modification
	binaryChecksumKey = "binary_checksum"

	// configChecksumKey is the cache key for containing the checksum to detect config modification
	configChecksumKey = "config_checksum"

	// serveDirchangeCacheNamespace is the name of the cache namespace for detecting changes in directories
	serveDirchangeCacheNamespace = "serve.dirchange"
)

var (
	// ignoredExts holds a list of ignored files from watching.
	ignoredExts = []string{"pb.go", "pb.gw.go"}

	// starportSavePath is the place where chain exported genesis are saved
	starportSavePath = xfilepath.Join(
		chainconfig.ConfigDirPath,
		xfilepath.Path("local-chains"),
	)
)

type serveOptions struct {
	forceReset bool
	resetOnce  bool
	skipProto  bool
	quitOnFail bool
}

func newServeOption() serveOptions {
	return serveOptions{
		forceReset: false,
		resetOnce:  false,
	}
}

// ServeOption provides options for the serve command
type ServeOption func(*serveOptions)

// ServeForceReset allows to force reset of the state when the chain is served and on every source change
func ServeForceReset() ServeOption {
	return func(c *serveOptions) {
		c.forceReset = true
	}
}

// ServeResetOnce allows to reset of the state when the chain is served once
func ServeResetOnce() ServeOption {
	return func(c *serveOptions) {
		c.resetOnce = true
	}
}

// QuitOnFail exits the serve immediately if an error occurs.
func QuitOnFail() ServeOption {
	return func(c *serveOptions) {
		c.quitOnFail = true
	}
}

// ServeSkipProto allows to serve the app without generate Go from proto
func ServeSkipProto() ServeOption {
	return func(c *serveOptions) {
		c.skipProto = true
	}
}

// Serve serves an app.
func (c *Chain) Serve(ctx context.Context, cacheStorage cache.Storage, options ...ServeOption) error {
	serveOptions := newServeOption()

	// apply the options
	for _, apply := range options {
		apply(&serveOptions)
	}

	// initial checks and setup.
	if err := c.setup(); err != nil {
		return err
	}

	// make sure that config.yml exists
	if c.options.ConfigFile != "" {
		if _, err := os.Stat(c.options.ConfigFile); err != nil {
			return err
		}
	} else if _, err := chainconfig.LocateDefault(c.app.Path); err != nil {
		return err
	}

	// start serving components.
	g, ctx := errgroup.WithContext(ctx)

	// blockchain node routine
	g.Go(func() error {
		c.refreshServe()

		for {
			if ctx.Err() != nil {
				return ctx.Err()
			}

			select {
			case <-ctx.Done():
				return ctx.Err()

			case <-c.serveRefresher:
				commands, err := c.Commands(ctx)
				if err != nil {
					return err
				}

				var (
					serveCtx      context.Context
					buildErr      *CannotBuildAppError
					startErr      *CannotStartAppError
					validationErr *chainconfig.ValidationError
				)

				serveCtx, c.serveCancel = context.WithCancel(ctx)

				// determine if the chain should reset the state
				shouldReset := serveOptions.forceReset || serveOptions.resetOnce

				// serve the app.
				err = c.serve(serveCtx, cacheStorage, shouldReset, serveOptions.skipProto)
				serveOptions.resetOnce = false

				switch {
				case err == nil:
				case errors.Is(err, context.Canceled):
					// If the app has been served, we save the genesis state
					if c.served {
						c.served = false

						c.ev.Send("💿 Saving genesis state...")

						// If serve has been stopped, save the genesis state
						if err := c.saveChainState(context.TODO(), commands); err != nil {
							c.ev.SendError(err)
							return err
						}

						genesisPath, err := c.exportedGenesisPath()
						if err != nil {
							return err
						}

						c.ev.Sendf("💿 Genesis state saved in %s", genesisPath)
					}
				case errors.As(err, &validationErr):
					// Change error message to add a link to the configuration docs
					err = fmt.Errorf("%w\nsee: https://github.com/ignite/cli#configure", err)

<<<<<<< HEAD
					if serveOptions.quitOnFail {
						return err
					}

					fmt.Fprintf(c.stdLog().out, "%s\n", infoColor("Waiting for a fix before retrying..."))

=======
					c.ev.SendView(errorview.NewError(err), events.ProgressFinished())
				case errors.As(err, &buildErr):
					c.ev.SendView(errorview.NewError(err), events.ProgressFinished())
>>>>>>> 3157894a
				case errors.As(err, &startErr):
					// Parse returned error logs
					parsedErr := startErr.ParseStartError()

					// If empty, we cannot recognized the error
					// Therefore, the error may be caused by a new logic that is not compatible with the old app state
					// We suggest the user to eventually reset the app state
					if parsedErr == "" {
						c.ev.Send(
							fmt.Sprintf(
								"%s %s",
								colors.Info("Blockchain failed to start.\nIf the new code is no longer compatible with the saved state, you can reset the database by launching:"),
								"ignite chain serve --reset-once",
							),
						)
						return fmt.Errorf("cannot run %s", startErr.AppName)
					}

					// return the clear parsed error
					return errors.New(parsedErr)
				default:
					return err
				}
			}
		}
	})

	// routine to watch back-end
	g.Go(func() error {
		return c.watchAppBackend(ctx)
	})

	return g.Wait()
}

func (c *Chain) setup() error {
	c.ev.Sendf("Cosmos SDK's version is: %s\n", colors.Info(c.Version))

	return c.checkSystem()
}

// checkSystem checks if developer's work environment comply must to have
// dependencies and pre-conditions.
func (c *Chain) checkSystem() error {
	// check if Go has installed.
	if !xexec.IsCommandAvailable("go") {
		return errors.New("Please, check that Go language is installed correctly in $PATH. See https://golang.org/doc/install")
	}
	return nil
}

func (c *Chain) refreshServe() {
	if c.serveCancel != nil {
		c.serveCancel()
	}
	// send event changes detected
	c.serveRefresher <- struct{}{}
}

func (c *Chain) watchAppBackend(ctx context.Context) error {
	watchPaths := appBackendSourceWatchPaths
	if c.ConfigPath() != "" {
		watchPaths = append(watchPaths, c.ConfigPath())
	}

	return localfs.Watch(
		ctx,
		watchPaths,
		localfs.WatcherWorkdir(c.app.Path),
		localfs.WatcherOnChange(c.refreshServe),
		localfs.WatcherIgnoreHidden(),
		localfs.WatcherIgnoreFolders(),
		localfs.WatcherIgnoreExt(ignoredExts...),
	)
}

// serve performs the operations to serve the blockchain: build, init and start
// if the chain is already initialized and the file didn't changed, the app is directly started
// if the files changed, the state is imported
func (c *Chain) serve(ctx context.Context, cacheStorage cache.Storage, forceReset, skipProto bool) error {
	conf, err := c.Config()
	if err != nil {
		return &CannotBuildAppError{err}
	}

	commands, err := c.Commands(ctx)
	if err != nil {
		return err
	}

	// isInit determines if the app is initialized
	var isInit bool

	dirCache := cache.New[[]byte](cacheStorage, serveDirchangeCacheNamespace)

	// determine if the app must reset the state
	// if the state must be reset, then we consider the chain as being not initialized
	isInit, err = c.IsInitialized()
	if err != nil {
		return err
	}
	if isInit {
		configModified := false
		if c.ConfigPath() != "" {
			configModified, err = dirchange.HasDirChecksumChanged(dirCache, configChecksumKey, c.app.Path, c.ConfigPath())
			if err != nil {
				return err
			}
		}

		if forceReset || configModified {
			// if forceReset is set, we consider the app as being not initialized
			c.ev.Send("🔄 Resetting the app state...")
			isInit = false
		}
	}

	// check if source has been modified since last serve
	// if the state must not be reset but the source has changed, we rebuild the chain and import the exported state
	sourceModified, err := dirchange.HasDirChecksumChanged(dirCache, sourceChecksumKey, c.app.Path, appBackendSourceWatchPaths...)
	if err != nil {
		return err
	}

	// we also consider the binary in the checksum to ensure the binary has not been changed by a third party
	var binaryModified bool
	binaryName, err := c.Binary()
	if err != nil {
		return err
	}
	binaryPath, err := exec.LookPath(binaryName)
	if err != nil {
		if !errors.Is(err, exec.ErrNotFound) {
			return err
		}
		binaryModified = true
	} else {
		binaryModified, err = dirchange.HasDirChecksumChanged(dirCache, binaryChecksumKey, "", binaryPath)
		if err != nil {
			return err
		}
	}

	appModified := sourceModified || binaryModified

	// check if exported genesis exists
	exportGenesisExists := true
	exportedGenesisPath, err := c.exportedGenesisPath()
	if err != nil {
		return err
	}
	if _, err := os.Stat(exportedGenesisPath); os.IsNotExist(err) {
		exportGenesisExists = false
	} else if err != nil {
		return err
	}

	// build phase
	if !isInit || appModified {
		// build the blockchain app
		if err := c.build(ctx, cacheStorage, "", skipProto); err != nil {
			return err
		}
	}

	// init phase
	// nolint:gocritic
	if !isInit || (appModified && !exportGenesisExists) {
		c.ev.Send("💿 Initializing the app...")

		if err := c.Init(ctx, true); err != nil {
			return err
		}
	} else if appModified {
		// if the chain is already initialized but the source has been modified
		// we reset the chain database and import the genesis state
		c.ev.Send("💿 Existent genesis detected, restoring the database...")

		if err := commands.UnsafeReset(ctx); err != nil {
			return err
		}

		if err := c.importChainState(); err != nil {
			return err
		}
	} else {
		c.ev.Send("▶  Restarting existing app...")
	}

	// save checksums
	if c.ConfigPath() != "" {
		if err := dirchange.SaveDirChecksum(dirCache, configChecksumKey, c.app.Path, c.ConfigPath()); err != nil {
			return err
		}
	}
	if err := dirchange.SaveDirChecksum(dirCache, sourceChecksumKey, c.app.Path, appBackendSourceWatchPaths...); err != nil {
		return err
	}
	binaryPath, err = exec.LookPath(binaryName)
	if err != nil {
		return err
	}
	if err := dirchange.SaveDirChecksum(dirCache, binaryChecksumKey, "", binaryPath); err != nil {
		return err
	}

	// start the blockchain
	return c.start(ctx, conf)
}

func (c *Chain) start(ctx context.Context, config *chainconfig.Config) error {
	commands, err := c.Commands(ctx)
	if err != nil {
		return err
	}

	g, ctx := errgroup.WithContext(ctx)

	// start the blockchain.
	g.Go(func() error { return c.plugin.Start(ctx, commands, config) })

	// start the faucet if enabled.
	faucet, err := c.Faucet(ctx)
	isFaucetEnabled := err != ErrFaucetIsNotEnabled

	if isFaucetEnabled {
		if err == ErrFaucetAccountDoesNotExist {
			return &CannotBuildAppError{errors.Wrap(err, "faucet account doesn't exist")}
		}
		if err != nil {
			return err
		}

		g.Go(func() (err error) {
			if err := c.runFaucetServer(ctx, faucet); err != nil {
				return &CannotBuildAppError{err}
			}
			return nil
		})
	}

	// set the app as being served
	c.served = true

	// Get the first validator
	validator := config.Validators[0]
	servers, err := validator.GetServers()
	if err != nil {
		return err
	}

	// note: address format errors are handled by the
	// error group, so they can be safely ignored here

	rpcAddr, _ := xurl.HTTP(servers.RPC.Address)
	apiAddr, _ := xurl.HTTP(servers.API.Address)

	c.ev.Send(
		fmt.Sprintf("Tendermint node: %s", rpcAddr),
		events.Icon(icons.Earth),
		events.ProgressFinished(),
	)
	c.ev.Send(
		fmt.Sprintf("Blockchain API: %s", apiAddr),
		events.Icon(icons.Earth),
	)

	if isFaucetEnabled {
		faucetAddr, _ := xurl.HTTP(chainconfig.FaucetHost(config))

		c.ev.Send(
			fmt.Sprintf("Token faucet: %s", faucetAddr),
			events.Icon(icons.Earth),
		)
	}

	return g.Wait()
}

func (c *Chain) runFaucetServer(ctx context.Context, faucet cosmosfaucet.Faucet) error {
	config, err := c.Config()
	if err != nil {
		return err
	}

	return xhttp.Serve(ctx, &http.Server{
		Addr:    chainconfig.FaucetHost(config),
		Handler: faucet,
	})
}

// saveChainState runs the export command of the chain and store the exported genesis in the chain saved config
func (c *Chain) saveChainState(ctx context.Context, commands chaincmdrunner.Runner) error {
	genesisPath, err := c.exportedGenesisPath()
	if err != nil {
		return err
	}

	return commands.Export(ctx, genesisPath)
}

// importChainState imports the saved genesis in chain config to use it as the genesis
func (c *Chain) importChainState() error {
	exportGenesisPath, err := c.exportedGenesisPath()
	if err != nil {
		return err
	}
	genesisPath, err := c.GenesisPath()
	if err != nil {
		return err
	}

	return copy.Copy(exportGenesisPath, genesisPath)
}

// chainSavePath returns the path where the chain state is saved
// create the path if it doesn't exist
func (c *Chain) chainSavePath() (string, error) {
	savePath, err := starportSavePath()
	if err != nil {
		return "", err
	}

	chainID, err := c.ID()
	if err != nil {
		return "", err
	}
	chainSavePath := filepath.Join(savePath, chainID)

	// ensure the path exists
	if err := os.MkdirAll(savePath, 0o700); err != nil && !os.IsExist(err) {
		return "", err
	}

	return chainSavePath, nil
}

// exportedGenesisPath returns the path of the exported genesis file
func (c *Chain) exportedGenesisPath() (string, error) {
	savePath, err := c.chainSavePath()
	if err != nil {
		return "", err
	}

	return filepath.Join(savePath, exportedGenesis), nil
}

type CannotBuildAppError struct {
	Err error
}

func (e *CannotBuildAppError) Error() string {
	return fmt.Sprintf("cannot build app:\n\n\t%s", e.Err)
}

func (e *CannotBuildAppError) Unwrap() error {
	return e.Err
}

type CannotStartAppError struct {
	AppName string
	Err     error
}

func (e *CannotStartAppError) Error() string {
	return fmt.Sprintf("cannot run %sd start:\n%s", e.AppName, errors.Unwrap(e.Err))
}

func (e *CannotStartAppError) Unwrap() error {
	return e.Err
}

// ParseStartError parses the error into a clear error string
// The error logs from Cosmos SDK application are too extensive to be directly printed
// If the error is not recognized, returns an empty string
func (e *CannotStartAppError) ParseStartError() string {
	errorLogs := errors.Unwrap(e.Err).Error()
	switch {
	case strings.Contains(errorLogs, "bind: address already in use"):
		r := regexp.MustCompile(`listen .* bind: address already in use`)
		return r.FindString(errorLogs)
	case strings.Contains(errorLogs, "validator set is nil in genesis"):
		return "Error: error during handshake: error on replay: validator set is nil in genesis and still empty after InitChain"
	default:
		return ""
	}
}<|MERGE_RESOLUTION|>--- conflicted
+++ resolved
@@ -190,18 +190,12 @@
 					// Change error message to add a link to the configuration docs
 					err = fmt.Errorf("%w\nsee: https://github.com/ignite/cli#configure", err)
 
-<<<<<<< HEAD
+					c.ev.SendView(errorview.NewError(err), events.ProgressFinished())
+				case errors.As(err, &buildErr):
 					if serveOptions.quitOnFail {
 						return err
 					}
-
-					fmt.Fprintf(c.stdLog().out, "%s\n", infoColor("Waiting for a fix before retrying..."))
-
-=======
 					c.ev.SendView(errorview.NewError(err), events.ProgressFinished())
-				case errors.As(err, &buildErr):
-					c.ev.SendView(errorview.NewError(err), events.ProgressFinished())
->>>>>>> 3157894a
 				case errors.As(err, &startErr):
 					// Parse returned error logs
 					parsedErr := startErr.ParseStartError()
