--- conflicted
+++ resolved
@@ -36,17 +36,12 @@
 }
 
 // Start wraps the "appd start" command to begin running a chain from the daemon
-<<<<<<< HEAD
-func (c Chain) Start(ctx context.Context, runner chaincmdrunner.Runner, cfg *config.ChainConfig) error {
-	validator, err := config.FirstValidator(cfg)
-	if err != nil {
-		return err
-	}
-
-=======
 func (c Chain) Start(ctx context.Context, runner chaincmdrunner.Runner, cfg *chainconfig.Config) error {
-	validator := cfg.Validators[0]
->>>>>>> fd3778b8
+	validator, err := chainconfig.FirstValidator(cfg)
+	if err != nil {
+		return err
+	}
+
 	servers, err := validator.GetServers()
 	if err != nil {
 		return err
@@ -68,16 +63,12 @@
 	return c.configTOML(homePath, cfg)
 }
 
-<<<<<<< HEAD
-func (c Chain) appTOML(homePath string, cfg *config.ChainConfig) error {
-	validator, err := config.FirstValidator(cfg)
-	if err != nil {
-		return err
-	}
-
-=======
 func (c Chain) appTOML(homePath string, cfg *chainconfig.Config) error {
->>>>>>> fd3778b8
+	validator, err := chainconfig.FirstValidator(cfg)
+	if err != nil {
+		return err
+	}
+
 	// TODO find a better way in order to not delete comments in the toml.yml
 	path := filepath.Join(homePath, "config/app.toml")
 	appConfig, err := toml.LoadFile(path)
@@ -123,16 +114,12 @@
 	return err
 }
 
-<<<<<<< HEAD
-func (c Chain) configTOML(homePath string, cfg *config.ChainConfig) error {
-	validator, err := config.FirstValidator(cfg)
-	if err != nil {
-		return err
-	}
-
-=======
 func (c Chain) configTOML(homePath string, cfg *chainconfig.Config) error {
->>>>>>> fd3778b8
+	validator, err := chainconfig.FirstValidator(cfg)
+	if err != nil {
+		return err
+	}
+
 	// TODO find a better way in order to not delete comments in the toml.yml
 	path := filepath.Join(homePath, "config/config.toml")
 	tmConfig, err := toml.LoadFile(path)
@@ -178,16 +165,12 @@
 	return err
 }
 
-<<<<<<< HEAD
-func (c Chain) clientTOML(homePath string, cfg *config.ChainConfig) error {
-	validator, err := config.FirstValidator(cfg)
-	if err != nil {
-		return err
-	}
-
-=======
 func (c Chain) clientTOML(homePath string, cfg *chainconfig.Config) error {
->>>>>>> fd3778b8
+	validator, err := chainconfig.FirstValidator(cfg)
+	if err != nil {
+		return err
+	}
+
 	path := filepath.Join(homePath, "config/client.toml")
 	tmConfig, err := toml.LoadFile(path)
 	if os.IsNotExist(err) {
