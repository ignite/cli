--- conflicted
+++ resolved
@@ -74,14 +74,13 @@
 
 	var additionalTargets []GenerateTarget
 
-<<<<<<< HEAD
+	// parse config for additional target
 	if conf.Client.Typescript.Path != "" {
 		additionalTargets = append(additionalTargets, GenerateTSClient())
-=======
-	// parse config for additional target
+	}
+
 	if conf.Client.Vuex.Path != "" {
 		additionalTargets = append(additionalTargets, GenerateVuex())
->>>>>>> eb64d735
 	}
 
 	if conf.Client.Dart.Path != "" {
@@ -144,10 +143,7 @@
 		options = append(options,
 			cosmosgen.WithTSClientGeneration(
 				enableThirdPartyModuleCodegen,
-				func(m module.Module) string {
-					parsedGitURL, _ := giturl.Parse(m.Pkg.GoImportName)
-					return filepath.Join(tsClientRootPath, "client", parsedGitURL.UserAndRepo(), m.Pkg.Name)
-				},
+				cosmosgen.VuexStoreModulePath(tsClientRootPath),
 				tsClientRootPath,
 			),
 		)
@@ -159,29 +155,16 @@
 			vuexPath = defaultVuexPath
 		}
 
-<<<<<<< HEAD
-		vuexRootPath := filepath.Join(c.app.Path, vuexPath)
-		if err := os.MkdirAll(vuexRootPath, 0766); err != nil {
-=======
 		storeRootPath := filepath.Join(c.app.Path, vuexPath, "generated")
 		if err := os.MkdirAll(storeRootPath, 0o766); err != nil {
->>>>>>> eb64d735
 			return err
 		}
 
 		options = append(options,
 			cosmosgen.WithVuexGeneration(
 				enableThirdPartyModuleCodegen,
-<<<<<<< HEAD
-				func(m module.Module) string {
-					parsedGitURL, _ := giturl.Parse(m.Pkg.GoImportName)
-					return filepath.Join(vuexRootPath, parsedGitURL.UserAndRepo(), m.Pkg.Name)
-				},
-				vuexRootPath,
-=======
 				cosmosgen.VuexStoreModulePath(storeRootPath),
 				storeRootPath,
->>>>>>> eb64d735
 			),
 		)
 	}
