package chain

import (
	"context"
	"fmt"
	"os"
	"path/filepath"

	"github.com/ignite/cli/ignite/chainconfig"
	"github.com/ignite/cli/ignite/chainconfig/config"
	"github.com/ignite/cli/ignite/pkg/cache"
	"github.com/ignite/cli/ignite/pkg/cliui/icons"
	"github.com/ignite/cli/ignite/pkg/cosmosgen"
	"github.com/ignite/cli/ignite/pkg/events"
)

const (
	defaultVuexPath    = "vue/src/store"
	defaultOpenAPIPath = "docs/static/openapi.yml"
)

type generateOptions struct {
	isGoEnabled       bool
	isTSClientEnabled bool
	isVuexEnabled     bool
	isOpenAPIEnabled  bool
	tsClientPath      string
}

// GenerateTarget is a target to generate code for from proto files.
type GenerateTarget func(*generateOptions)

// GenerateGo enables generating proto based Go code needed for the chain's source code.
func GenerateGo() GenerateTarget {
	return func(o *generateOptions) {
		o.isGoEnabled = true
	}
}

// GenerateTSClient enables generating proto based Typescript Client.
// The path assigns the output path to use for the generated Typescript client
// overriding the configured or default path. Path can be an empty string.
func GenerateTSClient(path string) GenerateTarget {
	return func(o *generateOptions) {
		o.isTSClientEnabled = true
		o.tsClientPath = path
	}
}

// GenerateVuex enables generating proto based Typescript Client.
func GenerateVuex() GenerateTarget {
	return func(o *generateOptions) {
		o.isTSClientEnabled = true
		o.isVuexEnabled = true
	}
}

// GenerateOpenAPI enables generating OpenAPI spec for your chain.
func GenerateOpenAPI() GenerateTarget {
	return func(o *generateOptions) {
		o.isOpenAPIEnabled = true
	}
}

// generateFromConfig makes code generation from proto files from the given config
func (c *Chain) generateFromConfig(ctx context.Context, cacheStorage cache.Storage, generateClients bool) error {
	conf, err := c.Config()
	if err != nil {
		return err
	}

	// Additional code generation targets
	var targets []GenerateTarget

	if generateClients {
		if p := conf.Client.Typescript.Path; p != "" {
			targets = append(targets, GenerateTSClient(p))
		}

		if conf.Client.Vuex.Path != "" {
			targets = append(targets, GenerateVuex())
		}

<<<<<<< HEAD
		if conf.Client.Dart.Path != "" {
			targets = append(targets, GenerateDart())
		}
	}

=======
>>>>>>> 6686bb6c
	if conf.Client.OpenAPI.Path != "" {
		targets = append(targets, GenerateOpenAPI())
	}

	// Generate proto based code for Go and optionally for any optional targets
	return c.Generate(ctx, cacheStorage, GenerateGo(), targets...)
}

// Generate makes code generation from proto files for given target and additionalTargets.
func (c *Chain) Generate(
	ctx context.Context,
	cacheStorage cache.Storage,
	target GenerateTarget,
	additionalTargets ...GenerateTarget,
) error {
	var targetOptions generateOptions

	for _, apply := range append(additionalTargets, target) {
		apply(&targetOptions)
	}

	conf, err := c.Config()
	if err != nil {
		return err
	}

	if err := cosmosgen.InstallDepTools(ctx, c.app.Path); err != nil {
		return err
	}

	c.ev.Send("Building proto...", events.ProgressUpdate())

	options := []cosmosgen.Option{
		cosmosgen.IncludeDirs(conf.Build.Proto.ThirdPartyPaths),
	}

	if targetOptions.isGoEnabled {
		options = append(options, cosmosgen.WithGoGeneration(c.app.ImportPath))
	}

<<<<<<< HEAD
	var (
		dartPath, openAPIPath, tsClientPath, vuexPath string
		updateConfig                                  bool
	)
=======
	enableThirdPartyModuleCodegen := !c.protoBuiltAtLeastOnce && c.options.isThirdPartyModuleCodegenEnabled

	var openAPIPath, tsClientPath, vuexPath string
>>>>>>> 6686bb6c

	if targetOptions.isTSClientEnabled {
		tsClientPath = targetOptions.tsClientPath
		if tsClientPath == "" {
			tsClientPath = chainconfig.TSClientPath(*conf)

			// When TS client si generated make sure the config is updated
			// with the output path when the client path option is empty.
			if conf.Client.Typescript.Path == "" {
				conf.Client.Typescript.Path = tsClientPath
				updateConfig = true
			}

		}

		// Non absolute TS client output paths must be treated as relative to the app directory
		if !filepath.IsAbs(tsClientPath) {
			tsClientPath = filepath.Join(c.app.Path, tsClientPath)
		}

		options = append(options,
			cosmosgen.WithTSClientGeneration(
				cosmosgen.TypescriptModulePath(tsClientPath),
				tsClientPath,
			),
		)
	}

	if targetOptions.isVuexEnabled {
		vuexPath = conf.Client.Vuex.Path
		if vuexPath == "" {
			vuexPath = defaultVuexPath

			// When Vuex stores are generated make sure the config is updated
			// with the output path when the client path option is empty.
			conf.Client.Vuex.Path = vuexPath
			updateConfig = true
		}

		vuexPath = c.joinGeneratedPath(vuexPath)
		options = append(options,
			cosmosgen.WithVuexGeneration(
				cosmosgen.TypescriptModulePath(vuexPath),
				vuexPath,
			),
		)
	}

<<<<<<< HEAD
	if targetOptions.isDartEnabled {
		dartPath = conf.Client.Dart.Path
		if dartPath == "" {
			dartPath = defaultDartPath
		}

		dartPath = c.joinGeneratedPath(dartPath)
		if err := os.MkdirAll(dartPath, 0o766); err != nil {
			return err
		}

		options = append(options,
			cosmosgen.WithDartGeneration(
				cosmosgen.DartModulePath(dartPath),
				dartPath,
			),
		)
	}

=======
>>>>>>> 6686bb6c
	if targetOptions.isOpenAPIEnabled {
		openAPIPath = conf.Client.OpenAPI.Path
		if openAPIPath == "" {
			openAPIPath = defaultOpenAPIPath
		}

		// Non absolute OpenAPI paths must be treated as relative to the app directory
		if !filepath.IsAbs(openAPIPath) {
			openAPIPath = filepath.Join(c.app.Path, openAPIPath)
		}

		options = append(options, cosmosgen.WithOpenAPIGeneration(openAPIPath))
	}

	if err := cosmosgen.Generate(ctx, cacheStorage, c.app.Path, conf.Build.Proto.Path, options...); err != nil {
		return &CannotBuildAppError{err}
	}

	// Check if the client config options have to be updated with the paths of the generated code
	if updateConfig {
		if err := c.saveClientConfig(conf.Client); err != nil {
			return fmt.Errorf("error adding generated paths to config file: %w", err)
		}
	}

	if c.options.printGeneratedPaths {
		if targetOptions.isTSClientEnabled {
			c.ev.Send(
				fmt.Sprintf("Typescript client path: %s", tsClientPath),
				events.Icon(icons.Bullet),
				events.ProgressFinish(),
			)
		}

		if targetOptions.isVuexEnabled {
			c.ev.Send(
				fmt.Sprintf("Vuex stores path: %s", vuexPath),
				events.Icon(icons.Bullet),
				events.ProgressFinish(),
			)
		}

		if targetOptions.isOpenAPIEnabled {
			c.ev.Send(
				fmt.Sprintf("OpenAPI path: %s", openAPIPath),
				events.Icon(icons.Bullet),
				events.ProgressFinish(),
			)
		}
	}

	return nil
}

func (c Chain) joinGeneratedPath(rootPath string) string {
	if filepath.IsAbs(rootPath) {
		return filepath.Join(rootPath, "generated")
	}

	return filepath.Join(c.app.Path, rootPath, "generated")
}

func (c Chain) saveClientConfig(client config.Client) error {
	path := c.ConfigPath()
	file, err := os.Open(path)
	if err != nil {
		return err
	}

	defer file.Close()

	// Initialize the config to the file values ignoring empty
	// values that otherwise would be initialized to defaults.
	// Defaults must be ignored to avoid writing them to the
	// YAML config file when they are not present.
	var cfg chainconfig.Config
	if err := cfg.Decode(file); err != nil {
		return err
	}

	cfg.Client = client

	return chainconfig.Save(cfg, path)
}<|MERGE_RESOLUTION|>--- conflicted
+++ resolved
@@ -80,15 +80,8 @@
 		if conf.Client.Vuex.Path != "" {
 			targets = append(targets, GenerateVuex())
 		}
-
-<<<<<<< HEAD
-		if conf.Client.Dart.Path != "" {
-			targets = append(targets, GenerateDart())
-		}
-	}
-
-=======
->>>>>>> 6686bb6c
+	}
+
 	if conf.Client.OpenAPI.Path != "" {
 		targets = append(targets, GenerateOpenAPI())
 	}
@@ -129,16 +122,10 @@
 		options = append(options, cosmosgen.WithGoGeneration(c.app.ImportPath))
 	}
 
-<<<<<<< HEAD
 	var (
-		dartPath, openAPIPath, tsClientPath, vuexPath string
-		updateConfig                                  bool
+		openAPIPath, tsClientPath, vuexPath string
+		updateConfig                        bool
 	)
-=======
-	enableThirdPartyModuleCodegen := !c.protoBuiltAtLeastOnce && c.options.isThirdPartyModuleCodegenEnabled
-
-	var openAPIPath, tsClientPath, vuexPath string
->>>>>>> 6686bb6c
 
 	if targetOptions.isTSClientEnabled {
 		tsClientPath = targetOptions.tsClientPath
@@ -187,28 +174,6 @@
 		)
 	}
 
-<<<<<<< HEAD
-	if targetOptions.isDartEnabled {
-		dartPath = conf.Client.Dart.Path
-		if dartPath == "" {
-			dartPath = defaultDartPath
-		}
-
-		dartPath = c.joinGeneratedPath(dartPath)
-		if err := os.MkdirAll(dartPath, 0o766); err != nil {
-			return err
-		}
-
-		options = append(options,
-			cosmosgen.WithDartGeneration(
-				cosmosgen.DartModulePath(dartPath),
-				dartPath,
-			),
-		)
-	}
-
-=======
->>>>>>> 6686bb6c
 	if targetOptions.isOpenAPIEnabled {
 		openAPIPath = conf.Client.OpenAPI.Path
 		if openAPIPath == "" {
