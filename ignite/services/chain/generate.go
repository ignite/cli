--- conflicted
+++ resolved
@@ -121,11 +121,7 @@
 		return err
 	}
 
-<<<<<<< HEAD
 	c.ev.Send("Building proto...", events.ProgressUpdate())
-=======
-	c.ev.Send("Building proto...", events.ProgressStarted())
->>>>>>> b81dff08
 
 	options := []cosmosgen.Option{
 		cosmosgen.IncludeDirs(conf.Build.Proto.ThirdPartyPaths),
@@ -218,7 +214,7 @@
 			c.ev.Send(
 				fmt.Sprintf("Typescript client path: %s", tsClientPath),
 				events.Icon(icons.Bullet),
-				events.ProgressFinished(),
+				events.ProgressFinish(),
 			)
 		}
 
@@ -226,7 +222,7 @@
 			c.ev.Send(
 				fmt.Sprintf("Vuex stores path: %s", vuexPath),
 				events.Icon(icons.Bullet),
-				events.ProgressFinished(),
+				events.ProgressFinish(),
 			)
 		}
 
@@ -234,7 +230,7 @@
 			c.ev.Send(
 				fmt.Sprintf("Dart path: %s", dartPath),
 				events.Icon(icons.Bullet),
-				events.ProgressFinished(),
+				events.ProgressFinish(),
 			)
 		}
 
@@ -242,7 +238,7 @@
 			c.ev.Send(
 				fmt.Sprintf("OpenAPI path: %s", openAPIPath),
 				events.Icon(icons.Bullet),
-				events.ProgressFinished(),
+				events.ProgressFinish(),
 			)
 		}
 	}
