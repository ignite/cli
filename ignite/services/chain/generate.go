--- conflicted
+++ resolved
@@ -96,23 +96,18 @@
 			targets = append(targets, GenerateTSClient(p))
 		}
 
-<<<<<<< HEAD
-		if conf.Client.Vuex.Path != "" {
-			targets = append(targets, GenerateVuex())
-		}
-=======
-	//nolint:staticcheck //ignore SA1019 until vuex config option is removed
-	if p := conf.Client.Vuex.Path; p != "" {
-		additionalTargets = append(additionalTargets, GenerateVuex(p))
-	}
-
-	if p := conf.Client.Composables.Path; p != "" {
-		additionalTargets = append(additionalTargets, GenerateComposables(p))
-	}
-
-	if p := conf.Client.Hooks.Path; p != "" {
-		additionalTargets = append(additionalTargets, GenerateHooks(p))
->>>>>>> 20e9f753
+		//nolint:staticcheck //ignore SA1019 until vuex config option is removed
+		if p := conf.Client.Vuex.Path; p != "" {
+			targets = append(targets, GenerateVuex(p))
+		}
+
+		if p := conf.Client.Composables.Path; p != "" {
+			targets = append(targets, GenerateComposables(p))
+		}
+
+		if p := conf.Client.Hooks.Path; p != "" {
+			targets = append(targets, GenerateHooks(p))
+		}
 	}
 
 	if conf.Client.OpenAPI.Path != "" {
@@ -155,16 +150,10 @@
 		options = append(options, cosmosgen.WithGoGeneration(c.app.ImportPath))
 	}
 
-<<<<<<< HEAD
 	var (
-		openAPIPath, tsClientPath, vuexPath string
-		updateConfig                        bool
+		openAPIPath, tsClientPath, vuexPath, composablesPath, hooksPath string
+		updateConfig                                                    bool
 	)
-=======
-	enableThirdPartyModuleCodegen := !c.protoBuiltAtLeastOnce && c.options.isThirdPartyModuleCodegenEnabled
-
-	var openAPIPath, tsClientPath, vuexPath, composablesPath, hooksPath string
->>>>>>> 20e9f753
 
 	if targetOptions.isTSClientEnabled {
 		tsClientPath = targetOptions.tsClientPath
@@ -197,22 +186,17 @@
 		//nolint:staticcheck //ignore SA1019 until vuex config option is removed
 		vuexPath = targetOptions.vuexPath
 		if vuexPath == "" {
-<<<<<<< HEAD
-			vuexPath = defaultVuexPath
-=======
 			vuexPath = chainconfig.VuexPath(conf)
-		}
-
-		// Non absolute Vuex output paths must be treated as relative to the app directory
-		if !filepath.IsAbs(vuexPath) {
-			vuexPath = filepath.Join(c.app.Path, vuexPath)
-		}
->>>>>>> 20e9f753
 
 			// When Vuex stores are generated make sure the config is updated
 			// with the output path when the client path option is empty.
 			conf.Client.Vuex.Path = vuexPath
 			updateConfig = true
+		}
+
+		// Non absolute Vuex output paths must be treated as relative to the app directory
+		if !filepath.IsAbs(vuexPath) {
+			vuexPath = filepath.Join(c.app.Path, vuexPath)
 		}
 
 		vuexPath = c.joinGeneratedPath(vuexPath)
@@ -242,7 +226,6 @@
 
 		options = append(options,
 			cosmosgen.WithComposablesGeneration(
-				enableThirdPartyModuleCodegen,
 				cosmosgen.ComposableModulePath(composablesPath),
 				composablesPath,
 			),
@@ -266,7 +249,6 @@
 
 		options = append(options,
 			cosmosgen.WithHooksGeneration(
-				enableThirdPartyModuleCodegen,
 				cosmosgen.ComposableModulePath(hooksPath),
 				hooksPath,
 			),
