package chain

import (
	"path/filepath"

<<<<<<< HEAD
	"github.com/ignite/cli/v28/ignite/pkg/placeholder"
	"github.com/ignite/cli/v28/ignite/pkg/xgenny"
	"github.com/ignite/cli/v28/ignite/pkg/xos"
	"github.com/ignite/cli/v28/ignite/templates/app"
=======
	"github.com/ignite/cli/v29/ignite/pkg/cosmosbuf"
	"github.com/ignite/cli/v29/ignite/pkg/xgenny"
	"github.com/ignite/cli/v29/ignite/pkg/xos"
	"github.com/ignite/cli/v29/ignite/templates/app"
>>>>>>> 6364ecbf (feat: support custom proto path (#4071))
)

// CheckBufProtoDir check if the proto path exist into the directory list in the buf.work.yaml file.
func CheckBufProtoDir(appPath, protoDir string) (bool, []string, error) {
	workFile, err := cosmosbuf.ParseBufWork(appPath)
	if err != nil {
		return false, nil, err
	}

	missing, err := workFile.MissingDirectories()
	if err != nil {
		return false, nil, err
	}

	return workFile.HasProtoDir(protoDir), missing, nil
}

// AddBufProtoDir add the proto path into the directory list in the buf.work.yaml file.
func AddBufProtoDir(appPath, protoDir string) error {
	workFile, err := cosmosbuf.ParseBufWork(appPath)
	if err != nil {
		return err
	}

	return workFile.AddProtoDir(protoDir)
}

// RemoveBufProtoDirs add the proto path into the directory list in the buf.work.yaml file.
func RemoveBufProtoDirs(appPath string, protoDirs ...string) error {
	workFile, err := cosmosbuf.ParseBufWork(appPath)
	if err != nil {
		return err
	}

	return workFile.RemoveProtoDirs(protoDirs...)
}

// CheckBufFiles check if the buf files exist.
func CheckBufFiles(appPath, protoDir string) (bool, error) {
	files, err := app.BufFiles()
	if err != nil {
		return false, nil
	}
	for _, bufFile := range files {
		bufFile, ok := app.CutTemplatePrefix(bufFile)
		if ok {
			bufFile = filepath.Join(protoDir, bufFile)
		}
		if !xos.FileExists(filepath.Join(appPath, bufFile)) {
			return false, nil
		}
	}
	return true, nil
}

<<<<<<< HEAD
func BoxBufFiles(appPath string) (xgenny.SourceModification, error) {
	g, err := app.NewBufGenerator(appPath)
=======
// BoxBufFiles box all buf files.
func BoxBufFiles(runner *xgenny.Runner, appPath, protoDir string) (xgenny.SourceModification, error) {
	g, err := app.NewBufGenerator(appPath, protoDir)
>>>>>>> 6364ecbf (feat: support custom proto path (#4071))
	if err != nil {
		return xgenny.SourceModification{}, err
	}
	return xgenny.RunWithValidation(placeholder.New(), g)
}<|MERGE_RESOLUTION|>--- conflicted
+++ resolved
@@ -3,17 +3,11 @@
 import (
 	"path/filepath"
 
-<<<<<<< HEAD
+	"github.com/ignite/cli/v28/ignite/pkg/cosmosbuf"
 	"github.com/ignite/cli/v28/ignite/pkg/placeholder"
 	"github.com/ignite/cli/v28/ignite/pkg/xgenny"
 	"github.com/ignite/cli/v28/ignite/pkg/xos"
 	"github.com/ignite/cli/v28/ignite/templates/app"
-=======
-	"github.com/ignite/cli/v29/ignite/pkg/cosmosbuf"
-	"github.com/ignite/cli/v29/ignite/pkg/xgenny"
-	"github.com/ignite/cli/v29/ignite/pkg/xos"
-	"github.com/ignite/cli/v29/ignite/templates/app"
->>>>>>> 6364ecbf (feat: support custom proto path (#4071))
 )
 
 // CheckBufProtoDir check if the proto path exist into the directory list in the buf.work.yaml file.
@@ -69,14 +63,9 @@
 	return true, nil
 }
 
-<<<<<<< HEAD
-func BoxBufFiles(appPath string) (xgenny.SourceModification, error) {
-	g, err := app.NewBufGenerator(appPath)
-=======
 // BoxBufFiles box all buf files.
 func BoxBufFiles(runner *xgenny.Runner, appPath, protoDir string) (xgenny.SourceModification, error) {
 	g, err := app.NewBufGenerator(appPath, protoDir)
->>>>>>> 6364ecbf (feat: support custom proto path (#4071))
 	if err != nil {
 		return xgenny.SourceModification{}, err
 	}
