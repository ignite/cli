--- conflicted
+++ resolved
@@ -81,11 +81,7 @@
 	for _, coin := range conf.Faucet.Coins {
 		parsedCoin, err := sdk.ParseCoinNormalized(coin)
 		if err != nil {
-<<<<<<< HEAD
-			return cosmosfaucet.Faucet{}, fmt.Errorf("%zs: %s", err, coin)
-=======
 			return cosmosfaucet.Faucet{}, fmt.Errorf("%w: %s", err, coin)
->>>>>>> 38297549
 		}
 
 		var amountMax uint64
