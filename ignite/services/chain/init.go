package chain

import (
	"context"
	"os"
	"path/filepath"
	"strings"

	"github.com/imdario/mergo"

	chainconfig "github.com/ignite/cli/v29/ignite/config/chain"
	plugininternal "github.com/ignite/cli/v29/ignite/internal/plugin"
	chaincmdrunner "github.com/ignite/cli/v29/ignite/pkg/chaincmd/runner"
	"github.com/ignite/cli/v29/ignite/pkg/cliui/view/accountview"
	"github.com/ignite/cli/v29/ignite/pkg/confile"
	"github.com/ignite/cli/v29/ignite/pkg/events"
)

type (
	// InitArgs represents argument to add additional initialization for the chain.
	// InitAccounts initializes chain accounts from the Ignite config.
	// InitConfiguration initializes node configuration from the Ignite config.
	// InitGenesis initializes genesis state for the chain from Ignite config.
	InitArgs struct {
		InitAccounts      bool
		InitConfiguration bool
		InitGenesis       bool
	}
)

const (
	moniker = "mynode"
)

var (
	// InitArgsAll performs all initialization for the chain.
	InitArgsAll = InitArgs{
		InitAccounts:      true,
		InitConfiguration: true,
		InitGenesis:       true,
	}

	// InitArgsNone performs minimal initialization for the chain by only initializing a node.
	InitArgsNone = InitArgs{
		InitAccounts:      false,
		InitConfiguration: false,
		InitGenesis:       false,
	}
)

// Init initializes the chain and accounts.
func (c *Chain) Init(ctx context.Context, args InitArgs) error {
	if err := c.InitChain(ctx, args.InitConfiguration, args.InitGenesis); err != nil {
		return err
	}

	if args.InitAccounts {
		conf, err := c.Config()
		if err != nil {
			return &CannotBuildAppError{err}
		}

		return c.InitAccounts(ctx, conf)
	}
	return nil
}

// InitChain initializes the chain.
func (c *Chain) InitChain(ctx context.Context, initConfiguration, initGenesis bool) error {
	chainID, err := c.ID()
	if err != nil {
		return err
	}

	// cleanup persistent data from previous `serve`.
	home, err := c.Home()
	if err != nil {
		return err
	}
	if err := os.RemoveAll(home); err != nil {
		return err
	}

	commands, err := c.Commands(ctx)
	if err != nil {
		return err
	}

	// init node.
	if err := commands.Init(ctx, moniker); err != nil {
		return err
	}

	var conf *chainconfig.Config
	if initConfiguration || initGenesis {
		conf, err = c.Config()
		if err != nil {
			return err
		}
	}

	// ovewrite app config files with the values defined in Ignite's config file
	if initConfiguration {
		if err := c.Configure(home, chainID, conf); err != nil {
			return err
		}
	}

	if initGenesis {
		// make sure that chain id given during chain.New() has the most priority.
		if conf.Genesis != nil {
			conf.Genesis["chain_id"] = chainID
		}

		// update genesis file with the genesis values defined in the config
		if err := c.UpdateGenesisFile(conf.Genesis); err != nil {
			return err
		}
	}

	return nil
}

// InitAccounts initializes the chain accounts and creates validator gentxs.
func (c *Chain) InitAccounts(ctx context.Context, cfg *chainconfig.Config) error {
	commands, err := c.Commands(ctx)
	if err != nil {
		return err
	}

	c.ev.Send("Initializing accounts...", events.ProgressUpdate())

	var accounts accountview.Accounts

	// add accounts from config into genesis
	for _, account := range cfg.Accounts {
		var generatedAccount chaincmdrunner.Account
		accountAddress := account.Address

		// If the account doesn't provide an address, we create one
		if accountAddress == "" {
			generatedAccount, err = commands.AddAccount(
				ctx,
				account.Name,
				account.Mnemonic,
				account.CoinType,
				account.AccountNumber,
				account.AddressIndex,
			)
			if err != nil {
				return err
			}
			accountAddress = generatedAccount.Address
		}

		coins := strings.Join(account.Coins, ",")
		if err := commands.AddGenesisAccount(ctx, accountAddress, coins); err != nil {
			return err
		}

		if account.Address == "" {
			accounts = accounts.Append(accountview.NewAccount(
				generatedAccount.Name,
				accountAddress,
				accountview.WithMnemonic(generatedAccount.Mnemonic),
			))
		} else {
			accounts = accounts.Append(accountview.NewAccount(account.Name, accountAddress))
		}
	}

	c.ev.SendView(accounts, events.ProgressFinish())

	// 0 length validator set when using network config
	if len(cfg.Validators) == 0 {
		return nil
	}
	if cfg.IsConsumerChain() {
		err := plugininternal.ConsumerWriteGenesis(ctx, c)
		if err != nil {
			return err
		}
	} else {
		// Sovereign chain writes validators in gentxs.
		_, err := c.IssueGentx(ctx, createValidatorFromConfig(cfg))
		if err != nil {
			return err
		}
	}
	return nil
}

// IssueGentx generates a gentx from the validator information in chain config and imports it in the chain genesis.
func (c Chain) IssueGentx(ctx context.Context, v Validator) (string, error) {
	commands, err := c.Commands(ctx)
	if err != nil {
		return "", err
	}

	// create the gentx from the validator from the config
	gentxPath, err := c.Gentx(ctx, commands, v)
	if err != nil {
		return "", err
	}

	// import the gentx into the genesis
	return gentxPath, commands.CollectGentxs(ctx)
}

// IsInitialized checks if the chain is initialized.
// The check is performed by checking if the gentx dir exists in the config,
// unless c is a consumer chain, in which case the check relies on checking if
// the consumer genesis module is filled with validators.
func (c *Chain) IsInitialized() (bool, error) {
	home, err := c.Home()
	if err != nil {
		return false, err
	}
	cfg, err := c.Config()
	if err != nil {
		return false, err
	}
	if cfg.IsConsumerChain() {
		return plugininternal.ConsumerIsInitialized(context.Background(), c)
	}

	gentxDir := filepath.Join(home, "config", "gentx")

	if _, err := os.Stat(gentxDir); os.IsNotExist(err) {
		return false, nil
<<<<<<< HEAD
=======
	} else if err != nil {
		return false, err
>>>>>>> 40c19af5
	}

	return true, nil
}

// UpdateGenesisFile updates the chain genesis with a generic map of data.
// Updates are made using an override merge strategy.
func (c Chain) UpdateGenesisFile(data map[string]interface{}) error {
	path, err := c.GenesisPath()
	if err != nil {
		return err
	}

	genesis := make(map[string]interface{})
	cf := confile.New(confile.DefaultJSONEncodingCreator, path)
	if err := cf.Load(&genesis); err != nil {
		return err
	}

	if err := mergo.Merge(&genesis, data, mergo.WithOverride); err != nil {
		return err
	}

	return cf.Save(genesis)
}

type Validator struct {
	Name                    string
	Moniker                 string
	StakingAmount           string
	CommissionRate          string
	CommissionMaxRate       string
	CommissionMaxChangeRate string
	MinSelfDelegation       string
	GasPrices               string
	Details                 string
	Identity                string
	Website                 string
	SecurityContact         string
}

// Account represents an account in the chain.
type Account struct {
	Name     string
	Address  string
	Mnemonic string `json:"mnemonic"`
	CoinType string
	Coins    string
}

func createValidatorFromConfig(conf *chainconfig.Config) (validator Validator) {
	// Currently, we support the config file with one valid validator.
	validatorFromConfig := conf.Validators[0]
	validator.Name = validatorFromConfig.Name
	validator.StakingAmount = validatorFromConfig.Bonded

	if validatorFromConfig.Gentx != nil {
		if validatorFromConfig.Gentx.Amount != "" {
			validator.StakingAmount = validatorFromConfig.Gentx.Amount
		}
		if validatorFromConfig.Gentx.Moniker != "" {
			validator.Moniker = validatorFromConfig.Gentx.Moniker
		}
		if validatorFromConfig.Gentx.CommissionRate != "" {
			validator.CommissionRate = validatorFromConfig.Gentx.CommissionRate
		}
		if validatorFromConfig.Gentx.CommissionMaxRate != "" {
			validator.CommissionMaxRate = validatorFromConfig.Gentx.CommissionMaxRate
		}
		if validatorFromConfig.Gentx.CommissionMaxChangeRate != "" {
			validator.CommissionMaxChangeRate = validatorFromConfig.Gentx.CommissionMaxChangeRate
		}
		if validatorFromConfig.Gentx.GasPrices != "" {
			validator.GasPrices = validatorFromConfig.Gentx.GasPrices
		}
		if validatorFromConfig.Gentx.Details != "" {
			validator.Details = validatorFromConfig.Gentx.Details
		}
		if validatorFromConfig.Gentx.Identity != "" {
			validator.Identity = validatorFromConfig.Gentx.Identity
		}
		if validatorFromConfig.Gentx.Website != "" {
			validator.Website = validatorFromConfig.Gentx.Website
		}
		if validatorFromConfig.Gentx.SecurityContact != "" {
			validator.SecurityContact = validatorFromConfig.Gentx.SecurityContact
		}
		if validatorFromConfig.Gentx.MinSelfDelegation != "" {
			validator.MinSelfDelegation = validatorFromConfig.Gentx.MinSelfDelegation
		}
	}
	return validator
}<|MERGE_RESOLUTION|>--- conflicted
+++ resolved
@@ -228,11 +228,8 @@
 
 	if _, err := os.Stat(gentxDir); os.IsNotExist(err) {
 		return false, nil
-<<<<<<< HEAD
-=======
 	} else if err != nil {
 		return false, err
->>>>>>> 40c19af5
 	}
 
 	return true, nil
