package chain

import (
	"context"
	"os"
	"path/filepath"

	"github.com/go-git/go-git/v5"
	"github.com/tendermint/spn/pkg/chainid"

	chainconfig "github.com/ignite/cli/ignite/config/chain"
	"github.com/ignite/cli/ignite/pkg/chaincmd"
	chaincmdrunner "github.com/ignite/cli/ignite/pkg/chaincmd/runner"
	"github.com/ignite/cli/ignite/pkg/cliui/colors"
	uilog "github.com/ignite/cli/ignite/pkg/cliui/log"
	"github.com/ignite/cli/ignite/pkg/confile"
	"github.com/ignite/cli/ignite/pkg/cosmosver"
	"github.com/ignite/cli/ignite/pkg/events"
	"github.com/ignite/cli/ignite/pkg/repoversion"
	"github.com/ignite/cli/ignite/pkg/xexec"
	"github.com/ignite/cli/ignite/pkg/xurl"
)

var appBackendSourceWatchPaths = []string{
	"app",
	"cmd",
	"x",
	"proto",
	"third_party",
}

type version struct {
	tag  string
	hash string
}

// Chain provides programatic access and tools for a Cosmos SDK blockchain.
type Chain struct {
	// app holds info about blockchain app.
	app App

	options chainOptions

	Version cosmosver.Version

	sourceVersion  version
	serveCancel    context.CancelFunc
	serveRefresher chan struct{}
	served         bool

	ev          events.Bus
	logOutputer uilog.Outputer
}

// chainOptions holds user given options that overwrites chain's defaults.
type chainOptions struct {
	// chainID is the chain's id.
	chainID string

	// homePath of the chain's config dir.
	homePath string

	// keyring backend used by commands if not specified in configuration
	keyringBackend chaincmd.KeyringBackend

	// checkDependencies checks that cached Go dependencies of the chain have not
	// been modified since they were downloaded.
	checkDependencies bool

	// printGeneratedPaths prints the output paths of the generated code
	printGeneratedPaths bool

	// path of a custom config file
	ConfigFile string
}

// Option configures Chain.
type Option func(*Chain)

// ID replaces chain's id with given id.
func ID(id string) Option {
	return func(c *Chain) {
		c.options.chainID = id
	}
}

// HomePath replaces chain's configuration home path with given path.
func HomePath(path string) Option {
	return func(c *Chain) {
		c.options.homePath = path
	}
}

// KeyringBackend specifies the keyring backend to use for the chain command
func KeyringBackend(keyringBackend chaincmd.KeyringBackend) Option {
	return func(c *Chain) {
		c.options.keyringBackend = keyringBackend
	}
}

// ConfigFile specifies a custom config file to use
func ConfigFile(configFile string) Option {
	return func(c *Chain) {
		c.options.ConfigFile = configFile
	}
}

// WithOutputer sets the CLI outputer for the chain.
func WithOutputer(s uilog.Outputer) Option {
	return func(c *Chain) {
		c.logOutputer = s
	}
}

// CollectEvents collects events from the chain.
func CollectEvents(ev events.Bus) Option {
	return func(c *Chain) {
		c.ev = ev
	}
}

// CheckDependencies checks that cached Go dependencies of the chain have not
// been modified since they were downloaded. Dependencies are checked by
// running `go mod verify`.
func CheckDependencies() Option {
	return func(c *Chain) {
		c.options.checkDependencies = true
	}
}

// PrintGeneratedPaths prints the output paths of the generated code.
func PrintGeneratedPaths() Option {
	return func(c *Chain) {
		c.options.printGeneratedPaths = true
	}
}

// New initializes a new Chain with options that its source lives at path.
func New(path string, options ...Option) (*Chain, error) {
	app, err := NewAppAt(path)
	if err != nil {
		return nil, err
	}

	c := &Chain{
		app:            app,
		serveRefresher: make(chan struct{}, 1),
	}

	// Apply the options
	for _, apply := range options {
		apply(c)
	}

	c.sourceVersion, err = c.appVersion()
	if err != nil && err != git.ErrRepositoryNotExists {
		return nil, err
	}

	c.Version, err = cosmosver.Detect(c.app.Path)
	if err != nil {
		return nil, err
	}

	return c, nil
}

func (c *Chain) appVersion() (v version, err error) {
	ver, err := repoversion.Determine(c.app.Path)
	if err != nil {
		return version{}, err
	}

	v.hash = ver.Hash
	v.tag = ver.Tag

	return v, nil
}

// RPCPublicAddress points to the public address of Tendermint RPC, this is shared by
// other chains for relayer related actions.
func (c *Chain) RPCPublicAddress() (string, error) {
	rpcAddress := os.Getenv("RPC_ADDRESS")
	if rpcAddress == "" {
		conf, err := c.Config()
		if err != nil {
			return "", err
		}
		validator := conf.Validators[0]
		servers, err := validator.GetServers()
		if err != nil {
			return "", err
		}
		rpcAddress = servers.RPC.Address
	}
	return rpcAddress, nil
}

// ConfigPath returns the config path of the chain
// Empty string means that the chain has no defined config
func (c *Chain) ConfigPath() string {
	if c.options.ConfigFile != "" {
		return c.options.ConfigFile
	}
<<<<<<< HEAD

	path, err := config.LocateDefault(c.app.Path)
=======
	path, err := chainconfig.LocateDefault(c.app.Path)
>>>>>>> 7eacfd92
	if err != nil {
		return ""
	}
	return path
}

// Config returns the config of the chain
func (c *Chain) Config() (*chainconfig.Config, error) {
	configPath := c.ConfigPath()
	if configPath == "" {
		return chainconfig.DefaultChainConfig(), nil
	}
	return chainconfig.ParseFile(configPath)
}

// ID returns the chain's id.
func (c *Chain) ID() (string, error) {
	// chainID in App has the most priority.
	if c.options.chainID != "" {
		return c.options.chainID, nil
	}

	// otherwise uses defined in config.yml
	chainConfig, err := c.Config()
	if err != nil {
		return "", err
	}
	genid, ok := chainConfig.Genesis["chain_id"]
	if ok {
		return genid.(string), nil
	}

	// use app name by default.
	return c.app.N(), nil
}

// ChainID returns the default network chain's id.
func (c *Chain) ChainID() (string, error) {
	return chainid.NewGenesisChainID(c.Name(), 1), nil
}

// Name returns the chain's name
func (c *Chain) Name() string {
	return c.app.N()
}

// Binary returns the name of app's default (appd) binary.
func (c *Chain) Binary() (string, error) {
	conf, err := c.Config()
	if err != nil {
		return "", err
	}

	if conf.Build.Binary != "" {
		return conf.Build.Binary, nil
	}

	return c.app.D(), nil
}

// AbsBinaryPath returns the absolute path to the app's binary.
// Returned path includes the binary name.
func (c *Chain) AbsBinaryPath() (string, error) {
	bin, err := c.Binary()
	if err != nil {
		return "", err
	}

	return xexec.ResolveAbsPath(bin)
}

// SetHome sets the chain home directory.
func (c *Chain) SetHome(home string) {
	c.options.homePath = home
}

// Home returns the blockchain node's home dir.
func (c *Chain) Home() (string, error) {
	// check if home is explicitly defined for the app
	home := c.options.homePath
	if home == "" {
		// return default home otherwise
		var err error
		home, err = c.DefaultHome()
		if err != nil {
			return "", err
		}

	}

	// expand environment variables in home
	home = os.ExpandEnv(home)

	return home, nil
}

// DefaultHome returns the blockchain node's default home dir when not specified in the app
func (c *Chain) DefaultHome() (string, error) {
	// check if home is defined in config
	config, err := c.Config()
	if err != nil {
		return "", err
	}
	validator := config.Validators[0]
	if validator.Home != "" {
		return validator.Home, nil
	}

	return c.appHome(), nil
}

// DefaultGentxPath returns default gentx.json path of the app.
func (c *Chain) DefaultGentxPath() (string, error) {
	home, err := c.Home()
	if err != nil {
		return "", err
	}
	return filepath.Join(home, "config/gentx/gentx.json"), nil
}

// GenesisPath returns genesis.json path of the app.
func (c *Chain) GenesisPath() (string, error) {
	home, err := c.Home()
	if err != nil {
		return "", err
	}
	return filepath.Join(home, "config/genesis.json"), nil
}

// GentxsPath returns the directory where gentxs are stored for the app.
func (c *Chain) GentxsPath() (string, error) {
	home, err := c.Home()
	if err != nil {
		return "", err
	}
	return filepath.Join(home, "config/gentx"), nil
}

// AppTOMLPath returns app.toml path of the app.
func (c *Chain) AppTOMLPath() (string, error) {
	home, err := c.Home()
	if err != nil {
		return "", err
	}
	return filepath.Join(home, "config/app.toml"), nil
}

// ConfigTOMLPath returns config.toml path of the app.
func (c *Chain) ConfigTOMLPath() (string, error) {
	home, err := c.Home()
	if err != nil {
		return "", err
	}
	return filepath.Join(home, "config/config.toml"), nil
}

// ClientTOMLPath returns client.toml path of the app.
func (c *Chain) ClientTOMLPath() (string, error) {
	home, err := c.Home()
	if err != nil {
		return "", err
	}
	return filepath.Join(home, "config/client.toml"), nil
}

// KeyringBackend returns the keyring backend chosen for the chain.
func (c *Chain) KeyringBackend() (chaincmd.KeyringBackend, error) {
	// 1st.
	if c.options.keyringBackend != "" {
		return c.options.keyringBackend, nil
	}

	config, err := c.Config()
	if err != nil {
		return "", err
	}

	// 2nd.
	validator := config.Validators[0]
	if validator.Client != nil {
		if v, ok := validator.Client["keyring-backend"]; ok {
			if backend, ok := v.(string); ok {
				return chaincmd.KeyringBackendFromString(backend)
			}
		}
	}

	// 3rd.
	configTOMLPath, err := c.ClientTOMLPath()
	if err != nil {
		return "", err
	}
	cf := confile.New(confile.DefaultTOMLEncodingCreator, configTOMLPath)
	var conf struct {
		KeyringBackend string `toml:"keyring-backend"`
	}
	if err := cf.Load(&conf); err != nil {
		return "", err
	}
	if conf.KeyringBackend != "" {
		return chaincmd.KeyringBackendFromString(conf.KeyringBackend)
	}

	// 4th.
	return chaincmd.KeyringBackendTest, nil
}

// Commands returns the runner execute commands on the chain's binary
func (c *Chain) Commands(ctx context.Context) (chaincmdrunner.Runner, error) {
	id, err := c.ID()
	if err != nil {
		return chaincmdrunner.Runner{}, err
	}

	home, err := c.Home()
	if err != nil {
		return chaincmdrunner.Runner{}, err
	}

	binary, err := c.Binary()
	if err != nil {
		return chaincmdrunner.Runner{}, err
	}

	// Try to make the binary path absolute. This will also
	// find the binary path when the Go bin path is not part
	// of the PATH environment variable.
	binary = xexec.TryResolveAbsPath(binary)

	backend, err := c.KeyringBackend()
	if err != nil {
		return chaincmdrunner.Runner{}, err
	}

	config, err := c.Config()
	if err != nil {
		return chaincmdrunner.Runner{}, err
	}

	validator := config.Validators[0]
	servers, err := validator.GetServers()
	if err != nil {
		return chaincmdrunner.Runner{}, err
	}

	nodeAddr, err := xurl.TCP(servers.RPC.Address)
	if err != nil {
		return chaincmdrunner.Runner{}, err
	}

	chainCommandOptions := []chaincmd.Option{
		chaincmd.WithChainID(id),
		chaincmd.WithHome(home),
		chaincmd.WithVersion(c.Version),
		chaincmd.WithNodeAddress(nodeAddr),
		chaincmd.WithKeyringBackend(backend),
	}

	cc := chaincmd.New(binary, chainCommandOptions...)

	ccrOptions := []chaincmdrunner.Option{}

	// Enable command output only when CLI verbosity is enabled
	if c.logOutputer != nil && c.logOutputer.Verbosity() == uilog.VerbosityVerbose {
		out := c.logOutputer.NewOutput(c.app.D(), colors.Cyan)
		ccrOptions = append(
			ccrOptions,
			chaincmdrunner.Stdout(out.Stdout()),
			chaincmdrunner.Stderr(out.Stderr()),
		)
	}

	return chaincmdrunner.New(ctx, cc, ccrOptions...)
}<|MERGE_RESOLUTION|>--- conflicted
+++ resolved
@@ -202,12 +202,7 @@
 	if c.options.ConfigFile != "" {
 		return c.options.ConfigFile
 	}
-<<<<<<< HEAD
-
-	path, err := config.LocateDefault(c.app.Path)
-=======
 	path, err := chainconfig.LocateDefault(c.app.Path)
->>>>>>> 7eacfd92
 	if err != nil {
 		return ""
 	}
