--- conflicted
+++ resolved
@@ -382,17 +382,7 @@
 		return "", err
 	}
 
-<<<<<<< HEAD
 	validator, _ := config.FirstValidator(cfg)
-	if validator.KeyringBackend != "" {
-		return chaincmd.KeyringBackendFromString(validator.KeyringBackend)
-	}
-
-	// 3rd.
-=======
-	// 2nd.
-	validator := config.Validators[0]
->>>>>>> 1d2517f2
 	if validator.Client != nil {
 		if v, ok := validator.Client["keyring-backend"]; ok {
 			if backend, ok := v.(string); ok {
