--- conflicted
+++ resolved
@@ -391,28 +391,15 @@
 		return "", err
 	}
 
-<<<<<<< HEAD
+	// 2nd.
 	if len(config.Validators) > 0 {
-		// 2nd.
 		validator := config.Validators[0]
-		if validator.KeyringBackend != "" {
-			return chaincmd.KeyringBackendFromString(validator.KeyringBackend)
-		}
-
-		// 3rd.
+
 		if validator.Client != nil {
 			if backend, ok := validator.Client["keyring-backend"]; ok {
 				if backendStr, ok := backend.(string); ok {
 					return chaincmd.KeyringBackendFromString(backendStr)
 				}
-=======
-	// 2nd.
-	validator := config.Validators[0]
-	if validator.Client != nil {
-		if v, ok := validator.Client["keyring-backend"]; ok {
-			if backend, ok := v.(string); ok {
-				return chaincmd.KeyringBackendFromString(backend)
->>>>>>> 8ccb10d6
 			}
 		}
 	}
