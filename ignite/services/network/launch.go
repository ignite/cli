--- conflicted
+++ resolved
@@ -80,11 +80,7 @@
 	}
 
 	msg := launchtypes.NewMsgRevertLaunch(address, launchID)
-<<<<<<< HEAD
 	_, err = n.cosmos.BroadcastTx(n.account.Name, msg)
-=======
-	_, err := n.cosmos.BroadcastTx(n.account, msg)
->>>>>>> 781e90a5
 	if err != nil {
 		return err
 	}
