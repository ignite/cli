--- conflicted
+++ resolved
@@ -95,14 +95,6 @@
 		events.ProgressFinished(),
 	)
 
-<<<<<<< HEAD
-	n.ev.Send("Resetting the genesis time", events.ProgressStarted())
-	if err := chain.ResetGenesisTime(); err != nil {
-		return err
-	}
 	n.ev.Send("Genesis time was reset", events.ProgressFinished())
-=======
-	n.ev.Send(events.New(events.StatusDone, "Genesis time was reset"))
->>>>>>> a7d00a2d
 	return nil
 }