--- conflicted
+++ resolved
@@ -283,8 +283,6 @@
 		require.Equal(t, expectedError, revertError)
 		suite.AssertAllMocks(t)
 	})
-<<<<<<< HEAD
-=======
 
 	t.Run("failed to revert launch, failed to reset chain genesis time", func(t *testing.T) {
 		var (
@@ -316,5 +314,4 @@
 		require.Equal(t, expectedError, revertError)
 		suite.AssertAllMocks(t)
 	})
->>>>>>> 91abe3c5
 }