--- conflicted
+++ resolved
@@ -73,13 +73,8 @@
 }
 
 // SubmitRequest submits reviewals for proposals in batch for chain.
-<<<<<<< HEAD
-func (n Network) SubmitRequest(launchID uint64, reviewal ...Reviewal) error {
+func (n Network) SubmitRequest(ctx context.Context, launchID uint64, reviewal ...Reviewal) error {
 	n.ev.SendString("Submitting requests...", events.ProgressStarted())
-=======
-func (n Network) SubmitRequest(ctx context.Context, launchID uint64, reviewal ...Reviewal) error {
-	n.ev.Send(events.New(events.StatusOngoing, "Submitting requests..."))
->>>>>>> 35201e37
 
 	addr, err := n.account.Address(networktypes.SPN)
 	if err != nil {
