package network

import (
	"context"
	"encoding/json"
	"errors"
	"net/http"
	"net/http/httptest"
	"testing"

	sdk "github.com/cosmos/cosmos-sdk/types"
	"github.com/stretchr/testify/mock"
	"github.com/stretchr/testify/require"
	campaigntypes "github.com/tendermint/spn/x/campaign/types"
	launchtypes "github.com/tendermint/spn/x/launch/types"
	profiletypes "github.com/tendermint/spn/x/profile/types"

	"github.com/ignite-hq/cli/ignite/pkg/cosmoserror"
	"github.com/ignite-hq/cli/ignite/pkg/cosmosutil"
	"github.com/ignite-hq/cli/ignite/services/network/networktypes"
	"github.com/ignite-hq/cli/ignite/services/network/testutil"
)

func startGenesisTestServer(genesis cosmosutil.ChainGenesis) *httptest.Server {
	return httptest.NewServer(http.HandlerFunc(func(w http.ResponseWriter, r *http.Request) {
		encodedGenesis, _ := json.Marshal(genesis)
		w.Write(encodedGenesis)
	}))
}

func startInvalidJSONServer() *httptest.Server {
	return httptest.NewServer(http.HandlerFunc(func(w http.ResponseWriter, r *http.Request) {
		w.Write([]byte("invalid json"))
	}))
}

func TestPublish(t *testing.T) {
	t.Run("publish chain", func(t *testing.T) {
		var (
			account        = testutil.NewTestAccount(t, testutil.TestAccountName)
			suite, network = newSuite(account)
		)

		suite.ProfileQueryMock.
			On(
				"CoordinatorByAddress",
				context.Background(),
				&profiletypes.QueryGetCoordinatorByAddressRequest{
					Address: account.Address(networktypes.SPN),
				},
			).
			Return(nil, nil).
			Once()
		suite.CosmosClientMock.
			On(
				"BroadcastTx",
				account.Name,
				&launchtypes.MsgCreateChain{
					Coordinator:    account.Address(networktypes.SPN),
					GenesisChainID: testutil.ChainID,
					SourceURL:      testutil.ChainSourceURL,
					SourceHash:     testutil.ChainSourceHash,
					GenesisURL:     "",
					GenesisHash:    "",
					HasCampaign:    true,
					CampaignID:     testutil.CampaignID,
				},
			).
			Return(testutil.NewResponse(&launchtypes.MsgCreateChainResponse{
				LaunchID: testutil.LaunchID,
			}), nil).
			Once()
		suite.CosmosClientMock.
			On(
				"BroadcastTx",
				account.Name,
				&campaigntypes.MsgCreateCampaign{
					Coordinator:  account.Address(networktypes.SPN),
					CampaignName: testutil.ChainName,
					Metadata:     []byte{},
				},
			).
			Return(testutil.NewResponse(&campaigntypes.MsgCreateCampaignResponse{
				CampaignID: testutil.CampaignID,
			}), nil).
			Once()
		suite.ChainMock.On("SourceHash").Return(testutil.ChainSourceHash).Once()
		suite.ChainMock.On("SourceURL").Return(testutil.ChainSourceURL).Once()
		suite.ChainMock.On("Name").Return(testutil.ChainName).Once()
		suite.ChainMock.On("ChainID").Return(testutil.ChainID, nil).Once()
		suite.ChainMock.On("CacheBinary", testutil.LaunchID).Return(nil).Once()

		launchID, campaignID, publishError := network.Publish(context.Background(), suite.ChainMock)
		require.NoError(t, publishError)
		require.Equal(t, testutil.LaunchID, launchID)
		require.Equal(t, testutil.CampaignID, campaignID)
		suite.AssertAllMocks(t)
	})

	t.Run("publish chain with shares", func(t *testing.T) {
		var (
			account        = testutil.NewTestAccount(t, testutil.TestAccountName)
			suite, network = newSuite(account)
		)

		suite.ProfileQueryMock.
			On(
				"CoordinatorByAddress",
				context.Background(),
				&profiletypes.QueryGetCoordinatorByAddressRequest{
					Address: account.Address(networktypes.SPN),
				},
			).
			Return(nil, nil).
			Once()
		suite.CampaignQueryMock.
			On(
				"TotalShares",
				context.Background(),
				&campaigntypes.QueryTotalSharesRequest{},
			).
			Return(&campaigntypes.QueryTotalSharesResponse{
				TotalShares: 100000,
			}, nil).
			Once()
		suite.CosmosClientMock.
			On(
				"BroadcastTx",
				account.Name,
				campaigntypes.NewMsgMintVouchers(
					account.Address(networktypes.SPN),
					testutil.CampaignID,
					campaigntypes.NewSharesFromCoins(sdk.NewCoins(sdk.NewInt64Coin("foo", 2000), sdk.NewInt64Coin("staking", 50000))),
				),
			).
			Return(testutil.NewResponse(&campaigntypes.MsgMintVouchersResponse{}), nil).
			Once()
		suite.CosmosClientMock.
			On(
				"BroadcastTx",
				account.Name,
				&launchtypes.MsgCreateChain{
					Coordinator:    account.Address(networktypes.SPN),
					GenesisChainID: testutil.ChainID,
					SourceURL:      testutil.ChainSourceURL,
					SourceHash:     testutil.ChainSourceHash,
					GenesisURL:     "",
					GenesisHash:    "",
					HasCampaign:    true,
					CampaignID:     testutil.CampaignID,
				},
			).
			Return(testutil.NewResponse(&launchtypes.MsgCreateChainResponse{
				LaunchID: testutil.LaunchID,
			}), nil).
			Once()
		suite.CosmosClientMock.
			On(
				"BroadcastTx",
				account.Name,
				&campaigntypes.MsgCreateCampaign{
					Coordinator:  account.Address(networktypes.SPN),
					CampaignName: testutil.ChainName,
					Metadata:     []byte{},
				},
			).
			Return(testutil.NewResponse(&campaigntypes.MsgCreateCampaignResponse{
				CampaignID: testutil.CampaignID,
			}), nil).
			Once()
		suite.ChainMock.On("SourceHash").Return(testutil.ChainSourceHash).Once()
		suite.ChainMock.On("SourceURL").Return(testutil.ChainSourceURL).Once()
		suite.ChainMock.On("Name").Return(testutil.ChainName).Once()
		suite.ChainMock.On("ChainID").Return(testutil.ChainID, nil).Once()
		suite.ChainMock.On("CacheBinary", testutil.LaunchID).Return(nil).Once()

<<<<<<< HEAD
		launchID, campaignID, _, publishError := network.Publish(context.Background(), suite.ChainMock,
			WithPercentageShares([]SharePercent{
				SampleSharePercent(t, "foo", 2, 100),
				SampleSharePercent(t, "staking", 50, 100),
			}),
=======
		launchID, campaignID, publishError := network.Publish(context.Background(), suite.ChainMock,
			WithPercentageShares(sdk.NewCoins(sdk.NewInt64Coin("foo", 2), sdk.NewInt64Coin("staking", 50))),
>>>>>>> b2ccd8a0
		)
		require.NoError(t, publishError)
		require.Equal(t, testutil.LaunchID, launchID)
		require.Equal(t, testutil.CampaignID, campaignID)
		suite.AssertAllMocks(t)
	})

	t.Run("publish chain with pre created campaign", func(t *testing.T) {
		var (
			account        = testutil.NewTestAccount(t, testutil.TestAccountName)
			suite, network = newSuite(account)
		)

		suite.ProfileQueryMock.
			On(
				"CoordinatorByAddress",
				context.Background(),
				&profiletypes.QueryGetCoordinatorByAddressRequest{
					Address: account.Address(networktypes.SPN),
				},
			).
			Return(nil, nil).
			Once()
		suite.CampaignQueryMock.
			On(
				"Campaign",
				context.Background(),
				&campaigntypes.QueryGetCampaignRequest{
					CampaignID: testutil.CampaignID,
				},
			).
			Return(nil, nil).
			Once()
		suite.CosmosClientMock.
			On(
				"BroadcastTx",
				account.Name,
				&launchtypes.MsgCreateChain{
					Coordinator:    account.Address(networktypes.SPN),
					GenesisChainID: testutil.ChainID,
					SourceURL:      testutil.ChainSourceURL,
					SourceHash:     testutil.ChainSourceHash,
					GenesisURL:     "",
					GenesisHash:    "",
					HasCampaign:    true,
					CampaignID:     testutil.CampaignID,
				},
			).
			Return(testutil.NewResponse(&launchtypes.MsgCreateChainResponse{
				LaunchID: testutil.LaunchID,
			}), nil).
			Once()
		suite.ChainMock.On("SourceHash").Return(testutil.ChainSourceHash).Once()
		suite.ChainMock.On("SourceURL").Return(testutil.ChainSourceURL).Once()
		suite.ChainMock.On("ChainID").Return(testutil.ChainID, nil).Once()
		suite.ChainMock.On("CacheBinary", testutil.LaunchID).Return(nil).Once()

		launchID, campaignID, publishError := network.Publish(context.Background(), suite.ChainMock, WithCampaign(testutil.CampaignID))
		require.NoError(t, publishError)
		require.Equal(t, testutil.LaunchID, launchID)
		require.Equal(t, testutil.CampaignID, campaignID)
		suite.AssertAllMocks(t)
	})

	t.Run("publish chain with custom genesis", func(t *testing.T) {
		var (
			account              = testutil.NewTestAccount(t, testutil.TestAccountName)
			customGenesisChainID = "test-custom-1"
			customGenesisHash    = "72a80a32e33513cd74423354502cef035e96b0bff59c754646b453b201d12d07"
			gts                  = startGenesisTestServer(cosmosutil.ChainGenesis{ChainID: customGenesisChainID})
			suite, network       = newSuite(account)
		)
		defer gts.Close()

		suite.ProfileQueryMock.
			On(
				"CoordinatorByAddress",
				context.Background(),
				&profiletypes.QueryGetCoordinatorByAddressRequest{
					Address: account.Address(networktypes.SPN),
				},
			).
			Return(nil, nil).
			Once()
		suite.CosmosClientMock.
			On(
				"BroadcastTx",
				account.Name,
				&launchtypes.MsgCreateChain{
					Coordinator:    account.Address(networktypes.SPN),
					GenesisChainID: customGenesisChainID,
					SourceURL:      testutil.ChainSourceURL,
					SourceHash:     testutil.ChainSourceHash,
					GenesisURL:     gts.URL,
					GenesisHash:    customGenesisHash,
					HasCampaign:    true,
					CampaignID:     testutil.CampaignID,
				},
			).
			Return(testutil.NewResponse(&launchtypes.MsgCreateChainResponse{
				LaunchID: testutil.LaunchID,
			}), nil).
			Once()
		suite.CosmosClientMock.
			On(
				"BroadcastTx",
				account.Name,
				&campaigntypes.MsgCreateCampaign{
					Coordinator:  account.Address(networktypes.SPN),
					CampaignName: testutil.ChainName,
					Metadata:     []byte{},
				},
			).
			Return(testutil.NewResponse(&campaigntypes.MsgCreateCampaignResponse{
				CampaignID: testutil.CampaignID,
			}), nil).
			Once()
		suite.ChainMock.On("SourceHash").Return(testutil.ChainSourceHash).Once()
		suite.ChainMock.On("SourceURL").Return(testutil.ChainSourceURL).Once()
		suite.ChainMock.On("Name").Return(testutil.ChainName).Once()
		suite.ChainMock.On("CacheBinary", testutil.LaunchID).Return(nil).Once()

		launchID, campaignID, publishError := network.Publish(context.Background(), suite.ChainMock, WithCustomGenesis(gts.URL))
		require.NoError(t, publishError)
		require.Equal(t, testutil.LaunchID, launchID)
		require.Equal(t, testutil.CampaignID, campaignID)
		suite.AssertAllMocks(t)
	})

	t.Run("publish chain with custom chain id", func(t *testing.T) {
		var (
			account        = testutil.NewTestAccount(t, testutil.TestAccountName)
			suite, network = newSuite(account)
		)

		suite.ProfileQueryMock.
			On(
				"CoordinatorByAddress",
				context.Background(),
				&profiletypes.QueryGetCoordinatorByAddressRequest{
					Address: account.Address(networktypes.SPN),
				},
			).
			Return(nil, nil).
			Once()
		suite.CosmosClientMock.
			On(
				"BroadcastTx",
				account.Name,
				&launchtypes.MsgCreateChain{
					Coordinator:    account.Address(networktypes.SPN),
					GenesisChainID: testutil.ChainID,
					SourceURL:      testutil.ChainSourceURL,
					SourceHash:     testutil.ChainSourceHash,
					GenesisURL:     "",
					GenesisHash:    "",
					HasCampaign:    true,
					CampaignID:     testutil.CampaignID,
				},
			).
			Return(testutil.NewResponse(&launchtypes.MsgCreateChainResponse{
				LaunchID: testutil.LaunchID,
			}), nil).
			Once()
		suite.CosmosClientMock.
			On(
				"BroadcastTx",
				account.Name,
				&campaigntypes.MsgCreateCampaign{
					Coordinator:  account.Address(networktypes.SPN),
					CampaignName: testutil.ChainName,
					Metadata:     []byte{},
				},
			).
			Return(testutil.NewResponse(&campaigntypes.MsgCreateCampaignResponse{
				CampaignID: testutil.CampaignID,
			}), nil).
			Once()
		suite.ChainMock.On("SourceHash").Return(testutil.ChainSourceHash).Once()
		suite.ChainMock.On("SourceURL").Return(testutil.ChainSourceURL).Once()
		suite.ChainMock.On("Name").Return(testutil.ChainName).Once()
		suite.ChainMock.On("CacheBinary", testutil.LaunchID).Return(nil).Once()

		launchID, campaignID, publishError := network.Publish(context.Background(), suite.ChainMock, WithChainID(testutil.ChainID))
		require.NoError(t, publishError)
		require.Equal(t, testutil.LaunchID, launchID)
		require.Equal(t, testutil.CampaignID, campaignID)
		suite.AssertAllMocks(t)
	})

	t.Run("publish chain with mainnet", func(t *testing.T) {
		var (
			account              = testutil.NewTestAccount(t, testutil.TestAccountName)
			customGenesisChainID = "test-custom-1"
			gts                  = startGenesisTestServer(cosmosutil.ChainGenesis{ChainID: customGenesisChainID})
			suite, network       = newSuite(account)
		)
		defer gts.Close()

		suite.ProfileQueryMock.
			On(
				"CoordinatorByAddress",
				context.Background(),
				&profiletypes.QueryGetCoordinatorByAddressRequest{
					Address: account.Address(networktypes.SPN),
				},
			).
			Return(nil, nil).
			Once()
		suite.CosmosClientMock.
			On(
				"BroadcastTx",
				account.Name,
				&campaigntypes.MsgCreateCampaign{
					Coordinator:  account.Address(networktypes.SPN),
					CampaignName: testutil.ChainName,
					Metadata:     []byte{},
				},
			).
			Return(testutil.NewResponse(&campaigntypes.MsgCreateCampaignResponse{
				CampaignID: testutil.CampaignID,
			}), nil).
			Once()
		suite.CosmosClientMock.
			On(
				"BroadcastTx",
				account.Name,
				&campaigntypes.MsgInitializeMainnet{
					Coordinator:    account.Address(networktypes.SPN),
					CampaignID:     testutil.CampaignID,
					SourceURL:      testutil.ChainSourceURL,
					SourceHash:     testutil.ChainSourceHash,
					MainnetChainID: testutil.ChainID,
				},
			).
			Return(testutil.NewResponse(&campaigntypes.MsgInitializeMainnetResponse{
				MainnetID: testutil.MainnetID,
			}), nil).
			Once()
		suite.ChainMock.On("SourceHash").Return(testutil.ChainSourceHash).Once()
		suite.ChainMock.On("SourceURL").Return(testutil.ChainSourceURL).Once()
		suite.ChainMock.On("Name").Return(testutil.ChainName).Once()
		suite.ChainMock.On("ChainID").Return(testutil.ChainID, nil).Once()
		suite.ChainMock.On("CacheBinary", testutil.LaunchID).Return(nil).Once()

		launchID, campaignID, publishError := network.Publish(context.Background(), suite.ChainMock, Mainnet())
		require.NoError(t, publishError)
		require.Equal(t, testutil.LaunchID, launchID)
		require.Equal(t, testutil.CampaignID, campaignID)
		suite.AssertAllMocks(t)
	})

	t.Run("failed to publish chain with mainnet, failed to initialize mainnet", func(t *testing.T) {
		var (
			account        = testutil.NewTestAccount(t, testutil.TestAccountName)
			suite, network = newSuite(account)
			expectedError  = errors.New("failed to initialize mainnet")
		)

		suite.ProfileQueryMock.
			On(
				"CoordinatorByAddress",
				context.Background(),
				&profiletypes.QueryGetCoordinatorByAddressRequest{
					Address: account.Address(networktypes.SPN),
				},
			).
			Return(nil, nil).
			Once()
		suite.CosmosClientMock.
			On(
				"BroadcastTx",
				account.Name,
				&campaigntypes.MsgCreateCampaign{
					Coordinator:  account.Address(networktypes.SPN),
					CampaignName: testutil.ChainName,
					Metadata:     []byte{},
				},
			).
			Return(testutil.NewResponse(&campaigntypes.MsgCreateCampaignResponse{
				CampaignID: testutil.CampaignID,
			}), nil).
			Once()
		suite.CosmosClientMock.
			On(
				"BroadcastTx",
				account.Name,
				&campaigntypes.MsgInitializeMainnet{
					Coordinator:    account.Address(networktypes.SPN),
					CampaignID:     testutil.CampaignID,
					SourceURL:      testutil.ChainSourceURL,
					SourceHash:     testutil.ChainSourceHash,
					MainnetChainID: testutil.ChainID,
				},
			).
			Return(testutil.NewResponse(&campaigntypes.MsgInitializeMainnetResponse{
				MainnetID: testutil.MainnetID,
			}), expectedError).
			Once()
		suite.ChainMock.On("SourceHash").Return(testutil.ChainSourceHash).Once()
		suite.ChainMock.On("SourceURL").Return(testutil.ChainSourceURL).Once()
		suite.ChainMock.On("Name").Return(testutil.ChainName).Once()
		suite.ChainMock.On("ChainID").Return(testutil.ChainID, nil).Once()

		_, _, publishError := network.Publish(context.Background(), suite.ChainMock, Mainnet())
		require.Error(t, publishError)
		require.Equal(t, expectedError, publishError)
		suite.AssertAllMocks(t)
	})

	t.Run("failed to publish chain with custom genesis, failed to parse custom genesis", func(t *testing.T) {
		var (
			account        = testutil.NewTestAccount(t, testutil.TestAccountName)
			suite, network = newSuite(account)
			gts            = startInvalidJSONServer()
			expectedError  = errors.New("cannot unmarshal the chain genesis file: invalid character 'i' looking for beginning of value")
		)
		defer gts.Close()

		_, _, publishError := network.Publish(context.Background(), suite.ChainMock, WithCustomGenesis(gts.URL))
		require.Error(t, publishError)
		require.Equal(t, expectedError.Error(), publishError.Error())
		suite.AssertAllMocks(t)
	})

	t.Run("publish chain with coordinator creation", func(t *testing.T) {
		var (
			account        = testutil.NewTestAccount(t, testutil.TestAccountName)
			suite, network = newSuite(account)
		)

		suite.ProfileQueryMock.
			On("CoordinatorByAddress", mock.Anything, &profiletypes.QueryGetCoordinatorByAddressRequest{
				Address: account.Address(networktypes.SPN),
			}).
			Return(nil, cosmoserror.ErrNotFound).
			Once()
		suite.CosmosClientMock.
			On(
				"BroadcastTx",
				account.Name,
				&launchtypes.MsgCreateChain{
					Coordinator:    account.Address(networktypes.SPN),
					GenesisChainID: testutil.ChainID,
					SourceURL:      testutil.ChainSourceURL,
					SourceHash:     testutil.ChainSourceHash,
					GenesisURL:     "",
					GenesisHash:    "",
					HasCampaign:    true,
					CampaignID:     testutil.CampaignID,
				},
			).
			Return(testutil.NewResponse(&launchtypes.MsgCreateChainResponse{
				LaunchID: testutil.LaunchID,
			}), nil).
			Once()
		suite.CosmosClientMock.
			On(
				"BroadcastTx",
				account.Name,
				&campaigntypes.MsgCreateCampaign{
					Coordinator:  account.Address(networktypes.SPN),
					CampaignName: testutil.ChainName,
					Metadata:     []byte{},
				},
			).
			Return(testutil.NewResponse(&campaigntypes.MsgCreateCampaignResponse{
				CampaignID: testutil.CampaignID,
			}), nil).
			Once()
		suite.CosmosClientMock.
			On(
				"BroadcastTx",
				account.Name,
				&profiletypes.MsgCreateCoordinator{
					Address: account.Address(networktypes.SPN),
				},
			).
			Return(testutil.NewResponse(&profiletypes.MsgCreateCoordinatorResponse{}), nil).
			Once()
		suite.ChainMock.On("SourceHash").Return(testutil.ChainSourceHash).Once()
		suite.ChainMock.On("SourceURL").Return(testutil.ChainSourceURL).Once()
		suite.ChainMock.On("Name").Return(testutil.ChainName).Once()
		suite.ChainMock.On("ChainID").Return(testutil.ChainID, nil).Once()
		suite.ChainMock.On("CacheBinary", testutil.LaunchID).Return(nil).Once()

		launchID, campaignID, publishError := network.Publish(context.Background(), suite.ChainMock)
		require.NoError(t, publishError)
		require.Equal(t, testutil.LaunchID, launchID)
		require.Equal(t, testutil.CampaignID, campaignID)
		suite.AssertAllMocks(t)
	})

	t.Run("failed to publish chain, failed to fetch coordinator profile", func(t *testing.T) {
		var (
			account        = testutil.NewTestAccount(t, testutil.TestAccountName)
			suite, network = newSuite(account)
			expectedError  = errors.New("failed to fetch coordinator")
		)

		suite.ProfileQueryMock.
			On("CoordinatorByAddress", mock.Anything, &profiletypes.QueryGetCoordinatorByAddressRequest{
				Address: account.Address(networktypes.SPN),
			}).
			Return(nil, expectedError).
			Once()
		suite.ChainMock.On("ChainID").Return(testutil.ChainID, nil).Once()

		_, _, publishError := network.Publish(context.Background(), suite.ChainMock)
		require.Error(t, publishError)
		require.Equal(t, expectedError, publishError)
		suite.AssertAllMocks(t)
	})

	t.Run("failed to publish chain, failed to read chain id", func(t *testing.T) {
		var (
			account        = testutil.NewTestAccount(t, testutil.TestAccountName)
			suite, network = newSuite(account)
			expectedError  = errors.New("failed to get chainID")
		)

		suite.ChainMock.
			On("ChainID").
			Return("", expectedError).
			Once()

		_, _, publishError := network.Publish(context.Background(), suite.ChainMock)
		require.Error(t, publishError)
		require.Equal(t, expectedError, publishError)
		suite.AssertAllMocks(t)
	})

	t.Run("failed to publish chain, failed to fetch existed campaign", func(t *testing.T) {
		var (
			account        = testutil.NewTestAccount(t, testutil.TestAccountName)
			suite, network = newSuite(account)
		)

		suite.ProfileQueryMock.
			On(
				"CoordinatorByAddress",
				context.Background(),
				&profiletypes.QueryGetCoordinatorByAddressRequest{
					Address: account.Address(networktypes.SPN),
				},
			).
			Return(nil, nil).
			Once()
		suite.CampaignQueryMock.
			On("Campaign", mock.Anything, &campaigntypes.QueryGetCampaignRequest{
				CampaignID: testutil.CampaignID,
			}).
			Return(nil, cosmoserror.ErrNotFound).
			Once()
		suite.ChainMock.On("ChainID").Return(testutil.ChainID, nil).Once()

		_, _, publishError := network.Publish(context.Background(), suite.ChainMock, WithCampaign(testutil.CampaignID))
		require.Error(t, publishError)
		require.Equal(t, cosmoserror.ErrNotFound, publishError)
		suite.AssertAllMocks(t)
	})

	t.Run("failed to publish chain, failed to create campaign", func(t *testing.T) {
		var (
			account        = testutil.NewTestAccount(t, testutil.TestAccountName)
			suite, network = newSuite(account)
			expectedError  = errors.New("failed to create")
		)

		suite.ProfileQueryMock.
			On(
				"CoordinatorByAddress",
				context.Background(),
				&profiletypes.QueryGetCoordinatorByAddressRequest{
					Address: account.Address(networktypes.SPN),
				},
			).
			Return(nil, nil).
			Once()
		suite.CosmosClientMock.
			On(
				"BroadcastTx",
				account.Name,
				&campaigntypes.MsgCreateCampaign{
					Coordinator:  account.Address(networktypes.SPN),
					CampaignName: testutil.ChainName,
					Metadata:     []byte{},
				},
			).
			Return(testutil.NewResponse(&campaigntypes.MsgCreateCampaignResponse{
				CampaignID: testutil.CampaignID,
			}), expectedError).
			Once()
		suite.ChainMock.On("Name").Return(testutil.ChainName).Once()
		suite.ChainMock.On("ChainID").Return(testutil.ChainID, nil).Once()

		_, _, publishError := network.Publish(context.Background(), suite.ChainMock)
		require.Error(t, publishError)
		require.Equal(t, expectedError, publishError)
		suite.AssertAllMocks(t)
	})

	t.Run("failed to publish chain, failed to create chain", func(t *testing.T) {
		var (
			account        = testutil.NewTestAccount(t, testutil.TestAccountName)
			suite, network = newSuite(account)
			expectedError  = errors.New("failed to create chain")
		)

		suite.ProfileQueryMock.
			On(
				"CoordinatorByAddress",
				context.Background(),
				&profiletypes.QueryGetCoordinatorByAddressRequest{
					Address: account.Address(networktypes.SPN),
				},
			).
			Return(nil, nil).
			Once()
		suite.CosmosClientMock.
			On(
				"BroadcastTx",
				account.Name,
				&launchtypes.MsgCreateChain{
					Coordinator:    account.Address(networktypes.SPN),
					GenesisChainID: testutil.ChainID,
					SourceURL:      testutil.ChainSourceURL,
					SourceHash:     testutil.ChainSourceHash,
					GenesisURL:     "",
					GenesisHash:    "",
					HasCampaign:    true,
					CampaignID:     testutil.CampaignID,
				},
			).
			Return(testutil.NewResponse(&launchtypes.MsgCreateChainResponse{
				LaunchID: testutil.LaunchID,
			}), expectedError).
			Once()
		suite.CosmosClientMock.
			On(
				"BroadcastTx",
				account.Name,
				&campaigntypes.MsgCreateCampaign{
					Coordinator:  account.Address(networktypes.SPN),
					CampaignName: testutil.ChainName,
					Metadata:     []byte{},
				},
			).
			Return(testutil.NewResponse(&campaigntypes.MsgCreateCampaignResponse{
				CampaignID: testutil.CampaignID,
			}), nil).
			Once()
		suite.ChainMock.On("SourceHash").Return(testutil.ChainSourceHash).Once()
		suite.ChainMock.On("SourceURL").Return(testutil.ChainSourceURL).Once()
		suite.ChainMock.On("Name").Return(testutil.ChainName).Once()
		suite.ChainMock.On("ChainID").Return(testutil.ChainID, nil).Once()

		_, _, publishError := network.Publish(context.Background(), suite.ChainMock)
		require.Error(t, publishError)
		require.Equal(t, expectedError, publishError)
		suite.AssertAllMocks(t)
	})

	t.Run("failed to publish chain, failed to cache binary", func(t *testing.T) {
		var (
			account        = testutil.NewTestAccount(t, testutil.TestAccountName)
			suite, network = newSuite(account)
			expectedError  = errors.New("failed to cache binary")
		)

		suite.ProfileQueryMock.
			On(
				"CoordinatorByAddress",
				context.Background(),
				&profiletypes.QueryGetCoordinatorByAddressRequest{
					Address: account.Address(networktypes.SPN),
				},
			).
			Return(nil, nil).
			Once()
		suite.CosmosClientMock.
			On(
				"BroadcastTx",
				account.Name,
				&launchtypes.MsgCreateChain{
					Coordinator:    account.Address(networktypes.SPN),
					GenesisChainID: testutil.ChainID,
					SourceURL:      testutil.ChainSourceURL,
					SourceHash:     testutil.ChainSourceHash,
					GenesisURL:     "",
					GenesisHash:    "",
					HasCampaign:    true,
					CampaignID:     testutil.CampaignID,
				},
			).
			Return(testutil.NewResponse(&launchtypes.MsgCreateChainResponse{
				LaunchID: testutil.LaunchID,
			}), nil).
			Once()
		suite.CosmosClientMock.
			On(
				"BroadcastTx",
				account.Name,
				&campaigntypes.MsgCreateCampaign{
					Coordinator:  account.Address(networktypes.SPN),
					CampaignName: testutil.ChainName,
					Metadata:     []byte{},
				},
			).
			Return(testutil.NewResponse(&campaigntypes.MsgCreateCampaignResponse{
				CampaignID: testutil.CampaignID,
			}), nil).
			Once()
		suite.ChainMock.On("SourceHash").Return(testutil.ChainSourceHash).Once()
		suite.ChainMock.On("SourceURL").Return(testutil.ChainSourceURL).Once()
		suite.ChainMock.On("Name").Return(testutil.ChainName).Once()
		suite.ChainMock.On("ChainID").Return(testutil.ChainID, nil).Once()
		suite.ChainMock.
			On("CacheBinary", testutil.LaunchID).
			Return(expectedError).
			Once()

		_, _, publishError := network.Publish(context.Background(), suite.ChainMock)
		require.Error(t, publishError)
		require.Equal(t, expectedError, publishError)
		suite.AssertAllMocks(t)
	})
}<|MERGE_RESOLUTION|>--- conflicted
+++ resolved
@@ -174,16 +174,11 @@
 		suite.ChainMock.On("ChainID").Return(testutil.ChainID, nil).Once()
 		suite.ChainMock.On("CacheBinary", testutil.LaunchID).Return(nil).Once()
 
-<<<<<<< HEAD
-		launchID, campaignID, _, publishError := network.Publish(context.Background(), suite.ChainMock,
+		launchID, campaignID, publishError := network.Publish(context.Background(), suite.ChainMock,
 			WithPercentageShares([]SharePercent{
 				SampleSharePercent(t, "foo", 2, 100),
 				SampleSharePercent(t, "staking", 50, 100),
 			}),
-=======
-		launchID, campaignID, publishError := network.Publish(context.Background(), suite.ChainMock,
-			WithPercentageShares(sdk.NewCoins(sdk.NewInt64Coin("foo", 2), sdk.NewInt64Coin("staking", 50))),
->>>>>>> b2ccd8a0
 		)
 		require.NoError(t, publishError)
 		require.Equal(t, testutil.LaunchID, launchID)
