--- conflicted
+++ resolved
@@ -14,23 +14,11 @@
 )
 
 // SetReward set a chain reward
-<<<<<<< HEAD
-func (n Network) SetReward(launchID uint64, lastRewardHeight int64, coins sdk.Coins) error {
+func (n Network) SetReward(ctx context.Context, launchID uint64, lastRewardHeight int64, coins sdk.Coins) error {
 	n.ev.SendString(
-		fmt.Sprintf("Setting reward %s to the chain %d at height %d", coins.String(), launchID, lastRewardHeight),
+		fmt.Sprintf("Setting reward %s to the chain %d at height %d", coins, launchID, lastRewardHeight),
 		events.ProgressStarted(),
 	)
-=======
-func (n Network) SetReward(ctx context.Context, launchID uint64, lastRewardHeight int64, coins sdk.Coins) error {
-	n.ev.Send(events.New(
-		events.StatusOngoing,
-		fmt.Sprintf("Setting reward %s to the chain %d at height %d",
-			coins.String(),
-			launchID,
-			lastRewardHeight,
-		),
-	))
->>>>>>> 35201e37
 
 	addr, err := n.account.Address(networktypes.SPN)
 	if err != nil {
@@ -57,7 +45,7 @@
 		n.ev.SendString("The reward pool was empty", events.Icon(icons.Info), events.ProgressFinished())
 	} else {
 		n.ev.SendString(
-			fmt.Sprintf("Previous reward pool %s at height %d is overwritten", coins.String(), lastRewardHeight),
+			fmt.Sprintf("Previous reward pool %s at height %d is overwritten", coins, lastRewardHeight),
 			events.Icon(icons.Info),
 			events.ProgressFinished(),
 		)
@@ -69,7 +57,7 @@
 		n.ev.SendString(
 			fmt.Sprintf(
 				"%s will be distributed to validators at height %d. The chain %d is now an incentivized testnet",
-				coins.String(),
+				coins,
 				lastRewardHeight,
 				launchID,
 			),
