package network

import (
	"context"
	"fmt"
	"sort"
	"sync"

	"github.com/cosmos/cosmos-sdk/types/query"

	"github.com/pkg/errors"
	campaigntypes "github.com/tendermint/spn/x/campaign/types"
	launchtypes "github.com/tendermint/spn/x/launch/types"
	rewardtypes "github.com/tendermint/spn/x/reward/types"
	"golang.org/x/sync/errgroup"

	"github.com/ignite/cli/ignite/pkg/cosmoserror"
	"github.com/ignite/cli/ignite/pkg/events"
	"github.com/ignite/cli/ignite/services/network/networktypes"
)

// ErrObjectNotFound is returned when the query returns a not found error.
var ErrObjectNotFound = errors.New("query object not found")

// ChainLaunch fetches the chain launch from Network by launch id.
func (n Network) ChainLaunch(ctx context.Context, id uint64) (networktypes.ChainLaunch, error) {
	n.ev.Send("Fetching chain information", events.ProgressStart())

	res, err := n.launchQuery.
		Chain(ctx,
			&launchtypes.QueryGetChainRequest{
				LaunchID: id,
			},
		)
	if err != nil {
		return networktypes.ChainLaunch{}, err
	}

	return networktypes.ToChainLaunch(res.Chain), nil
}

// ChainLaunchesWithReward fetches the chain launches with rewards from Network.
func (n Network) ChainLaunchesWithReward(ctx context.Context, pagination *query.PageRequest) ([]networktypes.ChainLaunch, error) {
	g, ctx := errgroup.WithContext(ctx)

	n.ev.Send("Fetching chains information", events.ProgressStart())
	res, err := n.launchQuery.
		ChainAll(ctx, &launchtypes.QueryAllChainRequest{
			Pagination: pagination,
		})
	if err != nil {
		return nil, err
	}

	n.ev.Send("Fetching reward information", events.ProgressUpdate())
	var chainLaunches []networktypes.ChainLaunch
	var mu sync.Mutex

	// Parse fetched chains and fetch rewards
	for _, chain := range res.Chain {
		chain := chain
		g.Go(func() error {
			chainLaunch := networktypes.ToChainLaunch(chain)
			reward, err := n.ChainReward(ctx, chain.LaunchID)
			if err != nil && !errors.Is(err, ErrObjectNotFound) {
				return err
			}
			chainLaunch.Reward = reward.RemainingCoins.String()
			mu.Lock()
			chainLaunches = append(chainLaunches, chainLaunch)
			mu.Unlock()
			return nil
		})
	}
	if err := g.Wait(); err != nil {
		return nil, err
	}
	// sort filenames by launch id
	sort.Slice(chainLaunches, func(i, j int) bool {
		return chainLaunches[i].ID > chainLaunches[j].ID
	})
	return chainLaunches, nil
}

// GenesisInformation returns all the information to construct the genesis from a chain ID.
func (n Network) GenesisInformation(ctx context.Context, launchID uint64) (gi networktypes.GenesisInformation, err error) {
	genAccs, err := n.GenesisAccounts(ctx, launchID)
	if err != nil {
		return gi, errors.Wrap(err, "error querying genesis accounts")
	}

	vestingAccs, err := n.VestingAccounts(ctx, launchID)
	if err != nil {
		return gi, errors.Wrap(err, "error querying vesting accounts")
	}

	genVals, err := n.GenesisValidators(ctx, launchID)
	if err != nil {
		return gi, errors.Wrap(err, "error querying genesis validators")
	}

	return networktypes.NewGenesisInformation(genAccs, vestingAccs, genVals), nil
}

// GenesisAccounts returns the list of approved genesis accounts for a launch from SPN.
func (n Network) GenesisAccounts(ctx context.Context, launchID uint64) (genAccs []networktypes.GenesisAccount, err error) {
	n.ev.Send("Fetching genesis accounts", events.ProgressStart())
	res, err := n.launchQuery.
		GenesisAccountAll(ctx,
			&launchtypes.QueryAllGenesisAccountRequest{
				LaunchID: launchID,
			},
		)
	if err != nil {
		return genAccs, err
	}

	for _, acc := range res.GenesisAccount {
		genAccs = append(genAccs, networktypes.ToGenesisAccount(acc))
	}

	return genAccs, nil
}

// VestingAccounts returns the list of approved genesis vesting accounts for a launch from SPN.
func (n Network) VestingAccounts(ctx context.Context, launchID uint64) (vestingAccs []networktypes.VestingAccount, err error) {
	n.ev.Send("Fetching genesis vesting accounts", events.ProgressStart())
	res, err := n.launchQuery.
		VestingAccountAll(ctx,
			&launchtypes.QueryAllVestingAccountRequest{
				LaunchID: launchID,
			},
		)
	if err != nil {
		return vestingAccs, err
	}

	for i, acc := range res.VestingAccount {
		parsedAcc, err := networktypes.ToVestingAccount(acc)
		if err != nil {
			return vestingAccs, errors.Wrapf(err, "error parsing vesting account %d", i)
		}

		vestingAccs = append(vestingAccs, parsedAcc)
	}

	return vestingAccs, nil
}

// GenesisValidators returns the list of approved genesis validators for a launch from SPN.
func (n Network) GenesisValidators(ctx context.Context, launchID uint64) (genVals []networktypes.GenesisValidator, err error) {
	n.ev.Send("Fetching genesis validators", events.ProgressStart())
	res, err := n.launchQuery.
		GenesisValidatorAll(ctx,
			&launchtypes.QueryAllGenesisValidatorRequest{
				LaunchID: launchID,
			},
		)
	if err != nil {
		return genVals, err
	}

	for _, acc := range res.GenesisValidator {
		genVals = append(genVals, networktypes.ToGenesisValidator(acc))
	}

	return genVals, nil
}

<<<<<<< HEAD
// MainnetAccount returns the campaign mainnet account for a launch from SPN.
=======
// MainnetAccount returns the project mainnet account for a launch from SPN
>>>>>>> 2bfb42e5
func (n Network) MainnetAccount(
	ctx context.Context,
	projectID uint64,
	address string,
) (acc networktypes.MainnetAccount, err error) {
	n.ev.Send(
		fmt.Sprintf("Fetching project %d mainnet account %s", projectID, address),
		events.ProgressStart(),
	)
	res, err := n.campaignQuery.
		MainnetAccount(ctx,
			&campaigntypes.QueryGetMainnetAccountRequest{
				CampaignID: projectID,
				Address:    address,
			},
		)
	if errors.Is(err, cosmoserror.ErrNotFound) {
		return networktypes.MainnetAccount{}, ErrObjectNotFound
	} else if err != nil {
		return acc, err
	}

	return networktypes.ToMainnetAccount(res.MainnetAccount), nil
}

<<<<<<< HEAD
// MainnetAccounts returns the list of campaign mainnet accounts for a launch from SPN.
func (n Network) MainnetAccounts(ctx context.Context, campaignID uint64) (genAccs []networktypes.MainnetAccount, err error) {
	n.ev.Send("Fetching campaign mainnet accounts", events.ProgressStart())
=======
// MainnetAccounts returns the list of project mainnet accounts for a launch from SPN
func (n Network) MainnetAccounts(ctx context.Context, projectID uint64) (genAccs []networktypes.MainnetAccount, err error) {
	n.ev.Send("Fetching project mainnet accounts", events.ProgressStart())
>>>>>>> 2bfb42e5
	res, err := n.campaignQuery.
		MainnetAccountAll(ctx,
			&campaigntypes.QueryAllMainnetAccountRequest{
				CampaignID: projectID,
			},
		)
	if err != nil {
		return genAccs, err
	}

	for _, acc := range res.MainnetAccount {
		genAccs = append(genAccs, networktypes.ToMainnetAccount(acc))
	}

	return genAccs, nil
}

func (n Network) GenesisAccount(ctx context.Context, launchID uint64, address string) (networktypes.GenesisAccount, error) {
	n.ev.Send("Fetching genesis accounts", events.ProgressStart())
	res, err := n.launchQuery.GenesisAccount(ctx, &launchtypes.QueryGetGenesisAccountRequest{
		LaunchID: launchID,
		Address:  address,
	})
	if errors.Is(err, cosmoserror.ErrNotFound) {
		return networktypes.GenesisAccount{}, ErrObjectNotFound
	} else if err != nil {
		return networktypes.GenesisAccount{}, err
	}
	return networktypes.ToGenesisAccount(res.GenesisAccount), nil
}

func (n Network) VestingAccount(ctx context.Context, launchID uint64, address string) (networktypes.VestingAccount, error) {
	n.ev.Send("Fetching vesting accounts", events.ProgressStart())
	res, err := n.launchQuery.VestingAccount(ctx, &launchtypes.QueryGetVestingAccountRequest{
		LaunchID: launchID,
		Address:  address,
	})
	if errors.Is(err, cosmoserror.ErrNotFound) {
		return networktypes.VestingAccount{}, ErrObjectNotFound
	} else if err != nil {
		return networktypes.VestingAccount{}, err
	}
	return networktypes.ToVestingAccount(res.VestingAccount)
}

func (n Network) GenesisValidator(ctx context.Context, launchID uint64, address string) (networktypes.GenesisValidator, error) {
	n.ev.Send("Fetching genesis validator", events.ProgressStart())
	res, err := n.launchQuery.GenesisValidator(ctx, &launchtypes.QueryGetGenesisValidatorRequest{
		LaunchID: launchID,
		Address:  address,
	})
	if errors.Is(err, cosmoserror.ErrNotFound) {
		return networktypes.GenesisValidator{}, ErrObjectNotFound
	} else if err != nil {
		return networktypes.GenesisValidator{}, err
	}
	return networktypes.ToGenesisValidator(res.GenesisValidator), nil
}

// ChainReward fetches the chain reward from SPN by launch id.
func (n Network) ChainReward(ctx context.Context, launchID uint64) (rewardtypes.RewardPool, error) {
	res, err := n.rewardQuery.
		RewardPool(ctx,
			&rewardtypes.QueryGetRewardPoolRequest{
				LaunchID: launchID,
			},
		)

	if errors.Is(err, cosmoserror.ErrNotFound) {
		return rewardtypes.RewardPool{}, ErrObjectNotFound
	} else if err != nil {
		return rewardtypes.RewardPool{}, err
	}
	return res.RewardPool, nil
}

// ChainID fetches the network chain id.
func (n Network) ChainID(ctx context.Context) (string, error) {
	status, err := n.cosmos.Status(ctx)
	if err != nil {
		return "", err
	}
	return status.NodeInfo.Network, nil
}<|MERGE_RESOLUTION|>--- conflicted
+++ resolved
@@ -167,11 +167,7 @@
 	return genVals, nil
 }
 
-<<<<<<< HEAD
-// MainnetAccount returns the campaign mainnet account for a launch from SPN.
-=======
-// MainnetAccount returns the project mainnet account for a launch from SPN
->>>>>>> 2bfb42e5
+// MainnetAccount returns the project mainnet account for a launch from SPN.
 func (n Network) MainnetAccount(
 	ctx context.Context,
 	projectID uint64,
@@ -197,15 +193,9 @@
 	return networktypes.ToMainnetAccount(res.MainnetAccount), nil
 }
 
-<<<<<<< HEAD
-// MainnetAccounts returns the list of campaign mainnet accounts for a launch from SPN.
-func (n Network) MainnetAccounts(ctx context.Context, campaignID uint64) (genAccs []networktypes.MainnetAccount, err error) {
-	n.ev.Send("Fetching campaign mainnet accounts", events.ProgressStart())
-=======
-// MainnetAccounts returns the list of project mainnet accounts for a launch from SPN
+// MainnetAccounts returns the list of project mainnet accounts for a launch from SPN.
 func (n Network) MainnetAccounts(ctx context.Context, projectID uint64) (genAccs []networktypes.MainnetAccount, err error) {
 	n.ev.Send("Fetching project mainnet accounts", events.ProgressStart())
->>>>>>> 2bfb42e5
 	res, err := n.campaignQuery.
 		MainnetAccountAll(ctx,
 			&campaigntypes.QueryAllMainnetAccountRequest{
