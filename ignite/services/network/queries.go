package network

import (
	"context"
	"sort"
	"sync"

	"github.com/pkg/errors"
	campaigntypes "github.com/tendermint/spn/x/campaign/types"
	launchtypes "github.com/tendermint/spn/x/launch/types"
	rewardtypes "github.com/tendermint/spn/x/reward/types"
	"golang.org/x/sync/errgroup"

	"github.com/ignite-hq/cli/ignite/pkg/cosmoserror"
	"github.com/ignite-hq/cli/ignite/pkg/events"
	"github.com/ignite-hq/cli/ignite/services/network/networktypes"
)

var (
	// ErrObjectNotFound is returned when the query returns a not found error.
	ErrObjectNotFound = errors.New("query object not found")
)

// ChainLaunch fetches the chain launch from Network by launch id.
func (n Network) ChainLaunch(ctx context.Context, id uint64) (networktypes.ChainLaunch, error) {
	n.ev.Send(events.New(events.StatusOngoing, "Fetching chain information"))

	res, err := n.launchQuery.
		Chain(ctx,
			&launchtypes.QueryGetChainRequest{
				LaunchID: id,
			},
		)
	if err != nil {
		return networktypes.ChainLaunch{}, err
	}

	return networktypes.ToChainLaunch(res.Chain), nil
}

// ChainLaunchesWithReward fetches the chain launches with rewards from Network
func (n Network) ChainLaunchesWithReward(ctx context.Context) ([]networktypes.ChainLaunch, error) {
	g, ctx := errgroup.WithContext(ctx)

	n.ev.Send(events.New(events.StatusOngoing, "Fetching chains information"))
	res, err := n.launchQuery.
		ChainAll(ctx, &launchtypes.QueryAllChainRequest{})
	if err != nil {
		return nil, err
	}

	n.ev.Send(events.New(events.StatusOngoing, "Fetching reward information"))
	var chainLaunches []networktypes.ChainLaunch
	var mu sync.Mutex

	// Parse fetched chains and fetch rewards
	for _, chain := range res.Chain {
		chain := chain
		g.Go(func() error {
			chainLaunch := networktypes.ToChainLaunch(chain)
			reward, err := n.ChainReward(ctx, chain.LaunchID)
			if err != nil && err != ErrObjectNotFound {
				return err
			}
			chainLaunch.Reward = reward.RemainingCoins.String()
			mu.Lock()
			chainLaunches = append(chainLaunches, chainLaunch)
			mu.Unlock()
			return nil
		})
	}
	if err := g.Wait(); err != nil {
		return nil, err
	}
	// sort filenames by launch id
	sort.Slice(chainLaunches, func(i, j int) bool {
		return chainLaunches[i].ID > chainLaunches[j].ID
	})
	return chainLaunches, nil
}

// GenesisInformation returns all the information to construct the genesis from a chain ID
func (n Network) GenesisInformation(ctx context.Context, launchID uint64) (gi networktypes.GenesisInformation, err error) {
	genAccs, err := n.GenesisAccounts(ctx, launchID)
	if err != nil {
		return gi, errors.Wrap(err, "error querying genesis accounts")
	}

	vestingAccs, err := n.VestingAccounts(ctx, launchID)
	if err != nil {
		return gi, errors.Wrap(err, "error querying vesting accounts")
	}

	genVals, err := n.GenesisValidators(ctx, launchID)
	if err != nil {
		return gi, errors.Wrap(err, "error querying genesis validators")
	}

	return networktypes.NewGenesisInformation(genAccs, vestingAccs, genVals), nil
}

// GenesisAccounts returns the list of approved genesis accounts for a launch from SPN
func (n Network) GenesisAccounts(ctx context.Context, launchID uint64) (genAccs []networktypes.GenesisAccount, err error) {
	n.ev.Send(events.New(events.StatusOngoing, "Fetching genesis accounts"))
	res, err := n.launchQuery.
		GenesisAccountAll(ctx,
			&launchtypes.QueryAllGenesisAccountRequest{
				LaunchID: launchID,
			},
		)
	if err != nil {
		return genAccs, err
	}

	for _, acc := range res.GenesisAccount {
		genAccs = append(genAccs, networktypes.ToGenesisAccount(acc))
	}

	return genAccs, nil
}

// VestingAccounts returns the list of approved genesis vesting accounts for a launch from SPN
func (n Network) VestingAccounts(ctx context.Context, launchID uint64) (vestingAccs []networktypes.VestingAccount, err error) {
	n.ev.Send(events.New(events.StatusOngoing, "Fetching genesis vesting accounts"))
	res, err := n.launchQuery.
		VestingAccountAll(ctx,
			&launchtypes.QueryAllVestingAccountRequest{
				LaunchID: launchID,
			},
		)
	if err != nil {
		return vestingAccs, err
	}

	for i, acc := range res.VestingAccount {
		parsedAcc, err := networktypes.ToVestingAccount(acc)
		if err != nil {
			return vestingAccs, errors.Wrapf(err, "error parsing vesting account %d", i)
		}

		vestingAccs = append(vestingAccs, parsedAcc)
	}

	return vestingAccs, nil
}

// GenesisValidators returns the list of approved genesis validators for a launch from SPN
func (n Network) GenesisValidators(ctx context.Context, launchID uint64) (genVals []networktypes.GenesisValidator, err error) {
	n.ev.Send(events.New(events.StatusOngoing, "Fetching genesis validators"))
	res, err := n.launchQuery.
		GenesisValidatorAll(ctx,
			&launchtypes.QueryAllGenesisValidatorRequest{
				LaunchID: launchID,
			},
		)
	if err != nil {
		return genVals, err
	}

	for _, acc := range res.GenesisValidator {
		genVals = append(genVals, networktypes.ToGenesisValidator(acc))
	}

	return genVals, nil
}

// MainnetAccounts returns the list of campaign mainnet accounts for a launch from SPN
func (n Network) MainnetAccounts(ctx context.Context, campaignID uint64) (genAccs []networktypes.MainnetAccount, err error) {
	n.ev.Send(events.New(events.StatusOngoing, "Fetching campaign mainnet accounts"))
	res, err := n.campaignQuery.
		MainnetAccountAll(ctx,
			&campaigntypes.QueryAllMainnetAccountRequest{
				CampaignID: campaignID,
			},
		)
	if err != nil {
		return genAccs, err
	}

	for _, acc := range res.MainnetAccount {
		genAccs = append(genAccs, networktypes.ToMainnetAccount(acc))
	}

	return genAccs, nil
}

// MainnetVestingAccounts returns the list of campaign mainnet vesting accounts for a launch from SPN
func (n Network) MainnetVestingAccounts(ctx context.Context, campaignID uint64) (genAccs []networktypes.MainnetVestingAccount, err error) {
	n.ev.Send(events.New(events.StatusOngoing, "Fetching campaign mainnet vesting accounts"))
	res, err := n.campaignQuery.
		MainnetVestingAccountAll(ctx,
			&campaigntypes.QueryAllMainnetVestingAccountRequest{
				CampaignID: campaignID,
			},
		)
	if err != nil {
		return genAccs, err
	}

	for _, acc := range res.MainnetVestingAccount {
		genAccs = append(genAccs, networktypes.ToMainnetVestingAccount(acc))
	}

	return genAccs, nil
}

// ChainReward fetches the chain reward from SPN by launch id
func (n Network) ChainReward(ctx context.Context, launchID uint64) (rewardtypes.RewardPool, error) {
	res, err := n.rewardQuery.
		RewardPool(ctx,
			&rewardtypes.QueryGetRewardPoolRequest{
				LaunchID: launchID,
			},
		)

	if cosmoserror.Unwrap(err) == cosmoserror.ErrNotFound {
		return rewardtypes.RewardPool{}, ErrObjectNotFound
	} else if err != nil {
		return rewardtypes.RewardPool{}, err
	}
	return res.RewardPool, nil
}

// ChainID fetches the network chain id
func (n Network) ChainID(ctx context.Context) (string, error) {
	status, err := n.cosmos.Status(ctx)
	if err != nil {
		return "", err
	}
<<<<<<< HEAD
=======
	return res.Params, nil
}

// RewardsInfo Fetches the consensus state with the validator set,
// the unbounding time, and the last block height from chain rewards.
func (n Network) RewardsInfo(
	ctx context.Context,
	launchID uint64,
	height int64,
) (
	rewardsInfo networktypes.Reward,
	lastRewardHeight int64,
	unboundingTime int64,
	err error,
) {
	rewardsInfo, err = RewardsInfo(ctx, n.cosmos, height)
	if err != nil {
		return rewardsInfo, 0, 0, err
	}

	stakingParams, err := n.stakingParams(ctx)
	if err != nil {
		return rewardsInfo, 0, 0, err
	}
	unboundingTime = int64(stakingParams.UnbondingTime.Seconds())

	chainReward, err := n.ChainReward(ctx, launchID)
	if err == ErrObjectNotFound {
		return rewardsInfo, 1, unboundingTime, nil
	} else if err != nil {
		return rewardsInfo, 0, 0, err
	}
	lastRewardHeight = chainReward.LastRewardHeight

	return
}

// ChainID fetches the network chain id
func (n Network) ChainID(ctx context.Context) (string, error) {
	status, err := n.cosmos.Status(ctx)
	if err != nil {
		return "", err
	}
>>>>>>> 9737d3d4
	return status.NodeInfo.Network, nil
}<|MERGE_RESOLUTION|>--- conflicted
+++ resolved
@@ -227,43 +227,7 @@
 	if err != nil {
 		return "", err
 	}
-<<<<<<< HEAD
-=======
-	return res.Params, nil
-}
-
-// RewardsInfo Fetches the consensus state with the validator set,
-// the unbounding time, and the last block height from chain rewards.
-func (n Network) RewardsInfo(
-	ctx context.Context,
-	launchID uint64,
-	height int64,
-) (
-	rewardsInfo networktypes.Reward,
-	lastRewardHeight int64,
-	unboundingTime int64,
-	err error,
-) {
-	rewardsInfo, err = RewardsInfo(ctx, n.cosmos, height)
-	if err != nil {
-		return rewardsInfo, 0, 0, err
-	}
-
-	stakingParams, err := n.stakingParams(ctx)
-	if err != nil {
-		return rewardsInfo, 0, 0, err
-	}
-	unboundingTime = int64(stakingParams.UnbondingTime.Seconds())
-
-	chainReward, err := n.ChainReward(ctx, launchID)
-	if err == ErrObjectNotFound {
-		return rewardsInfo, 1, unboundingTime, nil
-	} else if err != nil {
-		return rewardsInfo, 0, 0, err
-	}
-	lastRewardHeight = chainReward.LastRewardHeight
-
-	return
+	return status.NodeInfo.Network, nil
 }
 
 // ChainID fetches the network chain id
@@ -272,6 +236,5 @@
 	if err != nil {
 		return "", err
 	}
->>>>>>> 9737d3d4
 	return status.NodeInfo.Network, nil
 }