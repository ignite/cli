--- conflicted
+++ resolved
@@ -172,7 +172,6 @@
 	return genVals, nil
 }
 
-<<<<<<< HEAD
 // ParamChanges returns the list of approved param changes for a launch from SPN
 func (n Network) ParamChanges(ctx context.Context, launchID uint64) (paramChanges []networktypes.ParamChange, err error) {
 	n.ev.Send("Fetching param changes", events.ProgressStart())
@@ -193,10 +192,7 @@
 	return paramChanges, nil
 }
 
-// MainnetAccount returns the campaign mainnet account for a launch from SPN
-=======
 // MainnetAccount returns the project mainnet account for a launch from SPN
->>>>>>> cb9a60b3
 func (n Network) MainnetAccount(
 	ctx context.Context,
 	projectID uint64,
