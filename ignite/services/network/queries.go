--- conflicted
+++ resolved
@@ -173,8 +173,9 @@
 	campaignID uint64,
 	address string,
 ) (acc networktypes.MainnetAccount, err error) {
-	n.ev.Send(events.New(events.StatusOngoing,
-		fmt.Sprintf("Fetching campaign %d mainnet account %s", campaignID, address)),
+	n.ev.SendString(
+		fmt.Sprintf("Fetching campaign %d mainnet account %s", campaignID, address),
+		events.ProgressStarted(),
 	)
 	res, err := n.campaignQuery.
 		MainnetAccount(ctx,
@@ -212,21 +213,8 @@
 	return genAccs, nil
 }
 
-<<<<<<< HEAD
-// MainnetVestingAccounts returns the list of campaign mainnet vesting accounts for a launch from SPN
-func (n Network) MainnetVestingAccounts(ctx context.Context, campaignID uint64) (genAccs []networktypes.MainnetVestingAccount, err error) {
-	n.ev.SendString("Fetching campaign mainnet vesting accounts", events.ProgressStarted())
-	res, err := n.campaignQuery.
-		MainnetVestingAccountAll(ctx,
-			&campaigntypes.QueryAllMainnetVestingAccountRequest{
-				CampaignID: campaignID,
-			},
-		)
-	if err != nil {
-		return genAccs, err
-=======
 func (n Network) GenesisAccount(ctx context.Context, launchID uint64, address string) (networktypes.GenesisAccount, error) {
-	n.ev.Send(events.New(events.StatusOngoing, "Fetching genesis accounts"))
+	n.ev.SendString("Fetching genesis accounts", events.ProgressStarted())
 	res, err := n.launchQuery.GenesisAccount(ctx, &launchtypes.QueryGetGenesisAccountRequest{
 		LaunchID: launchID,
 		Address:  address,
@@ -235,13 +223,12 @@
 		return networktypes.GenesisAccount{}, ErrObjectNotFound
 	} else if err != nil {
 		return networktypes.GenesisAccount{}, err
->>>>>>> 35201e37
 	}
 	return networktypes.ToGenesisAccount(res.GenesisAccount), nil
 }
 
 func (n Network) VestingAccount(ctx context.Context, launchID uint64, address string) (networktypes.VestingAccount, error) {
-	n.ev.Send(events.New(events.StatusOngoing, "Fetching vesting accounts"))
+	n.ev.SendString("Fetching vesting accounts", events.ProgressStarted())
 	res, err := n.launchQuery.VestingAccount(ctx, &launchtypes.QueryGetVestingAccountRequest{
 		LaunchID: launchID,
 		Address:  address,
@@ -255,7 +242,7 @@
 }
 
 func (n Network) GenesisValidator(ctx context.Context, launchID uint64, address string) (networktypes.GenesisValidator, error) {
-	n.ev.Send(events.New(events.StatusOngoing, "Fetching genesis validator"))
+	n.ev.SendString("Fetching genesis validator", events.ProgressStarted())
 	res, err := n.launchQuery.GenesisValidator(ctx, &launchtypes.QueryGetGenesisValidatorRequest{
 		LaunchID: launchID,
 		Address:  address,
