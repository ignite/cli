--- conflicted
+++ resolved
@@ -315,19 +315,6 @@
 	return res.RewardPool, nil
 }
 
-<<<<<<< HEAD
-func (n Network) CampaignChains(ctx context.Context, campaignID uint64) (networktypes.CampaignChains, error) {
-	n.ev.Send(events.New(events.StatusOngoing, "Fetching campaign chains"))
-	res, err := n.campaignQuery.CampaignChains(ctx, &campaigntypes.QueryGetCampaignChainsRequest{
-		CampaignID: campaignID,
-	})
-	if cosmoserror.Unwrap(err) == cosmoserror.ErrNotFound {
-		return networktypes.CampaignChains{}, ErrObjectNotFound
-	} else if err != nil {
-		return networktypes.CampaignChains{}, err
-	}
-	return networktypes.ToCampaignChains(res.CampaignChains), nil
-=======
 // stakingParams fetches the staking module params
 func (n Network) stakingParams(ctx context.Context) (stakingtypes.Params, error) {
 	res, err := n.stakingQuery.Params(ctx, &stakingtypes.QueryParamsRequest{})
@@ -369,5 +356,17 @@
 	lastRewardHeight = chainReward.LastRewardHeight
 
 	return
->>>>>>> a84f7b83
+}
+
+func (n Network) CampaignChains(ctx context.Context, campaignID uint64) (networktypes.CampaignChains, error) {
+	n.ev.Send(events.New(events.StatusOngoing, "Fetching campaign chains"))
+	res, err := n.campaignQuery.CampaignChains(ctx, &campaigntypes.QueryGetCampaignChainsRequest{
+		CampaignID: campaignID,
+	})
+	if cosmoserror.Unwrap(err) == cosmoserror.ErrNotFound {
+		return networktypes.CampaignChains{}, ErrObjectNotFound
+	} else if err != nil {
+		return networktypes.CampaignChains{}, err
+	}
+	return networktypes.ToCampaignChains(res.CampaignChains), nil
 }