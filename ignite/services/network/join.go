package network

import (
	"context"

	sdk "github.com/cosmos/cosmos-sdk/types"
	launchtypes "github.com/tendermint/spn/x/launch/types"

	"github.com/ignite/cli/ignite/pkg/cosmosutil"
	"github.com/ignite/cli/ignite/pkg/xurl"
	"github.com/ignite/cli/ignite/services/network/networkchain"
	"github.com/ignite/cli/ignite/services/network/networktypes"
)

type joinOptions struct {
	accountAmount sdk.Coins
	publicAddress string
}

type JoinOption func(*joinOptions)

// WithAccountRequest allows to join the chain by requesting a genesis account with the specified amount of tokens
func WithAccountRequest(amount sdk.Coins) JoinOption {
	return func(o *joinOptions) {
		o.accountAmount = amount
	}
}

// WithPublicAddress allows to specify a peer public address for the node
func WithPublicAddress(addr string) JoinOption {
	return func(o *joinOptions) {
		o.publicAddress = addr
	}
}

// Join to the network.
func (n Network) Join(
	ctx context.Context,
	c Chain,
	launchID uint64,
	gentxPath string,
	options ...JoinOption,
) error {
	o := joinOptions{}
	for _, apply := range options {
		apply(&o)
	}

	var (
		nodeID string
		peer   launchtypes.Peer
		err    error
	)

	// parse the gentx content
	gentxInfo, gentx, err := cosmosutil.GentxFromPath(gentxPath)
	if err != nil {
		return err
	}

	// get the peer address
	if o.publicAddress != "" {
		if nodeID, err = c.NodeID(ctx); err != nil {
			return err
		}

		if xurl.IsHTTP(o.publicAddress) {
			peer = launchtypes.NewPeerTunnel(nodeID, networkchain.HTTPTunnelChisel, o.publicAddress)
		} else {
			peer = launchtypes.NewPeerConn(nodeID, o.publicAddress)
		}
	} else {
		// if the peer address is not specified, we parse it from the gentx memo
		if peer, err = ParsePeerAddress(gentxInfo.Memo); err != nil {
			return err
		}
	}

	// change the chain address prefix to spn
	accountAddress, err := cosmosutil.ChangeAddressPrefix(gentxInfo.DelegatorAddress, networktypes.SPN)
	if err != nil {
		return err
	}

	if !o.accountAmount.IsZero() {
		if err := n.SendAccountRequest(ctx, launchID, accountAddress, o.accountAmount); err != nil {
			return err
		}
	}

	return n.SendValidatorRequest(ctx, launchID, peer, accountAddress, gentx, gentxInfo)
}

func (n Network) SendAccountRequestForCoordinator(ctx context.Context, launchID uint64, amount sdk.Coins) error {
	addr, err := n.account.Address(networktypes.SPN)
	if err != nil {
		return err
	}

	return n.SendAccountRequest(ctx, launchID, addr, amount)
<<<<<<< HEAD
}

// SendAccountRequest creates an add AddAccount request message.
func (n Network) SendAccountRequest(
	ctx context.Context,
	launchID uint64,
	address string,
	amount sdk.Coins,
) error {
	addr, err := n.account.Address(networktypes.SPN)
	if err != nil {
		return err
	}

	msg := launchtypes.NewMsgSendRequest(
		addr,
		launchID,
		launchtypes.NewGenesisAccount(
			launchID,
			address,
			amount,
		),
	)

	n.ev.Send("Broadcasting account transactions", events.ProgressStart())

	res, err := n.cosmos.BroadcastTx(ctx, n.account, msg)
	if err != nil {
		return err
	}

	var requestRes launchtypes.MsgSendRequestResponse
	if err := res.Decode(&requestRes); err != nil {
		return err
	}

	if requestRes.AutoApproved {
		n.ev.Send(
			"Account added to the network by the coordinator!",
			events.Icon(icons.Bullet),
			events.ProgressFinish(),
		)
	} else {
		n.ev.Send(
			fmt.Sprintf("Request %d to add account to the network has been submitted!", requestRes.RequestID),
			events.Icon(icons.Bullet),
			events.ProgressFinish(),
		)
	}
	return nil
}

// SendValidatorRequest creates the RequestAddValidator message into the SPN
func (n Network) SendValidatorRequest(
	ctx context.Context,
	launchID uint64,
	peer launchtypes.Peer,
	valAddress string,
	gentx []byte,
	gentxInfo cosmosutil.GentxInfo,
) error {
	addr, err := n.account.Address(networktypes.SPN)
	if err != nil {
		return err
	}

	msg := launchtypes.NewMsgSendRequest(
		addr,
		launchID,
		launchtypes.NewGenesisValidator(
			launchID,
			valAddress,
			gentx,
			gentxInfo.PubKey,
			gentxInfo.SelfDelegation,
			peer,
		),
	)

	n.ev.Send("Broadcasting validator transaction", events.ProgressStart())

	res, err := n.cosmos.BroadcastTx(ctx, n.account, msg)
	if err != nil {
		return err
	}

	var requestRes launchtypes.MsgSendRequestResponse
	if err := res.Decode(&requestRes); err != nil {
		return err
	}

	if requestRes.AutoApproved {
		n.ev.Send("Validator added to the network by the coordinator!", events.ProgressFinish())
	} else {
		n.ev.Send(
			fmt.Sprintf("Request %d to join the network as a validator has been submitted!", requestRes.RequestID),
			events.ProgressFinish(),
		)
	}
	return nil
=======
>>>>>>> e5defbdd
}<|MERGE_RESOLUTION|>--- conflicted
+++ resolved
@@ -98,107 +98,4 @@
 	}
 
 	return n.SendAccountRequest(ctx, launchID, addr, amount)
-<<<<<<< HEAD
-}
-
-// SendAccountRequest creates an add AddAccount request message.
-func (n Network) SendAccountRequest(
-	ctx context.Context,
-	launchID uint64,
-	address string,
-	amount sdk.Coins,
-) error {
-	addr, err := n.account.Address(networktypes.SPN)
-	if err != nil {
-		return err
-	}
-
-	msg := launchtypes.NewMsgSendRequest(
-		addr,
-		launchID,
-		launchtypes.NewGenesisAccount(
-			launchID,
-			address,
-			amount,
-		),
-	)
-
-	n.ev.Send("Broadcasting account transactions", events.ProgressStart())
-
-	res, err := n.cosmos.BroadcastTx(ctx, n.account, msg)
-	if err != nil {
-		return err
-	}
-
-	var requestRes launchtypes.MsgSendRequestResponse
-	if err := res.Decode(&requestRes); err != nil {
-		return err
-	}
-
-	if requestRes.AutoApproved {
-		n.ev.Send(
-			"Account added to the network by the coordinator!",
-			events.Icon(icons.Bullet),
-			events.ProgressFinish(),
-		)
-	} else {
-		n.ev.Send(
-			fmt.Sprintf("Request %d to add account to the network has been submitted!", requestRes.RequestID),
-			events.Icon(icons.Bullet),
-			events.ProgressFinish(),
-		)
-	}
-	return nil
-}
-
-// SendValidatorRequest creates the RequestAddValidator message into the SPN
-func (n Network) SendValidatorRequest(
-	ctx context.Context,
-	launchID uint64,
-	peer launchtypes.Peer,
-	valAddress string,
-	gentx []byte,
-	gentxInfo cosmosutil.GentxInfo,
-) error {
-	addr, err := n.account.Address(networktypes.SPN)
-	if err != nil {
-		return err
-	}
-
-	msg := launchtypes.NewMsgSendRequest(
-		addr,
-		launchID,
-		launchtypes.NewGenesisValidator(
-			launchID,
-			valAddress,
-			gentx,
-			gentxInfo.PubKey,
-			gentxInfo.SelfDelegation,
-			peer,
-		),
-	)
-
-	n.ev.Send("Broadcasting validator transaction", events.ProgressStart())
-
-	res, err := n.cosmos.BroadcastTx(ctx, n.account, msg)
-	if err != nil {
-		return err
-	}
-
-	var requestRes launchtypes.MsgSendRequestResponse
-	if err := res.Decode(&requestRes); err != nil {
-		return err
-	}
-
-	if requestRes.AutoApproved {
-		n.ev.Send("Validator added to the network by the coordinator!", events.ProgressFinish())
-	} else {
-		n.ev.Send(
-			fmt.Sprintf("Request %d to join the network as a validator has been submitted!", requestRes.RequestID),
-			events.ProgressFinish(),
-		)
-	}
-	return nil
-=======
->>>>>>> e5defbdd
 }