package network

import (
	"context"
	"fmt"

	sdk "github.com/cosmos/cosmos-sdk/types"
	launchtypes "github.com/tendermint/spn/x/launch/types"

	"github.com/ignite/cli/ignite/pkg/cosmosutil"
	"github.com/ignite/cli/ignite/pkg/events"
	"github.com/ignite/cli/ignite/pkg/xurl"
	"github.com/ignite/cli/ignite/services/network/networkchain"
	"github.com/ignite/cli/ignite/services/network/networktypes"
)

type joinOptions struct {
	accountAmount sdk.Coins
	publicAddress string
}

type JoinOption func(*joinOptions)

// WithAccountRequest allows to join the chain by requesting a genesis account with the specified amount of tokens
func WithAccountRequest(amount sdk.Coins) JoinOption {
	return func(o *joinOptions) {
		o.accountAmount = amount
	}
}

// WithPublicAddress allows to specify a peer public address for the node
func WithPublicAddress(addr string) JoinOption {
	return func(o *joinOptions) {
		o.publicAddress = addr
	}
}

// Join to the network.
func (n Network) Join(
	ctx context.Context,
	c Chain,
	launchID uint64,
	gentxPath string,
	options ...JoinOption,
) error {
	o := joinOptions{}
	for _, apply := range options {
		apply(&o)
	}

	var (
		nodeID string
		peer   launchtypes.Peer
		err    error
	)

	// parse the gentx content
	gentxInfo, gentx, err := cosmosutil.GentxFromPath(gentxPath)
	if err != nil {
		return err
	}

	// get the peer address
	if o.publicAddress != "" {
		if nodeID, err = c.NodeID(ctx); err != nil {
			return err
		}

		if xurl.IsHTTP(o.publicAddress) {
			peer = launchtypes.NewPeerTunnel(nodeID, networkchain.HTTPTunnelChisel, o.publicAddress)
		} else {
			peer = launchtypes.NewPeerConn(nodeID, o.publicAddress)
		}
	} else {
		// if the peer address is not specified, we parse it from the gentx memo
		if peer, err = ParsePeerAddress(gentxInfo.Memo); err != nil {
			return err
		}
	}

	// get the chain genesis path from the home folder
	genesisPath, err := c.GenesisPath()
	if err != nil {
		return err
	}

	// change the chain address prefix to spn
	accountAddress, err := cosmosutil.ChangeAddressPrefix(gentxInfo.DelegatorAddress, networktypes.SPN)
	if err != nil {
		return err
	}

	if !o.accountAmount.IsZero() {
		if err := n.ensureAccount(genesisPath, launchID, accountAddress, o.accountAmount); err != nil {
			return err
		}
	}

	return n.sendValidatorRequest(launchID, peer, accountAddress, gentx, gentxInfo)
}

// ensureAccount creates an add AddAccount request message.
func (n Network) ensureAccount(
	genesisPath string,
	launchID uint64,
	address string,
	amount sdk.Coins,
) (err error) {
	n.ev.Send(events.New(events.StatusOngoing, "Verifying account already exists "+address))

	// the account may already exist in the initial genesis, we check it from the generated genesis
	accExist, err := cosmosutil.CheckGenesisContainsAddress(genesisPath, address)
	if err != nil {
		return err
	}
	if accExist {
		return fmt.Errorf("account %s already exist in the initial genesis", address)
	}

	return n.sendAccountRequest(launchID, address, amount)
}

// sendValidatorRequest creates the RequestAddValidator message into the SPN
func (n Network) sendValidatorRequest(
	launchID uint64,
	peer launchtypes.Peer,
	valAddress string,
	gentx []byte,
	gentxInfo cosmosutil.GentxInfo,
) error {
	msg := launchtypes.NewMsgRequestAddValidator(
		n.account.Address(networktypes.SPN),
		launchID,
		valAddress,
		gentx,
		gentxInfo.PubKey,
		gentxInfo.SelfDelegation,
		peer,
	)

	n.ev.Send(events.New(events.StatusOngoing, "Broadcasting validator transaction"))

	res, err := n.cosmos.BroadcastTx(n.account.Name, msg)
	if err != nil {
		return err
	}

	var requestRes launchtypes.MsgRequestAddValidatorResponse
	if err := res.Decode(&requestRes); err != nil {
		return err
	}

	if requestRes.AutoApproved {
		n.ev.Send(events.New(events.StatusDone, "Validator added to the network by the coordinator!"))
	} else {
		n.ev.Send(events.New(events.StatusDone,
			fmt.Sprintf("Request %d to join the network as a validator has been submitted!",
				requestRes.RequestID),
		))
	}
	return nil
<<<<<<< HEAD
}

// hasValidator verify if the validator already exist into the SPN store
func (n Network) hasValidator(ctx context.Context, launchID uint64, address string) (bool, error) {
	_, err := n.GenesisValidator(ctx, launchID, address)
	if err == ErrObjectNotFound {
		return false, nil
	} else if err != nil {
		return false, err
	}
	return true, nil
}

// hasAccount verify if the account already exist into the SPN store
func (n Network) hasAccount(ctx context.Context, launchID uint64, address string) (bool, error) {
	_, err := n.VestingAccount(ctx, launchID, address)
	if err == ErrObjectNotFound {
		return false, nil
	} else if err != nil {
		return false, err
	}

	_, err = n.GenesisAccount(ctx, launchID, address)
	if cosmoserror.Unwrap(err) == cosmoserror.ErrNotFound {
		return false, nil
	} else if err != nil {
		return false, err
	}
	return true, nil
=======
>>>>>>> a8c39735
}<|MERGE_RESOLUTION|>--- conflicted
+++ resolved
@@ -159,36 +159,4 @@
 		))
 	}
 	return nil
-<<<<<<< HEAD
-}
-
-// hasValidator verify if the validator already exist into the SPN store
-func (n Network) hasValidator(ctx context.Context, launchID uint64, address string) (bool, error) {
-	_, err := n.GenesisValidator(ctx, launchID, address)
-	if err == ErrObjectNotFound {
-		return false, nil
-	} else if err != nil {
-		return false, err
-	}
-	return true, nil
-}
-
-// hasAccount verify if the account already exist into the SPN store
-func (n Network) hasAccount(ctx context.Context, launchID uint64, address string) (bool, error) {
-	_, err := n.VestingAccount(ctx, launchID, address)
-	if err == ErrObjectNotFound {
-		return false, nil
-	} else if err != nil {
-		return false, err
-	}
-
-	_, err = n.GenesisAccount(ctx, launchID, address)
-	if cosmoserror.Unwrap(err) == cosmoserror.ErrNotFound {
-		return false, nil
-	} else if err != nil {
-		return false, err
-	}
-	return true, nil
-=======
->>>>>>> a8c39735
 }