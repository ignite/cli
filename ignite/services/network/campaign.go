package network

import (
	"context"
	"fmt"

	sdk "github.com/cosmos/cosmos-sdk/types"
	campaigntypes "github.com/tendermint/spn/x/campaign/types"

	"github.com/ignite/cli/ignite/pkg/cosmoserror"
	"github.com/ignite/cli/ignite/pkg/events"
	"github.com/ignite/cli/ignite/services/network/networktypes"
)

type (
	// Prop update campaign proposal
	Prop func(*updateProp)

	// updateProp represents the update campaign proposal
	updateProp struct {
		name        string
		metadata    []byte
		totalSupply sdk.Coins
	}
)

// WithCampaignName provides a name proposal to update the campaign.
func WithCampaignName(name string) Prop {
	return func(c *updateProp) {
		c.name = name
	}
}

// WithCampaignMetadata provides a meta data proposal to update the campaign.
func WithCampaignMetadata(metadata string) Prop {
	return func(c *updateProp) {
		c.metadata = []byte(metadata)
	}
}

// WithCampaignTotalSupply provides a total supply proposal to update the campaign.
func WithCampaignTotalSupply(totalSupply sdk.Coins) Prop {
	return func(c *updateProp) {
		c.totalSupply = totalSupply
	}
}

// Campaign fetches the campaign from Network
func (n Network) Campaign(ctx context.Context, campaignID uint64) (networktypes.Campaign, error) {
	n.ev.SendString("Fetching campaign information", events.ProgressStarted())
	res, err := n.campaignQuery.Campaign(ctx, &campaigntypes.QueryGetCampaignRequest{
		CampaignID: campaignID,
	})
	if cosmoserror.Unwrap(err) == cosmoserror.ErrNotFound {
		return networktypes.Campaign{}, ErrObjectNotFound
	} else if err != nil {
		return networktypes.Campaign{}, err
	}
	return networktypes.ToCampaign(res.Campaign), nil
}

// Campaigns fetches the campaigns from Network
func (n Network) Campaigns(ctx context.Context) ([]networktypes.Campaign, error) {
	var campaigns []networktypes.Campaign

	n.ev.SendString("Fetching campaigns information", events.ProgressStarted())
	res, err := n.campaignQuery.
		CampaignAll(ctx, &campaigntypes.QueryAllCampaignRequest{})
	if err != nil {
		return campaigns, err
	}

	// Parse fetched campaigns
	for _, campaign := range res.Campaign {
		campaigns = append(campaigns, networktypes.ToCampaign(campaign))
	}

	return campaigns, nil
}

// CreateCampaign creates a campaign in Network
<<<<<<< HEAD
func (n Network) CreateCampaign(name, metadata string, totalSupply sdk.Coins) (uint64, error) {
	n.ev.SendString(fmt.Sprintf("Creating campaign %s", name), events.ProgressStarted())

=======
func (n Network) CreateCampaign(ctx context.Context, name, metadata string, totalSupply sdk.Coins) (uint64, error) {
	n.ev.Send(events.New(events.StatusOngoing, fmt.Sprintf("Creating campaign %s", name)))
	addr, err := n.account.Address(networktypes.SPN)
	if err != nil {
		return 0, err
	}
>>>>>>> 35201e37
	msgCreateCampaign := campaigntypes.NewMsgCreateCampaign(
		addr,
		name,
		totalSupply,
		[]byte(metadata),
	)
	res, err := n.cosmos.BroadcastTx(ctx, n.account, msgCreateCampaign)
	if err != nil {
		return 0, err
	}

	var createCampaignRes campaigntypes.MsgCreateCampaignResponse
	if err := res.Decode(&createCampaignRes); err != nil {
		return 0, err
	}

	return createCampaignRes.CampaignID, nil
}

// InitializeMainnet Initialize the mainnet of the campaign.
func (n Network) InitializeMainnet(
	ctx context.Context,
	campaignID uint64,
	sourceURL,
	sourceHash string,
	mainnetChainID string,
) (uint64, error) {
<<<<<<< HEAD
	n.ev.SendString("Initializing the mainnet campaign", events.ProgressStarted())
=======
	n.ev.Send(events.New(events.StatusOngoing, "Initializing the mainnet campaign"))
	addr, err := n.account.Address(networktypes.SPN)
	if err != nil {
		return 0, err
	}

>>>>>>> 35201e37
	msg := campaigntypes.NewMsgInitializeMainnet(
		addr,
		campaignID,
		sourceURL,
		sourceHash,
		mainnetChainID,
	)

	res, err := n.cosmos.BroadcastTx(ctx, n.account, msg)
	if err != nil {
		return 0, err
	}

	var initMainnetRes campaigntypes.MsgInitializeMainnetResponse
	if err := res.Decode(&initMainnetRes); err != nil {
		return 0, err
	}

	n.ev.SendString(fmt.Sprintf("Campaign %d initialized on mainnet", campaignID), events.ProgressFinished())

	return initMainnetRes.MainnetID, nil
}

// UpdateCampaign updates the campaign name or metadata
func (n Network) UpdateCampaign(
	ctx context.Context,
	id uint64,
	props ...Prop,
) error {
	// Apply the options provided by the user
	p := updateProp{}
	for _, apply := range props {
		apply(&p)
	}

<<<<<<< HEAD
	n.ev.SendString(fmt.Sprintf("Updating the campaign %d", id), events.ProgressStarted())
	account := n.account.Address(networktypes.SPN)
=======
	n.ev.Send(events.New(events.StatusOngoing, fmt.Sprintf("Updating the campaign %d", id)))
	account, err := n.account.Address(networktypes.SPN)
	if err != nil {
		return err
	}
>>>>>>> 35201e37
	msgs := make([]sdk.Msg, 0)
	if p.name != "" || len(p.metadata) > 0 {
		msgs = append(msgs, campaigntypes.NewMsgEditCampaign(
			account,
			id,
			p.name,
			p.metadata,
		))
	}
	if !p.totalSupply.Empty() {
		msgs = append(msgs, campaigntypes.NewMsgUpdateTotalSupply(
			account,
			id,
			p.totalSupply,
		))
	}

	if _, err := n.cosmos.BroadcastTx(ctx, n.account, msgs...); err != nil {
		return err
	}
	n.ev.SendString(fmt.Sprintf("Campaign %d updated", id), events.ProgressFinished())
	return nil
}<|MERGE_RESOLUTION|>--- conflicted
+++ resolved
@@ -64,8 +64,7 @@
 	var campaigns []networktypes.Campaign
 
 	n.ev.SendString("Fetching campaigns information", events.ProgressStarted())
-	res, err := n.campaignQuery.
-		CampaignAll(ctx, &campaigntypes.QueryAllCampaignRequest{})
+	res, err := n.campaignQuery.CampaignAll(ctx, &campaigntypes.QueryAllCampaignRequest{})
 	if err != nil {
 		return campaigns, err
 	}
@@ -79,18 +78,13 @@
 }
 
 // CreateCampaign creates a campaign in Network
-<<<<<<< HEAD
-func (n Network) CreateCampaign(name, metadata string, totalSupply sdk.Coins) (uint64, error) {
+func (n Network) CreateCampaign(ctx context.Context, name, metadata string, totalSupply sdk.Coins) (uint64, error) {
 	n.ev.SendString(fmt.Sprintf("Creating campaign %s", name), events.ProgressStarted())
-
-=======
-func (n Network) CreateCampaign(ctx context.Context, name, metadata string, totalSupply sdk.Coins) (uint64, error) {
-	n.ev.Send(events.New(events.StatusOngoing, fmt.Sprintf("Creating campaign %s", name)))
 	addr, err := n.account.Address(networktypes.SPN)
 	if err != nil {
 		return 0, err
 	}
->>>>>>> 35201e37
+
 	msgCreateCampaign := campaigntypes.NewMsgCreateCampaign(
 		addr,
 		name,
@@ -118,16 +112,12 @@
 	sourceHash string,
 	mainnetChainID string,
 ) (uint64, error) {
-<<<<<<< HEAD
 	n.ev.SendString("Initializing the mainnet campaign", events.ProgressStarted())
-=======
-	n.ev.Send(events.New(events.StatusOngoing, "Initializing the mainnet campaign"))
 	addr, err := n.account.Address(networktypes.SPN)
 	if err != nil {
 		return 0, err
 	}
 
->>>>>>> 35201e37
 	msg := campaigntypes.NewMsgInitializeMainnet(
 		addr,
 		campaignID,
@@ -163,16 +153,12 @@
 		apply(&p)
 	}
 
-<<<<<<< HEAD
 	n.ev.SendString(fmt.Sprintf("Updating the campaign %d", id), events.ProgressStarted())
-	account := n.account.Address(networktypes.SPN)
-=======
-	n.ev.Send(events.New(events.StatusOngoing, fmt.Sprintf("Updating the campaign %d", id)))
 	account, err := n.account.Address(networktypes.SPN)
 	if err != nil {
 		return err
 	}
->>>>>>> 35201e37
+
 	msgs := make([]sdk.Msg, 0)
 	if p.name != "" || len(p.metadata) > 0 {
 		msgs = append(msgs, campaigntypes.NewMsgEditCampaign(
