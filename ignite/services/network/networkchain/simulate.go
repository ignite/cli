package networkchain

import (
	"context"
	"fmt"
	"os"
	"strings"
	"time"

	"github.com/cenkalti/backoff"
	"github.com/pelletier/go-toml"
	"github.com/pkg/errors"

	"github.com/ignite-hq/cli/ignite/pkg/availableport"
	"github.com/ignite-hq/cli/ignite/pkg/cache"
	"github.com/ignite-hq/cli/ignite/pkg/events"
	"github.com/ignite-hq/cli/ignite/pkg/httpstatuschecker"
	"github.com/ignite-hq/cli/ignite/pkg/xurl"
	"github.com/ignite-hq/cli/ignite/services/network/networktypes"
)

const (
	SPNChainID                  = "spn-1"
	ListeningTimeout            = time.Minute * 1
	ValidatorSetNilErrorMessage = "validator set is nil in genesis and still empty after InitChain"
)

// SimulateRequests simulates the genesis creation and the start of the network from the provided requests
<<<<<<< HEAD
func (c Chain) SimulateRequests(
	ctx context.Context,
	gi networktypes.GenesisInformation,
	reqs []networktypes.Request,
	rewardsInfo networktypes.Reward,
	lastBlockHeight,
	unbondingTime int64,
) (err error) {
=======
func (c Chain) SimulateRequests(ctx context.Context, cacheStorage cache.Storage, gi networktypes.GenesisInformation, reqs []networktypes.Request) (err error) {
>>>>>>> 29df48a0
	c.ev.Send(events.New(events.StatusOngoing, "Verifying requests format"))
	for _, req := range reqs {
		// static verification of the request
		if err := networktypes.VerifyRequest(req); err != nil {
			return err
		}

		// apply the request to the genesis information
		gi, err = gi.ApplyRequest(req)
		if err != nil {
			return err
		}
	}
	c.ev.Send(events.New(events.StatusDone, "Requests format verified"))

	// prepare the chain with the requests
<<<<<<< HEAD
	if err := c.Prepare(
		ctx,
		gi,
		rewardsInfo,
		SPNChainID,
		lastBlockHeight,
		unbondingTime,
	); err != nil {
=======
	if err := c.Prepare(ctx, cacheStorage, gi); err != nil {
>>>>>>> 29df48a0
		return err
	}

	c.ev.Send(events.New(events.StatusOngoing, "Trying starting the network with the requests"))
	if err := c.simulateChainStart(ctx); err != nil {
		return err
	}
	c.ev.Send(events.New(events.StatusDone, "The network can be started"))

	return nil
}

// SimulateChainStart simulates and verify the chain start by starting it with a simulation config
// and checking if the gentxs execution is successful
func (c Chain) simulateChainStart(ctx context.Context) error {
	cmd, err := c.chain.Commands(ctx)
	if err != nil {
		return err
	}

	// set the config with random ports to test the start command
	addressAPI, err := c.setSimulationConfig()
	if err != nil {
		return err
	}

	// verify that the chain can be started with a valid genesis
	ctx, cancel := context.WithTimeout(ctx, ListeningTimeout)
	exit := make(chan error)

	// routine to check the app is listening
	go func() {
		defer cancel()
		exit <- isChainListening(ctx, addressAPI)
	}()

	// routine chain start
	go func() {
		// if the error is validator set is nil, it means the genesis didn't get broken after an applied request
		// the genesis was correctly generated but there is no gentxs so far
		// so we don't consider it as an error making requests to verify as invalid
		err := cmd.Start(ctx)
		if err != nil && strings.Contains(err.Error(), ValidatorSetNilErrorMessage) {
			err = nil
		}
		exit <- errors.Wrap(err, "the chain failed to start")
	}()

	return <-exit
}

// setSimulationConfig sets in the config random available ports to allow check if the chain network can start
func (c Chain) setSimulationConfig() (string, error) {
	// generate random server ports and servers list
	ports, err := availableport.Find(5)
	if err != nil {
		return "", err
	}
	genAddr := func(port int) string {
		return fmt.Sprintf("localhost:%d", port)
	}

	// updating app toml
	appPath, err := c.AppTOMLPath()
	if err != nil {
		return "", err
	}
	config, err := toml.LoadFile(appPath)
	if err != nil {
		return "", err
	}

	apiAddr, err := xurl.TCP(genAddr(ports[0]))
	if err != nil {
		return "", err
	}

	config.Set("api.enable", true)
	config.Set("api.enabled-unsafe-cors", true)
	config.Set("rpc.cors_allowed_origins", []string{"*"})
	config.Set("api.address", apiAddr)
	config.Set("grpc.address", genAddr(ports[1]))

	file, err := os.OpenFile(appPath, os.O_RDWR|os.O_TRUNC, 0644)
	if err != nil {
		return "", err
	}
	defer file.Close()

	if _, err := config.WriteTo(file); err != nil {
		return "", err
	}

	// updating config toml
	configPath, err := c.ConfigTOMLPath()
	if err != nil {
		return "", err
	}
	config, err = toml.LoadFile(configPath)
	if err != nil {
		return "", err
	}

	rpcAddr, err := xurl.TCP(genAddr(ports[2]))
	if err != nil {
		return "", err
	}

	p2pAddr, err := xurl.TCP(genAddr(ports[3]))
	if err != nil {
		return "", err
	}

	config.Set("rpc.cors_allowed_origins", []string{"*"})
	config.Set("consensus.timeout_commit", "1s")
	config.Set("consensus.timeout_propose", "1s")
	config.Set("rpc.laddr", rpcAddr)
	config.Set("p2p.laddr", p2pAddr)
	config.Set("rpc.pprof_laddr", genAddr(ports[4]))

	file, err = os.OpenFile(configPath, os.O_RDWR|os.O_TRUNC, 0644)
	if err != nil {
		return "", err
	}
	defer file.Close()

	_, err = config.WriteTo(file)

	return genAddr(ports[0]), err
}

// isChainListening checks if the chain is listening for API queries on the specified address
func isChainListening(ctx context.Context, addressAPI string) error {
	checkAlive := func() error {
		addr, err := xurl.HTTP(addressAPI)
		if err != nil {
			return fmt.Errorf("invalid api address format %s: %w", addressAPI, err)
		}

		ok, err := httpstatuschecker.Check(ctx, fmt.Sprintf("%s/node_info", addr))
		if err == nil && !ok {
			err = errors.New("app is not online")
		}
		return err
	}
	return backoff.Retry(checkAlive, backoff.WithContext(backoff.NewConstantBackOff(time.Second), ctx))
}<|MERGE_RESOLUTION|>--- conflicted
+++ resolved
@@ -26,18 +26,15 @@
 )
 
 // SimulateRequests simulates the genesis creation and the start of the network from the provided requests
-<<<<<<< HEAD
 func (c Chain) SimulateRequests(
 	ctx context.Context,
+	cacheStorage cache.Storage,
 	gi networktypes.GenesisInformation,
 	reqs []networktypes.Request,
 	rewardsInfo networktypes.Reward,
 	lastBlockHeight,
 	unbondingTime int64,
 ) (err error) {
-=======
-func (c Chain) SimulateRequests(ctx context.Context, cacheStorage cache.Storage, gi networktypes.GenesisInformation, reqs []networktypes.Request) (err error) {
->>>>>>> 29df48a0
 	c.ev.Send(events.New(events.StatusOngoing, "Verifying requests format"))
 	for _, req := range reqs {
 		// static verification of the request
@@ -54,18 +51,15 @@
 	c.ev.Send(events.New(events.StatusDone, "Requests format verified"))
 
 	// prepare the chain with the requests
-<<<<<<< HEAD
 	if err := c.Prepare(
 		ctx,
+		cacheStorage,
 		gi,
 		rewardsInfo,
 		SPNChainID,
 		lastBlockHeight,
 		unbondingTime,
 	); err != nil {
-=======
-	if err := c.Prepare(ctx, cacheStorage, gi); err != nil {
->>>>>>> 29df48a0
 		return err
 	}
 
