--- conflicted
+++ resolved
@@ -25,13 +25,8 @@
 )
 
 // SimulateRequests simulates the genesis creation and the start of the network from the provided requests
-<<<<<<< HEAD
-func (c Chain) SimulateRequests(ctx context.Context, gi networktypes.GenesisInformation, reqs []networktypes.Request) (err error) {
+func (c Chain) SimulateRequests(ctx context.Context, cacheStorage cache.Storage, gi networktypes.GenesisInformation, reqs []networktypes.Request) (err error) {
 	c.ev.Send("Verifying requests format", events.ProgressStarted())
-=======
-func (c Chain) SimulateRequests(ctx context.Context, cacheStorage cache.Storage, gi networktypes.GenesisInformation, reqs []networktypes.Request) (err error) {
-	c.ev.Send(events.New(events.StatusOngoing, "Verifying requests format"))
->>>>>>> 29df48a0
 	for _, req := range reqs {
 		// static verification of the request
 		if err := networktypes.VerifyRequest(req); err != nil {
