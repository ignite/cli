--- conflicted
+++ resolved
@@ -257,9 +257,6 @@
 	return c.updateConfigFromGenesisValidators(genesisVals)
 }
 
-<<<<<<< HEAD
-// updateConfigFromGenesisValidators adds the peer addresses into the config.toml of the chain.
-=======
 // applyParamChanges applies the param changes into the genesis
 func applyParamChanges(
 	genesis *cosmosgenesis.Genesis,
@@ -278,8 +275,7 @@
 	return nil
 }
 
-// updateConfigFromGenesisValidators adds the peer addresses into the config.toml of the chain
->>>>>>> ce76c257
+// updateConfigFromGenesisValidators adds the peer addresses into the config.toml of the chain.
 func (c Chain) updateConfigFromGenesisValidators(genesisVals []networktypes.GenesisValidator) error {
 	var (
 		p2pAddresses    []string
