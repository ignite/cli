package networkchain

import (
	"context"
	"fmt"
	"io/ioutil"
	"os"
	"path/filepath"
	"strconv"
	"strings"

	"github.com/pelletier/go-toml"
	"github.com/pkg/errors"
	launchtypes "github.com/tendermint/spn/x/launch/types"

	"github.com/ignite-hq/cli/ignite/pkg/cache"
	"github.com/ignite-hq/cli/ignite/pkg/cosmosutil"
	"github.com/ignite-hq/cli/ignite/pkg/events"
	"github.com/ignite-hq/cli/ignite/services/network/networktypes"
)

// ResetGenesisTime reset the chain genesis time
func (c Chain) ResetGenesisTime() error {
	// set the genesis time for the chain
	genesisPath, err := c.GenesisPath()
	if err != nil {
		return errors.Wrap(err, "genesis of the blockchain can't be read")
	}

	if err := cosmosutil.UpdateGenesis(
		genesisPath,
		cosmosutil.WithKeyValueTimestamp(cosmosutil.FieldGenesisTime, 0),
	); err != nil {
		return errors.Wrap(err, "genesis time can't be set")
	}
	return nil
}

// Prepare prepares the chain to be launched from genesis information
func (c Chain) Prepare(
	ctx context.Context,
	cacheStorage cache.Storage,
	gi networktypes.GenesisInformation,
	rewardsInfo networktypes.Reward,
	chainID string,
	lastBlockHeight,
	unbondingTime int64,
) error {
	// chain initialization
	genesisPath, err := c.chain.GenesisPath()
	if err != nil {
		return err
	}

	_, err = os.Stat(genesisPath)

	switch {
	case os.IsNotExist(err):
		// if no config exists, perform a full initialization of the chain with a new validator key
		if err = c.Init(ctx, cacheStorage); err != nil {
			return err
		}
	case err != nil:
		return err
	default:
		// if config and validator key already exists, build the chain and initialize the genesis
		if _, err := c.Build(ctx, cacheStorage); err != nil {
			return err
		}

		if err := c.initGenesis(ctx); err != nil {
			return err
		}
	}

	if err := c.buildGenesis(
		ctx,
		gi,
		rewardsInfo,
		chainID,
		lastBlockHeight,
		unbondingTime,
	); err != nil {
		return err
	}

	cmd, err := c.chain.Commands(ctx)
	if err != nil {
		return err
	}

	// ensure genesis has a valid format
	if err := cmd.ValidateGenesis(ctx); err != nil {
		return err
	}

	// reset the saved state in case the chain has been started before
	if err := cmd.UnsafeReset(ctx); err != nil {
		return err
	}

	return nil
}

// buildGenesis builds the genesis for the chain from the launch approved requests
<<<<<<< HEAD
func (c Chain) buildGenesis(ctx context.Context, gi networktypes.GenesisInformation) error {
	c.ev.Send("Building the genesis", events.ProgressStarted())
=======
func (c Chain) buildGenesis(
	ctx context.Context,
	gi networktypes.GenesisInformation,
	rewardsInfo networktypes.Reward,
	spnChainID string,
	lastBlockHeight,
	unbondingTime int64,
) error {
	c.ev.Send(events.New(events.StatusOngoing, "Building the genesis"))
>>>>>>> a84f7b83

	addressPrefix, err := c.detectPrefix(ctx)
	if err != nil {
		return errors.Wrap(err, "error detecting chain prefix")
	}

	// apply genesis information to the genesis
	if err := c.applyGenesisAccounts(ctx, gi.GenesisAccounts, addressPrefix); err != nil {
		return errors.Wrap(err, "error applying genesis accounts to genesis")
	}
	if err := c.applyVestingAccounts(ctx, gi.VestingAccounts, addressPrefix); err != nil {
		return errors.Wrap(err, "error applying vesting accounts to genesis")
	}
	if err := c.applyGenesisValidators(ctx, gi.GenesisValidators); err != nil {
		return errors.Wrap(err, "error applying genesis validators to genesis")
	}

	genesisPath, err := c.chain.GenesisPath()
	if err != nil {
		return errors.Wrap(err, "genesis of the blockchain can't be read")
	}

	// update genesis
	if err := cosmosutil.UpdateGenesis(
		genesisPath,
		// set genesis time and chain id
		cosmosutil.WithKeyValue(cosmosutil.FieldChainID, c.id),
		cosmosutil.WithKeyValueTimestamp(cosmosutil.FieldGenesisTime, c.launchTime),
		// set the network consensus parameters
		cosmosutil.WithKeyValue(cosmosutil.FieldConsumerChainID, spnChainID),
		cosmosutil.WithKeyValueInt(cosmosutil.FieldLastBlockHeight, lastBlockHeight),
		cosmosutil.WithKeyValue(cosmosutil.FieldConsensusTimestamp, rewardsInfo.ConsensusState.Timestamp),
		cosmosutil.WithKeyValue(cosmosutil.FieldConsensusNextValidatorsHash, rewardsInfo.ConsensusState.NextValidatorsHash),
		cosmosutil.WithKeyValue(cosmosutil.FieldConsensusRootHash, rewardsInfo.ConsensusState.Root.Hash),
		cosmosutil.WithKeyValueInt(cosmosutil.FieldConsumerUnbondingPeriod, unbondingTime),
		cosmosutil.WithKeyValueUint(cosmosutil.FieldConsumerRevisionHeight, rewardsInfo.RevisionHeight),
	); err != nil {
		return errors.Wrap(err, "genesis time can't be set")
	}

	c.ev.Send("Genesis built", events.ProgressFinished())

	return nil
}

// applyGenesisAccounts adds the genesis account into the genesis using the chain CLI
func (c Chain) applyGenesisAccounts(
	ctx context.Context,
	genesisAccs []networktypes.GenesisAccount,
	addressPrefix string,
) error {
	var err error

	cmd, err := c.chain.Commands(ctx)
	if err != nil {
		return err
	}

	for _, acc := range genesisAccs {
		// change the address prefix to the target chain prefix
		acc.Address, err = cosmosutil.ChangeAddressPrefix(acc.Address, addressPrefix)
		if err != nil {
			return err
		}

		// call the add genesis account CLI command
		err = cmd.AddGenesisAccount(ctx, acc.Address, acc.Coins)
		if err != nil {
			return err
		}
	}

	return nil
}

// applyVestingAccounts adds the genesis vesting account into the genesis using the chain CLI
func (c Chain) applyVestingAccounts(
	ctx context.Context,
	vestingAccs []networktypes.VestingAccount,
	addressPrefix string,
) error {
	cmd, err := c.chain.Commands(ctx)
	if err != nil {
		return err
	}

	for _, acc := range vestingAccs {
		acc.Address, err = cosmosutil.ChangeAddressPrefix(acc.Address, addressPrefix)
		if err != nil {
			return err
		}

		// call the add genesis account CLI command with delayed vesting option
		err = cmd.AddVestingAccount(
			ctx,
			acc.Address,
			acc.TotalBalance,
			acc.Vesting,
			acc.EndTime,
		)
		if err != nil {
			return err
		}
	}

	return nil
}

// applyGenesisValidators gathers the validator gentxs into the genesis and adds peers in config
func (c Chain) applyGenesisValidators(ctx context.Context, genesisVals []networktypes.GenesisValidator) error {
	// no validator
	if len(genesisVals) == 0 {
		return nil
	}

	// reset the gentx directory
	gentxDir, err := c.chain.GentxsPath()
	if err != nil {
		return err
	}
	if err := os.RemoveAll(gentxDir); err != nil {
		return err
	}
	if err := os.MkdirAll(gentxDir, 0700); err != nil {
		return err
	}

	// write gentxs
	for i, val := range genesisVals {
		gentxPath := filepath.Join(gentxDir, fmt.Sprintf("gentx%d.json", i))
		if err = ioutil.WriteFile(gentxPath, val.Gentx, 0666); err != nil {
			return err
		}
	}

	// gather gentxs
	cmd, err := c.chain.Commands(ctx)
	if err != nil {
		return err
	}
	if err := cmd.CollectGentxs(ctx); err != nil {
		return err
	}

	return c.updateConfigFromGenesisValidators(genesisVals)
}

// updateConfigFromGenesisValidators adds the peer addresses into the config.toml of the chain
func (c Chain) updateConfigFromGenesisValidators(genesisVals []networktypes.GenesisValidator) error {
	var (
		p2pAddresses    []string
		tunnelAddresses []TunneledPeer
	)
	for i, val := range genesisVals {
		if !cosmosutil.VerifyPeerFormat(val.Peer) {
			return errors.Errorf("invalid peer: %s", val.Peer.Id)
		}
		switch conn := val.Peer.Connection.(type) {
		case *launchtypes.Peer_TcpAddress:
			p2pAddresses = append(p2pAddresses, fmt.Sprintf("%s@%s", val.Peer.Id, conn.TcpAddress))
		case *launchtypes.Peer_HttpTunnel:
			tunneledPeer := TunneledPeer{
				Name:      conn.HttpTunnel.Name,
				Address:   conn.HttpTunnel.Address,
				NodeID:    val.Peer.Id,
				LocalPort: strconv.Itoa(i + 22000),
			}
			tunnelAddresses = append(tunnelAddresses, tunneledPeer)
			p2pAddresses = append(p2pAddresses, fmt.Sprintf("%s@127.0.0.1:%s", tunneledPeer.NodeID, tunneledPeer.LocalPort))
		default:
			return fmt.Errorf("invalid peer type")
		}
	}

	if len(p2pAddresses) > 0 {
		// set persistent peers
		configPath, err := c.chain.ConfigTOMLPath()
		if err != nil {
			return err
		}
		configToml, err := toml.LoadFile(configPath)
		if err != nil {
			return err
		}
		configToml.Set("p2p.persistent_peers", strings.Join(p2pAddresses, ","))
		if err != nil {
			return err
		}

		// if there are tunneled peers they will be connected with tunnel clients via localhost,
		// so we need to allow to have few nodes with the same ip
		if len(tunnelAddresses) > 0 {
			configToml.Set("p2p.allow_duplicate_ip", true)
		}

		// save config.toml file
		configTomlFile, err := os.OpenFile(configPath, os.O_RDWR|os.O_TRUNC, 0644)
		if err != nil {
			return err
		}
		defer configTomlFile.Close()

		if _, err = configToml.WriteTo(configTomlFile); err != nil {
			return err
		}
	}

	if len(tunnelAddresses) > 0 {
		tunneledPeersConfigPath, err := c.SPNConfigPath()
		if err != nil {
			return err
		}

		if err = SetSPNConfig(Config{
			TunneledPeers: tunnelAddresses,
		}, tunneledPeersConfigPath); err != nil {
			return err
		}
	}
	return nil

}<|MERGE_RESOLUTION|>--- conflicted
+++ resolved
@@ -103,10 +103,6 @@
 }
 
 // buildGenesis builds the genesis for the chain from the launch approved requests
-<<<<<<< HEAD
-func (c Chain) buildGenesis(ctx context.Context, gi networktypes.GenesisInformation) error {
-	c.ev.Send("Building the genesis", events.ProgressStarted())
-=======
 func (c Chain) buildGenesis(
 	ctx context.Context,
 	gi networktypes.GenesisInformation,
@@ -115,8 +111,7 @@
 	lastBlockHeight,
 	unbondingTime int64,
 ) error {
-	c.ev.Send(events.New(events.StatusOngoing, "Building the genesis"))
->>>>>>> a84f7b83
+	c.ev.Send("Building the genesis", events.ProgressStarted())
 
 	addressPrefix, err := c.detectPrefix(ctx)
 	if err != nil {
