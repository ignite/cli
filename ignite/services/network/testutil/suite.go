--- conflicted
+++ resolved
@@ -10,7 +10,6 @@
 
 // Suite is a mocks container, used to write less code for tests setup
 type Suite struct {
-<<<<<<< HEAD
 	ChainMock                *mocks.Chain
 	CosmosClientMock         *mocks.CosmosClient
 	LaunchQueryMock          *mocks.LaunchClient
@@ -18,17 +17,8 @@
 	ProfileQueryMock         *mocks.ProfileClient
 	RewardClient             *mocks.RewardClient
 	StakingClient            *mocks.StakingClient
+	BankClient               *mocks.BankClient
 	MonitoringConsumerClient *mocks.MonitoringcClient
-=======
-	ChainMock         *mocks.Chain
-	CosmosClientMock  *mocks.CosmosClient
-	LaunchQueryMock   *mocks.LaunchClient
-	CampaignQueryMock *mocks.CampaignClient
-	ProfileQueryMock  *mocks.ProfileClient
-	RewardClient      *mocks.RewardClient
-	StakingClient     *mocks.StakingClient
-	BankClient        *mocks.BankClient
->>>>>>> db73f42c
 }
 
 // AssertAllMocks asserts all suite mocks expectations
@@ -40,11 +30,8 @@
 	s.CampaignQueryMock.AssertExpectations(t)
 	s.RewardClient.AssertExpectations(t)
 	s.StakingClient.AssertExpectations(t)
-<<<<<<< HEAD
 	s.MonitoringConsumerClient.AssertExpectations(t)
-=======
 	s.BankClient.AssertExpectations(t)
->>>>>>> db73f42c
 }
 
 // NewSuite creates new suite with mocks
@@ -52,7 +39,6 @@
 	cosmos := new(mocks.CosmosClient)
 	cosmos.On("Context").Return(client.Context{})
 	return Suite{
-<<<<<<< HEAD
 		ChainMock:                new(mocks.Chain),
 		CosmosClientMock:         cosmos,
 		LaunchQueryMock:          new(mocks.LaunchClient),
@@ -60,16 +46,7 @@
 		ProfileQueryMock:         new(mocks.ProfileClient),
 		RewardClient:             new(mocks.RewardClient),
 		StakingClient:            new(mocks.StakingClient),
+		BankClient:               new(mocks.BankClient),
 		MonitoringConsumerClient: new(mocks.MonitoringcClient),
-=======
-		ChainMock:         new(mocks.Chain),
-		CosmosClientMock:  cosmos,
-		LaunchQueryMock:   new(mocks.LaunchClient),
-		CampaignQueryMock: new(mocks.CampaignClient),
-		ProfileQueryMock:  new(mocks.ProfileClient),
-		RewardClient:      new(mocks.RewardClient),
-		StakingClient:     new(mocks.StakingClient),
-		BankClient:        new(mocks.BankClient),
->>>>>>> db73f42c
 	}
 }