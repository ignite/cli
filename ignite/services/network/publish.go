package network

import (
	"context"
	"fmt"

	sdk "github.com/cosmos/cosmos-sdk/types"
	campaigntypes "github.com/tendermint/spn/x/campaign/types"
	launchtypes "github.com/tendermint/spn/x/launch/types"
	profiletypes "github.com/tendermint/spn/x/profile/types"

	"github.com/ignite-hq/cli/ignite/pkg/cosmoserror"
	"github.com/ignite-hq/cli/ignite/pkg/cosmosutil/genesis"
	"github.com/ignite-hq/cli/ignite/pkg/events"
	"github.com/ignite-hq/cli/ignite/services/network/networktypes"
)

// publishOptions holds info about how to create a chain.
type publishOptions struct {
<<<<<<< HEAD
	genesis     *genesis.Genesis
	chainID     string
	campaignID  uint64
	noCheck     bool
	metadata    string
	totalSupply sdk.Coins
	shares      sdk.Coins
	mainnet     bool
=======
	genesisURL       string
	chainID          string
	campaignID       uint64
	noCheck          bool
	metadata         string
	totalSupply      sdk.Coins
	sharePercentages SharePercents
	mainnet          bool
>>>>>>> e7dc6930
}

// PublishOption configures chain creation.
type PublishOption func(*publishOptions)

// WithCampaign add a campaign id.
func WithCampaign(id uint64) PublishOption {
	return func(o *publishOptions) {
		o.campaignID = id
	}
}

// WithChainID use a custom chain id.
func WithChainID(chainID string) PublishOption {
	return func(o *publishOptions) {
		o.chainID = chainID
	}
}

// WithNoCheck disables checking integrity of the chain.
func WithNoCheck() PublishOption {
	return func(o *publishOptions) {
		o.noCheck = true
	}
}

// WithCustomGenesis enables using a custom genesis during publish.
func WithCustomGenesis(gen *genesis.Genesis) PublishOption {
	return func(o *publishOptions) {
		o.genesis = gen
	}
}

// WithMetadata provides a meta data proposal to update the campaign.
func WithMetadata(metadata string) PublishOption {
	return func(c *publishOptions) {
		c.metadata = metadata
	}
}

// WithTotalSupply provides a total supply proposal to update the campaign.
func WithTotalSupply(totalSupply sdk.Coins) PublishOption {
	return func(c *publishOptions) {
		c.totalSupply = totalSupply
	}
}

// WithPercentageShares enables minting vouchers for shares.
func WithPercentageShares(sharePercentages []SharePercent) PublishOption {
	return func(c *publishOptions) {
		c.sharePercentages = sharePercentages
	}
}

// Mainnet initialize a published chain into the mainnet
func Mainnet() PublishOption {
	return func(o *publishOptions) {
		o.mainnet = true
	}
}

// Publish submits Genesis to SPN to announce a new network.
func (n Network) Publish(ctx context.Context, c Chain, options ...PublishOption) (launchID, campaignID uint64, err error) {
	o := publishOptions{}
	for _, apply := range options {
		apply(&o)
	}

	var (
		chainID     string
		genesisHash string
		genesisURL  string
	)

	// if the initial genesis is a genesis URL and no check are performed, we simply fetch it and get its hash.
	if o.genesis != nil {
		genesisURL = o.genesis.URL()
		genesisHash, err = o.genesis.Hash()
		if err != nil {
			return 0, 0, err
		}

		chainID, err = o.genesis.ChainID()
		if err != nil {
			return 0, 0, err
		}
	}

	// use chain id flag always in the highest priority.
	if o.chainID != "" {
		chainID = o.chainID
	}
	// if the chain id is empty, use a default one.
	if chainID == "" {
		chainID, err = c.ChainID()
		if err != nil {
			return 0, 0, err
		}
	}

	coordinatorAddress := n.account.Address(networktypes.SPN)
	campaignID = o.campaignID

	n.ev.Send(events.New(events.StatusOngoing, "Publishing the network"))

	_, err = n.profileQuery.
		CoordinatorByAddress(ctx, &profiletypes.QueryGetCoordinatorByAddressRequest{
			Address: coordinatorAddress,
		})
	if cosmoserror.Unwrap(err) == cosmoserror.ErrNotFound {
		msgCreateCoordinator := profiletypes.NewMsgCreateCoordinator(
			coordinatorAddress,
			"",
			"",
			"",
		)
		if _, err := n.cosmos.BroadcastTx(n.account.Name, msgCreateCoordinator); err != nil {
			return 0, 0, err
		}
	} else if err != nil {
		return 0, 0, err
	}

	if campaignID != 0 {
		_, err = n.campaignQuery.
			Campaign(ctx, &campaigntypes.QueryGetCampaignRequest{
				CampaignID: o.campaignID,
			})
		if err != nil {
			return 0, 0, err
		}
	} else {
		campaignID, err = n.CreateCampaign(c.Name(), o.metadata, o.totalSupply)
		if err != nil {
			return 0, 0, err
		}
	}

	// mint vouchers
	if !o.sharePercentages.Empty() {
		totalSharesResp, err := n.campaignQuery.TotalShares(ctx, &campaigntypes.QueryTotalSharesRequest{})
		if err != nil {
			return 0, 0, err
		}

		var coins []sdk.Coin
		for _, percentage := range o.sharePercentages {
			coin, err := percentage.Share(totalSharesResp.TotalShares)
			if err != nil {
				return 0, 0, err
			}
			coins = append(coins, coin)
		}
		// TODO consider moving to UpdateCampaign, but not sure, may not be relevant.
		// It is better to send multiple message in a single tx too.
		// consider ways to refactor to accomplish a better API and efficiency.
		msgMintVouchers := campaigntypes.NewMsgMintVouchers(
			n.account.Address(networktypes.SPN),
			campaignID,
			campaigntypes.NewSharesFromCoins(sdk.NewCoins(coins...)),
		)
		_, err = n.cosmos.BroadcastTx(n.account.Name, msgMintVouchers)
		if err != nil {
			return 0, 0, err
		}
	}

	// depending on mainnet flag initialize mainnet or testnet
	if o.mainnet {
		launchID, err = n.InitializeMainnet(campaignID, c.SourceURL(), c.SourceHash(), chainID)
		if err != nil {
			return 0, 0, err
		}
	} else {
		msgCreateChain := launchtypes.NewMsgCreateChain(
			n.account.Address(networktypes.SPN),
			chainID,
			c.SourceURL(),
			c.SourceHash(),
			genesisURL,
			genesisHash,
			true,
			campaignID,
			nil,
		)
		res, err := n.cosmos.BroadcastTx(n.account.Name, msgCreateChain)
		if err != nil {
			return 0, 0, err
		}
		var createChainRes launchtypes.MsgCreateChainResponse
		if err := res.Decode(&createChainRes); err != nil {
			return 0, 0, err
		}
		launchID = createChainRes.LaunchID
	}
	if err := c.CacheBinary(launchID); err != nil {
		return 0, 0, err
	}

	return launchID, campaignID, nil
}

func (n Network) SendAccountRequestForCoordinator(launchID uint64, amount sdk.Coins) error {
	return n.sendAccountRequest(launchID, n.account.Address(networktypes.SPN), amount)
}

// SendAccountRequest creates an add AddAccount request message.
func (n Network) sendAccountRequest(
	launchID uint64,
	address string,
	amount sdk.Coins,
) error {
	msg := launchtypes.NewMsgRequestAddAccount(
		n.account.Address(networktypes.SPN),
		launchID,
		address,
		amount,
	)

	n.ev.Send(events.New(events.StatusOngoing, "Broadcasting account transactions"))
	res, err := n.cosmos.BroadcastTx(n.account.Name, msg)
	if err != nil {
		return err
	}

	var requestRes launchtypes.MsgRequestAddAccountResponse
	if err := res.Decode(&requestRes); err != nil {
		return err
	}

	if requestRes.AutoApproved {
		n.ev.Send(events.New(events.StatusDone, "Account added to the network by the coordinator!"))
	} else {
		n.ev.Send(events.New(events.StatusDone,
			fmt.Sprintf("Request %d to add account to the network has been submitted!",
				requestRes.RequestID),
		))
	}
	return nil
}<|MERGE_RESOLUTION|>--- conflicted
+++ resolved
@@ -17,17 +17,7 @@
 
 // publishOptions holds info about how to create a chain.
 type publishOptions struct {
-<<<<<<< HEAD
-	genesis     *genesis.Genesis
-	chainID     string
-	campaignID  uint64
-	noCheck     bool
-	metadata    string
-	totalSupply sdk.Coins
-	shares      sdk.Coins
-	mainnet     bool
-=======
-	genesisURL       string
+	genesis          *genesis.Genesis
 	chainID          string
 	campaignID       uint64
 	noCheck          bool
@@ -35,7 +25,6 @@
 	totalSupply      sdk.Coins
 	sharePercentages SharePercents
 	mainnet          bool
->>>>>>> e7dc6930
 }
 
 // PublishOption configures chain creation.
