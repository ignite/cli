package network

import (
	"context"
	"os"
	"path/filepath"

	cosmosgenesis "github.com/ignite/cli/ignite/pkg/cosmosutil/genesis"

	sdk "github.com/cosmos/cosmos-sdk/types"
	campaigntypes "github.com/tendermint/spn/x/campaign/types"
	launchtypes "github.com/tendermint/spn/x/launch/types"
	profiletypes "github.com/tendermint/spn/x/profile/types"

	"github.com/ignite/cli/ignite/pkg/events"
	"github.com/ignite/cli/ignite/services/network/networktypes"
)

// publishOptions holds info about how to create a chain.
type publishOptions struct {
	genesisURL       string
	chainID          string
	campaignID       uint64
	noCheck          bool
	metadata         string
	totalSupply      sdk.Coins
	sharePercentages SharePercents
	mainnet          bool
	accountBalance   sdk.Coins
}

// PublishOption configures chain creation.
type PublishOption func(*publishOptions)

// WithCampaign add a campaign id.
func WithCampaign(id uint64) PublishOption {
	return func(o *publishOptions) {
		o.campaignID = id
	}
}

// WithChainID use a custom chain id.
func WithChainID(chainID string) PublishOption {
	return func(o *publishOptions) {
		o.chainID = chainID
	}
}

// WithNoCheck disables checking integrity of the chain.
func WithNoCheck() PublishOption {
	return func(o *publishOptions) {
		o.noCheck = true
	}
}

// WithCustomGenesis enables using a custom genesis during publish.
func WithCustomGenesis(url string) PublishOption {
	return func(o *publishOptions) {
		o.genesisURL = url
	}
}

// WithMetadata provides a meta data proposal to update the campaign.
func WithMetadata(metadata string) PublishOption {
	return func(c *publishOptions) {
		c.metadata = metadata
	}
}

// WithTotalSupply provides a total supply proposal to update the campaign.
func WithTotalSupply(totalSupply sdk.Coins) PublishOption {
	return func(c *publishOptions) {
		c.totalSupply = totalSupply
	}
}

// WithPercentageShares enables minting vouchers for shares.
func WithPercentageShares(sharePercentages []SharePercent) PublishOption {
	return func(c *publishOptions) {
		c.sharePercentages = sharePercentages
	}
}

// WithAccountBalance set a balance used for all genesis account of the chain
func WithAccountBalance(accountBalance sdk.Coins) PublishOption {
	return func(c *publishOptions) {
		c.accountBalance = accountBalance
	}
}

// Mainnet initialize a published chain into the mainnet
func Mainnet() PublishOption {
	return func(o *publishOptions) {
		o.mainnet = true
	}
}

// Publish submits Genesis to SPN to announce a new network.
func (n Network) Publish(ctx context.Context, c Chain, options ...PublishOption) (launchID, campaignID uint64, err error) {
	o := publishOptions{}
	for _, apply := range options {
		apply(&o)
	}

	var (
		genesisHash string
		genesis     *cosmosgenesis.Genesis
		chainID     string
	)

	// if the initial genesis is a genesis URL and no check are performed, we simply fetch it and get its hash.
	if o.genesisURL != "" {
		genesis, err = cosmosgenesis.FromURL(ctx, o.genesisURL, filepath.Join(os.TempDir(), "genesis.json"))
		if err != nil {
			return 0, 0, err
		}
		genesisHash, err = genesis.Hash()
		if err != nil {
			return 0, 0, err
		}
		chainID, err = genesis.ChainID()
		if err != nil {
			return 0, 0, err
		}
	}

	// use chain id flag always in the highest priority.
	if o.chainID != "" {
		chainID = o.chainID
	}
	// if the chain id is empty, use a default one.
	if chainID == "" {
		chainID, err = c.ChainID()
		if err != nil {
			return 0, 0, err
		}
	}

	coordinatorAddress, err := n.account.Address(networktypes.SPN)
	if err != nil {
		return 0, 0, err
	}
	campaignID = o.campaignID

	n.ev.Send("Publishing the network", events.ProgressStart())

	// a coordinator profile is necessary to publish a chain
	// if the user doesn't have an associated coordinator profile, we create one
	if _, err := n.CoordinatorIDByAddress(ctx, coordinatorAddress); err == ErrObjectNotFound {
		msgCreateCoordinator := profiletypes.NewMsgCreateCoordinator(
			coordinatorAddress,
			"",
			"",
			"",
		)
		if _, err := n.cosmos.BroadcastTx(ctx, n.account, msgCreateCoordinator); err != nil {
			return 0, 0, err
		}
	} else if err != nil {
		return 0, 0, err
	}

	// check if a campaign associated to the chain is provided
	if campaignID != 0 {
		_, err = n.campaignQuery.
			Campaign(ctx, &campaigntypes.QueryGetCampaignRequest{
				CampaignID: o.campaignID,
			})
		if err != nil {
			return 0, 0, err
		}
	} else if o.mainnet {
		// a mainnet is always associated to a campaign
		// if no campaign is provided, we create one, and we directly initialize the mainnet
		campaignID, err = n.CreateCampaign(ctx, c.Name(), o.metadata, o.totalSupply)
		if err != nil {
			return 0, 0, err
		}
	}

	// mint vouchers
	if campaignID != 0 && !o.sharePercentages.Empty() {
		totalSharesResp, err := n.campaignQuery.TotalShares(ctx, &campaigntypes.QueryTotalSharesRequest{})
		if err != nil {
			return 0, 0, err
		}

		var coins []sdk.Coin
		for _, percentage := range o.sharePercentages {
			coin, err := percentage.Share(totalSharesResp.TotalShares)
			if err != nil {
				return 0, 0, err
			}
			coins = append(coins, coin)
		}
		// TODO consider moving to UpdateCampaign, but not sure, may not be relevant.
		// It is better to send multiple message in a single tx too.
		// consider ways to refactor to accomplish a better API and efficiency.

		addr, err := n.account.Address(networktypes.SPN)
		if err != nil {
			return 0, 0, err
		}

		msgMintVouchers := campaigntypes.NewMsgMintVouchers(
			addr,
			campaignID,
			campaigntypes.NewSharesFromCoins(sdk.NewCoins(coins...)),
		)
		_, err = n.cosmos.BroadcastTx(ctx, n.account, msgMintVouchers)
		if err != nil {
			return 0, 0, err
		}
	}

	// depending on mainnet flag initialize mainnet or testnet
	if o.mainnet {
		launchID, err = n.InitializeMainnet(ctx, campaignID, c.SourceURL(), c.SourceHash(), chainID)
		if err != nil {
			return 0, 0, err
		}
	} else {
		addr, err := n.account.Address(networktypes.SPN)
		if err != nil {
			return 0, 0, err
		}

		// get initial genesis
		initialGenesis := launchtypes.NewDefaultInitialGenesis()
		if o.genesisURL != "" {
			initialGenesis = launchtypes.NewGenesisURL(
				o.genesisURL,
				genesisHash,
			)
		}

		msgCreateChain := launchtypes.NewMsgCreateChain(
			addr,
			chainID,
			c.SourceURL(),
			c.SourceHash(),
			initialGenesis,
			campaignID != 0,
			campaignID,
			o.accountBalance,
			nil,
		)
		res, err := n.cosmos.BroadcastTx(ctx, n.account, msgCreateChain)
		if err != nil {
			return 0, 0, err
		}
		var createChainRes launchtypes.MsgCreateChainResponse
		if err := res.Decode(&createChainRes); err != nil {
			return 0, 0, err
		}
		launchID = createChainRes.LaunchID
	}
	if err := c.CacheBinary(launchID); err != nil {
		return 0, 0, err
	}

	return launchID, campaignID, nil
<<<<<<< HEAD
}

func (n Network) SendAccountRequestForCoordinator(ctx context.Context, launchID uint64, amount sdk.Coins) error {
	addr, err := n.account.Address(networktypes.SPN)
	if err != nil {
		return err
	}

	return n.sendAccountRequest(ctx, launchID, addr, amount)
}

// SendAccountRequest creates an add AddAccount request message.
func (n Network) sendAccountRequest(
	ctx context.Context,
	launchID uint64,
	address string,
	amount sdk.Coins,
) error {
	addr, err := n.account.Address(networktypes.SPN)
	if err != nil {
		return err
	}

	msg := launchtypes.NewMsgSendRequest(
		addr,
		launchID,
		launchtypes.NewGenesisAccount(
			launchID,
			address,
			amount,
		),
	)

	n.ev.Send("Broadcasting account transactions", events.ProgressStart())

	res, err := n.cosmos.BroadcastTx(ctx, n.account, msg)
	if err != nil {
		return err
	}

	var requestRes launchtypes.MsgSendRequestResponse
	if err := res.Decode(&requestRes); err != nil {
		return err
	}

	if requestRes.AutoApproved {
		n.ev.Send("Account added to the network by the coordinator!", events.ProgressFinish())
	} else {
		n.ev.Send(
			fmt.Sprintf("Request %d to add account to the network has been submitted!", requestRes.RequestID),
			events.ProgressFinish(),
		)
	}
	return nil
=======
>>>>>>> b81dff08
}<|MERGE_RESOLUTION|>--- conflicted
+++ resolved
@@ -260,61 +260,4 @@
 	}
 
 	return launchID, campaignID, nil
-<<<<<<< HEAD
-}
-
-func (n Network) SendAccountRequestForCoordinator(ctx context.Context, launchID uint64, amount sdk.Coins) error {
-	addr, err := n.account.Address(networktypes.SPN)
-	if err != nil {
-		return err
-	}
-
-	return n.sendAccountRequest(ctx, launchID, addr, amount)
-}
-
-// SendAccountRequest creates an add AddAccount request message.
-func (n Network) sendAccountRequest(
-	ctx context.Context,
-	launchID uint64,
-	address string,
-	amount sdk.Coins,
-) error {
-	addr, err := n.account.Address(networktypes.SPN)
-	if err != nil {
-		return err
-	}
-
-	msg := launchtypes.NewMsgSendRequest(
-		addr,
-		launchID,
-		launchtypes.NewGenesisAccount(
-			launchID,
-			address,
-			amount,
-		),
-	)
-
-	n.ev.Send("Broadcasting account transactions", events.ProgressStart())
-
-	res, err := n.cosmos.BroadcastTx(ctx, n.account, msg)
-	if err != nil {
-		return err
-	}
-
-	var requestRes launchtypes.MsgSendRequestResponse
-	if err := res.Decode(&requestRes); err != nil {
-		return err
-	}
-
-	if requestRes.AutoApproved {
-		n.ev.Send("Account added to the network by the coordinator!", events.ProgressFinish())
-	} else {
-		n.ev.Send(
-			fmt.Sprintf("Request %d to add account to the network has been submitted!", requestRes.RequestID),
-			events.ProgressFinish(),
-		)
-	}
-	return nil
-=======
->>>>>>> b81dff08
 }