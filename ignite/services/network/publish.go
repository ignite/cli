--- conflicted
+++ resolved
@@ -162,44 +162,20 @@
 		}
 	}
 
-<<<<<<< HEAD
-	msgCreateChain := launchtypes.NewMsgCreateChain(
-		n.account.Address(networktypes.SPN),
-		chainID,
-		c.SourceURL(),
-		c.SourceHash(),
-		o.genesisURL,
-		genesisHash,
-		true,
-		campaignID,
-		nil,
-	)
-
-	msgs := []sdk.Msg{msgCreateChain}
-
+	// mint vouchers
 	if !o.sharePercentages.Empty() {
-=======
-	// mint vouchers
-	if !o.shares.Empty() {
->>>>>>> b2ccd8a0
 		totalSharesResp, err := n.campaignQuery.TotalShares(ctx, &campaigntypes.QueryTotalSharesRequest{})
 		if err != nil {
 			return 0, 0, err
 		}
 
 		var coins []sdk.Coin
-<<<<<<< HEAD
 		for _, percentage := range o.sharePercentages {
 			coin, err := percentage.Share(totalSharesResp.TotalShares)
 			if err != nil {
-				return 0, 0, 0, err
+				return 0, 0, err
 			}
 			coins = append(coins, coin)
-=======
-		for _, share := range o.shares {
-			amount := int64((float64(share.Amount.Int64()) / 100) * float64(totalSharesResp.TotalShares))
-			coins = append(coins, sdk.NewInt64Coin(share.Denom, amount))
->>>>>>> b2ccd8a0
 		}
 		// TODO consider moving to UpdateCampaign, but not sure, may not be relevant.
 		// It is better to send multiple message in a single tx too.
