--- conflicted
+++ resolved
@@ -20,11 +20,7 @@
 	ctx context.Context,
 	runner *xgenny.Runner,
 	root, name, addressPrefix string,
-<<<<<<< HEAD
-	noDefaultModule, minimal bool,
-=======
-	noDefaultModule, skipGit, minimal, isConsumerChain bool,
->>>>>>> 5ed96320
+	noDefaultModule, minimal, isConsumerChain bool,
 	params, moduleConfigs []string,
 ) (string, string, error) {
 	pathInfo, err := gomodulepath.Parse(name)
@@ -47,47 +43,19 @@
 		gomodule = pathInfo.RawPath
 	)
 	// create the project
-<<<<<<< HEAD
 	_, err = generate(
 		ctx,
 		runner,
-=======
-	if err := generate(
-		ctx,
-		tracer,
->>>>>>> 5ed96320
 		pathInfo,
 		addressPrefix,
 		path,
 		noDefaultModule,
 		minimal,
-<<<<<<< HEAD
+		isConsumerChain,
 		params,
 		moduleConfigs,
 	)
 	return path, gomodule, err
-=======
-		isConsumerChain,
-		params,
-		moduleConfigs,
-	); err != nil {
-		return "", err
-	}
-
-	err = finish(ctx, cacheStorage, path, pathInfo.RawPath)
-	if err != nil {
-		return "", err
-	}
-
-	if !skipGit {
-		// Initialize git repository and perform the first commit
-		if err := xgit.InitAndCommit(path); err != nil {
-			return "", err
-		}
-	}
-
-	return path, nil
->>>>>>> 5ed96320
 }
 
 //nolint:interfacer
