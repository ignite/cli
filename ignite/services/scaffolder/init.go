package scaffolder

import (
	"context"
	"fmt"
	"path/filepath"
	"strings"

	"github.com/ignite/cli/v29/ignite/pkg/errors"
	"github.com/ignite/cli/v29/ignite/pkg/gomodulepath"
	"github.com/ignite/cli/v29/ignite/pkg/xgenny"
	"github.com/ignite/cli/v29/ignite/templates/app"
	"github.com/ignite/cli/v29/ignite/templates/field"
	modulecreate "github.com/ignite/cli/v29/ignite/templates/module/create"
)

// Init initializes a new app with name and given options.
func Init(
	ctx context.Context,
	runner *xgenny.Runner,
	root, name, addressPrefix string,
	coinType uint32,
	defaultDenom, protoDir string,
	noDefaultModule, minimal bool,
	params, moduleConfigs []string,
) (string, string, error) {
	pathInfo, err := gomodulepath.Parse(name)
	if err != nil {
		return "", "", err
	}

	// Check if the module name is valid (no numbers)
	for _, r := range pathInfo.Package {
		if r >= '0' && r <= '9' {
			return "", "", errors.Errorf("invalid app name %s: cannot contain numbers", pathInfo.Package)
		}
	}

	// Create a new folder named as the blockchain when a custom path is not specified
	var appFolder string
	if root == "" {
		appFolder = pathInfo.Root
	}

	if root, err = filepath.Abs(root); err != nil {
		return "", "", err
	}

	var (
		path     = filepath.Join(root, appFolder)
		gomodule = pathInfo.RawPath
	)
	// create the project
	_, err = generate(
		ctx,
		runner,
		pathInfo,
		addressPrefix,
		coinType,
		defaultDenom,
		protoDir,
		path,
		noDefaultModule,
		minimal,
		params,
		moduleConfigs,
	)
	return path, gomodule, err
}

//nolint:interfacer
func generate(
	_ context.Context,
	runner *xgenny.Runner,
	pathInfo gomodulepath.Path,
	addressPrefix string,
	coinType uint32,
	defaultDenom,
	protoDir,
	absRoot string,
	noDefaultModule, minimal bool,
	params, moduleConfigs []string,
) (xgenny.SourceModification, error) {
	// Parse params with the associated type
	paramsFields, err := field.ParseFields(params, checkForbiddenTypeIndex)
	if err != nil {
		return xgenny.SourceModification{}, err
	}

	// Parse configs with the associated type
	configsFields, err := field.ParseFields(moduleConfigs, checkForbiddenTypeIndex)
	if err != nil {
		return xgenny.SourceModification{}, err
	}

	githubPath := gomodulepath.ExtractAppPath(pathInfo.RawPath)
	if !strings.Contains(githubPath, "/") {
		// A username must be added when the app module appPath has a single element
		githubPath = fmt.Sprintf("username/%s", githubPath)
	}

	g, err := app.NewGenerator(&app.Options{
		// generate application template
		ModulePath:       pathInfo.RawPath,
		AppName:          pathInfo.Package,
		ProtoDir:         protoDir,
		GitHubPath:       githubPath,
		BinaryNamePrefix: pathInfo.Root,
		AddressPrefix:    addressPrefix,
		CoinType:         coinType,
		DefaultDenom:     defaultDenom,
		IsChainMinimal:   minimal,
	})
	if err != nil {
		return xgenny.SourceModification{}, err
	}
<<<<<<< HEAD
	// Create the 'testutil' package with the test helpers
	if err := testutil.Register(g); err != nil {
		return xgenny.SourceModification{}, err
	}
=======
>>>>>>> 96ce25d6

	// generate module template
	runner.Root = absRoot
	smc, err := runner.RunAndApply(g)
	if err != nil {
		return smc, err
	}

	if !noDefaultModule {
		opts := &modulecreate.CreateOptions{
			ModuleName: pathInfo.Package, // App name
			ModulePath: pathInfo.RawPath,
			AppName:    pathInfo.Package,
			ProtoDir:   protoDir,
			ProtoVer:   "v1", // TODO(@julienrbrt): possibly in the future add flag to specify custom proto version.
			Params:     paramsFields,
			Configs:    configsFields,
			IsIBC:      false,
		}
		// Check if the module name is valid
		if err := checkModuleName(opts.AppPath, opts.ModuleName); err != nil {
			return smc, err
		}

		g, err = modulecreate.NewGenerator(opts)
		if err != nil {
			return smc, err
		}

		// generate module template
		smm, err := runner.RunAndApply(g, modulecreate.NewAppModify(runner.Tracer(), opts))
		if err != nil {
			return smc, err
		}
		smc.Merge(smm)
	}

	return smc, err
}<|MERGE_RESOLUTION|>--- conflicted
+++ resolved
@@ -114,13 +114,6 @@
 	if err != nil {
 		return xgenny.SourceModification{}, err
 	}
-<<<<<<< HEAD
-	// Create the 'testutil' package with the test helpers
-	if err := testutil.Register(g); err != nil {
-		return xgenny.SourceModification{}, err
-	}
-=======
->>>>>>> 96ce25d6
 
 	// generate module template
 	runner.Root = absRoot
