--- conflicted
+++ resolved
@@ -7,12 +7,8 @@
 	"strings"
 
 	"github.com/gobuffalo/genny"
-<<<<<<< HEAD
 	webtemplates "github.com/ignite/web"
 	"github.com/tendermint/flutter/v2"
-=======
-	vue "github.com/ignite/web"
->>>>>>> 2c16806b
 
 	"github.com/ignite/cli/ignite/pkg/cache"
 	"github.com/ignite/cli/ignite/pkg/cmdrunner/exec"
@@ -130,38 +126,10 @@
 
 // Vue scaffolds a Vue.js app for a chain.
 func Vue(path string) error {
-<<<<<<< HEAD
 	return localfs.Save(webtemplates.VueBoilerplate(), path)
 }
 
 // React scaffolds a ReactJS app for a chain.
 func React(path string) error {
 	return localfs.Save(webtemplates.ReactBoilerplate(), path)
-}
-
-// Flutter scaffolds a Flutter app for a chain.
-func Flutter(path string) error {
-	return localfs.Save(flutter.Boilerplate(), path)
-}
-
-func initGit(path string) error {
-	repo, err := git.PlainInit(path, false)
-	if err != nil {
-		return err
-	}
-	wt, err := repo.Worktree()
-	if err != nil {
-		return err
-	}
-	if _, err := wt.Add("."); err != nil {
-		return err
-	}
-	_, err = wt.Commit(commitMessage, &git.CommitOptions{
-		All:    true,
-		Author: devXAuthor,
-	})
-	return err
-=======
-	return localfs.Save(vue.Boilerplate(), path)
->>>>>>> 2c16806b
 }