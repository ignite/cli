--- conflicted
+++ resolved
@@ -6,13 +6,9 @@
 	"path/filepath"
 	"strings"
 
-	"github.com/gobuffalo/genny/v2"
-
-	"github.com/ignite/cli/v28/ignite/pkg/cache"
 	"github.com/ignite/cli/v28/ignite/pkg/cosmosgen"
 	"github.com/ignite/cli/v28/ignite/pkg/gomodulepath"
-	"github.com/ignite/cli/v28/ignite/pkg/placeholder"
-	"github.com/ignite/cli/v28/ignite/pkg/xgit"
+	"github.com/ignite/cli/v28/ignite/pkg/xgenny"
 	"github.com/ignite/cli/v28/ignite/templates/app"
 	"github.com/ignite/cli/v28/ignite/templates/field"
 	modulecreate "github.com/ignite/cli/v28/ignite/templates/module/create"
@@ -22,23 +18,14 @@
 // Init initializes a new app with name and given options.
 func Init(
 	ctx context.Context,
-<<<<<<< HEAD
-	cacheStorage cache.Storage,
-	tracer *placeholder.Tracer,
-	root, name, addressPrefix string,
-	noDefaultModule, skipGit, skipProto, minimal, isConsumerChain bool,
-	params []string,
-) (path string, err error) {
-=======
 	runner *xgenny.Runner,
 	root, name, addressPrefix, protoDir string,
 	noDefaultModule, minimal, isConsumerChain bool,
 	params, moduleConfigs []string,
 ) (string, string, error) {
->>>>>>> 6364ecbf (feat: support custom proto path (#4071))
 	pathInfo, err := gomodulepath.Parse(name)
 	if err != nil {
-		return "", err
+		return "", "", err
 	}
 
 	// Create a new folder named as the blockchain when a custom path is not specified
@@ -48,15 +35,17 @@
 	}
 
 	if root, err = filepath.Abs(root); err != nil {
-		return "", err
+		return "", "", err
 	}
 
-	path = filepath.Join(root, appFolder)
-
+	var (
+		path     = filepath.Join(root, appFolder)
+		gomodule = pathInfo.RawPath
+	)
 	// create the project
-	if err := generate(
+	_, err = generate(
 		ctx,
-		tracer,
+		runner,
 		pathInfo,
 		addressPrefix,
 		protoDir,
@@ -65,39 +54,32 @@
 		minimal,
 		isConsumerChain,
 		params,
-	); err != nil {
-		return "", err
-	}
-
-	if err = finish(ctx, cacheStorage, path, pathInfo.RawPath, skipProto); err != nil {
-		return "", err
-	}
-
-	if !skipGit {
-		// Initialize git repository and perform the first commit
-		if err := xgit.InitAndCommit(path); err != nil {
-			return "", err
-		}
-	}
-
-	return path, nil
+		moduleConfigs,
+	)
+	return path, gomodule, err
 }
 
 //nolint:interfacer
 func generate(
 	ctx context.Context,
-	tracer *placeholder.Tracer,
+	runner *xgenny.Runner,
 	pathInfo gomodulepath.Path,
 	addressPrefix,
 	protoDir,
 	absRoot string,
 	noDefaultModule, minimal, isConsumerChain bool,
-	params []string,
-) error {
+	params, moduleConfigs []string,
+) (xgenny.SourceModification, error) {
 	// Parse params with the associated type
 	paramsFields, err := field.ParseFields(params, checkForbiddenTypeIndex)
 	if err != nil {
-		return err
+		return xgenny.SourceModification{}, err
+	}
+
+	// Parse configs with the associated type
+	configsFields, err := field.ParseFields(moduleConfigs, checkForbiddenTypeIndex)
+	if err != nil {
+		return xgenny.SourceModification{}, err
 	}
 
 	githubPath := gomodulepath.ExtractAppPath(pathInfo.RawPath)
@@ -119,29 +101,24 @@
 		IsConsumerChain:  isConsumerChain,
 	})
 	if err != nil {
-		return err
+		return xgenny.SourceModification{}, err
 	}
 	// Create the 'testutil' package with the test helpers
 	if err := testutil.Register(g, absRoot); err != nil {
-		return err
+		return xgenny.SourceModification{}, err
 	}
 
-	run := func(runner *genny.Runner, gen *genny.Generator) error {
-		if err := runner.With(gen); err != nil {
-			return err
-		}
-		runner.Root = absRoot
-		return runner.Run()
-	}
-	if err := run(genny.WetRunner(ctx), g); err != nil {
-		return err
+	// generate module template
+	runner.Root = absRoot
+	smc, err := runner.RunAndApply(g)
+	if err != nil {
+		return smc, err
 	}
 
 	if err := cosmosgen.InstallDepTools(ctx, absRoot); err != nil {
-		return err
+		return smc, err
 	}
 
-	// generate module template
 	if !noDefaultModule {
 		opts := &modulecreate.CreateOptions{
 			ModuleName: pathInfo.Package, // App name
@@ -149,26 +126,28 @@
 			AppName:    pathInfo.Package,
 			AppPath:    absRoot,
 			ProtoDir:   protoDir,
+			ProtoVer:   "v1", // TODO(@julienrbrt): possibly in the future add flag to specify custom proto version.
 			Params:     paramsFields,
+			Configs:    configsFields,
 			IsIBC:      false,
 		}
 		// Check if the module name is valid
 		if err := checkModuleName(opts.AppPath, opts.ModuleName); err != nil {
-			return err
+			return smc, err
 		}
+
 		g, err = modulecreate.NewGenerator(opts)
 		if err != nil {
-			return err
-		}
-		if err := run(genny.WetRunner(ctx), g); err != nil {
-			return err
-		}
-		g = modulecreate.NewAppModify(tracer, opts)
-		if err := run(genny.WetRunner(ctx), g); err != nil {
-			return err
+			return smc, err
 		}
 
+		// generate module template
+		smm, err := runner.RunAndApply(g, modulecreate.NewAppModify(runner.Tracer(), opts))
+		if err != nil {
+			return smc, err
+		}
+		smc.Merge(smm)
 	}
 
-	return nil
+	return smc, err
 }