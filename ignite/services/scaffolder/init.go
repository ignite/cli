--- conflicted
+++ resolved
@@ -25,13 +25,8 @@
 	cacheStorage cache.Storage,
 	tracer *placeholder.Tracer,
 	root, name, addressPrefix string,
-<<<<<<< HEAD
 	noDefaultModule, skipGit, minimal, isConsumerChain bool,
-	params []string,
-=======
-	noDefaultModule, skipGit, minimal bool,
 	params, moduleConfigs []string,
->>>>>>> ca1408bc
 ) (path string, err error) {
 	pathInfo, err := gomodulepath.Parse(name)
 	if err != nil {
@@ -51,7 +46,6 @@
 	path = filepath.Join(root, appFolder)
 
 	// create the project
-<<<<<<< HEAD
 	if err := generate(
 		ctx,
 		tracer,
@@ -62,11 +56,8 @@
 		minimal,
 		isConsumerChain,
 		params,
+		moduleConfigs,
 	); err != nil {
-=======
-	err = generate(ctx, tracer, pathInfo, addressPrefix, path, noDefaultModule, minimal, params, moduleConfigs)
-	if err != nil {
->>>>>>> ca1408bc
 		return "", err
 	}
 
@@ -92,15 +83,8 @@
 	pathInfo gomodulepath.Path,
 	addressPrefix,
 	absRoot string,
-<<<<<<< HEAD
-	noDefaultModule bool,
-	minimal bool,
-	isConsumerChain bool,
-	params []string,
-=======
-	noDefaultModule, minimal bool,
+	noDefaultModule, minimal, isConsumerChain bool,
 	params, moduleConfigs []string,
->>>>>>> ca1408bc
 ) error {
 	// Parse params with the associated type
 	paramsFields, err := field.ParseFields(params, checkForbiddenTypeIndex)
