// Package scaffolder initializes Starport apps and modifies existing ones
// to add more features in a later time.
package scaffolder

import (
	"context"
	"os"
	"path/filepath"

	"github.com/ignite-hq/cli/ignite/chainconfig"
	sperrors "github.com/ignite-hq/cli/ignite/errors"
	"github.com/ignite-hq/cli/ignite/pkg/cache"
	"github.com/ignite-hq/cli/ignite/pkg/cmdrunner"
	"github.com/ignite-hq/cli/ignite/pkg/cmdrunner/step"
	"github.com/ignite-hq/cli/ignite/pkg/cosmosanalysis"
	"github.com/ignite-hq/cli/ignite/pkg/cosmosgen"
	"github.com/ignite-hq/cli/ignite/pkg/cosmosver"
	"github.com/ignite-hq/cli/ignite/pkg/gocmd"
	"github.com/ignite-hq/cli/ignite/pkg/gomodule"
	"github.com/ignite-hq/cli/ignite/pkg/gomodulepath"
)

// Scaffolder is Starport app scaffolder.
type Scaffolder struct {
	// path of the app.
	path string

	// modpath represents the go module path of the app.
	modpath gomodulepath.Path

	// Version of the chain
	Version cosmosver.Version

	// CacheStorage is used for caching build steps
	CacheStorage cache.Storage
}

// App creates a new scaffolder for an existent app.
func App(path string) (Scaffolder, error) {
	path, err := filepath.Abs(path)
	if err != nil {
		return Scaffolder{}, err
	}

	modpath, path, err := gomodulepath.Find(path)
	if err != nil {
		return Scaffolder{}, err
	}
	modfile, err := gomodule.ParseAt(path)
	if err != nil {
		return Scaffolder{}, err
	}
	if err := cosmosanalysis.ValidateGoMod(modfile); err != nil {
		return Scaffolder{}, err
	}

	cacheStorage, err := cache.NewChainStorage(modpath.Root)
	if err != nil {
		return Scaffolder{}, err
	}

	version, err := cosmosver.Detect(path)
	if err != nil {
		return Scaffolder{}, err
	}

	if !version.IsFamily(cosmosver.Stargate) {
		return Scaffolder{}, sperrors.ErrOnlyStargateSupported
	}

	s := Scaffolder{
		path:         path,
		modpath:      modpath,
		Version:      version,
		CacheStorage: cacheStorage,
	}

	return s, nil
}

<<<<<<< HEAD
func owner(modulePath string) string {
	return strings.Split(modulePath, "/")[1]
}

func finish(path, gomodPath string, cacheStore cache.Storage) error {
	if err := protoc(path, gomodPath, cacheStore); err != nil {
=======
func finish(path, gomodPath string) error {
	if err := protoc(path, gomodPath); err != nil {
>>>>>>> 1eeeaf77
		return err
	}
	if err := tidy(path); err != nil {
		return err
	}
	return fmtProject(path)
}

func protoc(projectPath, gomodPath string, cacheStore cache.Storage) error {
	if err := cosmosgen.InstallDependencies(context.Background(), projectPath); err != nil {
		return err
	}

	confpath, err := chainconfig.LocateDefault(projectPath)
	if err != nil {
		return err
	}
	conf, err := chainconfig.ParseFile(confpath)
	if err != nil {
		return err
	}

	options := []cosmosgen.Option{
		cosmosgen.WithGoGeneration(gomodPath),
		cosmosgen.IncludeDirs(conf.Build.Proto.ThirdPartyPaths),
	}

	// generate Vuex code as well if it is enabled.
	if conf.Client.Vuex.Path != "" {
		storeRootPath := filepath.Join(projectPath, conf.Client.Vuex.Path, "generated")

		options = append(options,
			cosmosgen.WithVuexGeneration(
				false,
				cosmosgen.VuexStoreModulePath(storeRootPath),
				storeRootPath,
			),
		)
	}
	if conf.Client.OpenAPI.Path != "" {
		options = append(options, cosmosgen.WithOpenAPIGeneration(conf.Client.OpenAPI.Path))
	}

	return cosmosgen.Generate(context.Background(), cacheStore, projectPath, conf.Build.Proto.Path, options...)
}

func tidy(path string) error {
	return cmdrunner.
		New(
			cmdrunner.DefaultStderr(os.Stderr),
			cmdrunner.DefaultWorkdir(path),
		).
		Run(context.Background(),
			step.New(
				step.Exec(gocmd.Name(), "mod", "tidy"),
			),
		)
}

func fmtProject(path string) error {
	return cmdrunner.
		New(
			cmdrunner.DefaultStderr(os.Stderr),
			cmdrunner.DefaultWorkdir(path),
		).
		Run(context.Background(),
			step.New(
				step.Exec(
					gocmd.Name(),
					"fmt",
					"./...",
				),
			),
		)
}<|MERGE_RESOLUTION|>--- conflicted
+++ resolved
@@ -78,17 +78,8 @@
 	return s, nil
 }
 
-<<<<<<< HEAD
-func owner(modulePath string) string {
-	return strings.Split(modulePath, "/")[1]
-}
-
 func finish(path, gomodPath string, cacheStore cache.Storage) error {
 	if err := protoc(path, gomodPath, cacheStore); err != nil {
-=======
-func finish(path, gomodPath string) error {
-	if err := protoc(path, gomodPath); err != nil {
->>>>>>> 1eeeaf77
 		return err
 	}
 	if err := tidy(path); err != nil {
