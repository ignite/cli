--- conflicted
+++ resolved
@@ -4,6 +4,9 @@
 
 import (
 	"context"
+	"github.com/gobuffalo/genny/v2"
+	"github.com/ignite/cli/v28/ignite/pkg/placeholder"
+	"github.com/ignite/cli/v28/ignite/pkg/xgenny"
 	"path/filepath"
 
 	chainconfig "github.com/ignite/cli/v28/ignite/config/chain"
@@ -32,11 +35,7 @@
 }
 
 // New creates a new scaffold app.
-<<<<<<< HEAD
-func New(appPath string) (Scaffolder, error) {
-=======
 func New(context context.Context, appPath, protoDir string) (Scaffolder, error) {
->>>>>>> 6364ecbf (feat: support custom proto path (#4071))
 	path, err := filepath.Abs(appPath)
 	if err != nil {
 		return Scaffolder{}, err
@@ -62,25 +61,16 @@
 	}
 
 	s := Scaffolder{
-<<<<<<< HEAD
-		Version: ver,
-		path:    path,
-		modpath: modpath,
-=======
 		Version:  ver,
 		appPath:  path,
 		protoDir: protoDir,
 		modpath:  modpath,
 		runner:   xgenny.NewRunner(context, path),
->>>>>>> 6364ecbf (feat: support custom proto path (#4071))
 	}
 
 	return s, nil
 }
 
-<<<<<<< HEAD
-func finish(ctx context.Context, cacheStorage cache.Storage, path, gomodPath string, skipProto bool) error {
-=======
 func (s Scaffolder) ApplyModifications() (xgenny.SourceModification, error) {
 	return s.runner.ApplyModifications()
 }
@@ -98,7 +88,6 @@
 }
 
 func PostScaffold(ctx context.Context, cacheStorage cache.Storage, path, protoDir, gomodPath string, skipProto bool) error {
->>>>>>> 6364ecbf (feat: support custom proto path (#4071))
 	if !skipProto {
 		if err := protoc(ctx, cacheStorage, path, protoDir, gomodPath); err != nil {
 			return err
