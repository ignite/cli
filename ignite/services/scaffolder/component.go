package scaffolder

import (
	"context"
	"errors"
	"fmt"
	"go/ast"
	"go/parser"
	"go/token"
	"os"
	"path/filepath"
	"strings"

	"github.com/ignite/cli/ignite/pkg/multiformatname"
	"github.com/ignite/cli/ignite/pkg/protoanalysis"
	"github.com/ignite/cli/ignite/templates/field/datatype"
)

const (
	componentType    = "type"
	componentMessage = "message"
	componentQuery   = "query"
	componentPacket  = "packet"

	protoFolder = "proto"
)

// checkComponentValidity performs various checks common to all components to verify if it can be scaffolded.
func checkComponentValidity(appPath, moduleName string, compName multiformatname.Name, noMessage bool) error {
	ok, err := moduleExists(appPath, moduleName)
	if err != nil {
		return err
	}
	if !ok {
		return fmt.Errorf("the module %s doesn't exist", moduleName)
	}

	// Ensure the name is valid, otherwise it would generate an incorrect code
	if err := checkForbiddenComponentName(compName); err != nil {
		return fmt.Errorf("%s can't be used as a component name: %w", compName.LowerCamel, err)
	}

	// Check component name is not already used
	return checkComponentCreated(appPath, moduleName, compName, noMessage)
}

// checkComponentCreated checks if the component has been already created with Ignite in the project.
func checkComponentCreated(appPath, moduleName string, compName multiformatname.Name, noMessage bool) (err error) {
	// associate the type to check with the component that scaffold this type
	typesToCheck := map[string]string{
		compName.UpperCamel:                           componentType,
		"QueryAll" + compName.UpperCamel + "Request":  componentType,
		"QueryAll" + compName.UpperCamel + "Response": componentType,
		"QueryGet" + compName.UpperCamel + "Request":  componentType,
		"QueryGet" + compName.UpperCamel + "Response": componentType,
		"Query" + compName.UpperCamel + "Request":     componentQuery,
		"Query" + compName.UpperCamel + "Response":    componentQuery,
		compName.UpperCamel + "PacketData":            componentPacket,
	}

	if !noMessage {
		typesToCheck["MsgCreate"+compName.UpperCamel] = componentType
		typesToCheck["MsgUpdate"+compName.UpperCamel] = componentType
		typesToCheck["MsgDelete"+compName.UpperCamel] = componentType
		typesToCheck["Msg"+compName.UpperCamel] = componentMessage
		typesToCheck["MsgSend"+compName.UpperCamel] = componentPacket
	}

	absPath, err := filepath.Abs(filepath.Join(appPath, "x", moduleName, "types"))
	if err != nil {
		return err
	}
	fileSet := token.NewFileSet()
	all, err := parser.ParseDir(fileSet, absPath, func(os.FileInfo) bool { return true }, parser.ParseComments)
	if err != nil {
		return err
	}

	for _, pkg := range all {
		for _, f := range pkg.Files {
			ast.Inspect(f, func(x ast.Node) bool {
				typeSpec, ok := x.(*ast.TypeSpec)
				if !ok {
					return true
				}

				if _, ok := typeSpec.Type.(*ast.StructType); !ok {
					return true
				}

				// Check if the parsed type is from a scaffolded component with the name
				if compType, ok := typesToCheck[typeSpec.Name.Name]; ok {
					err = fmt.Errorf("component %s with name %s is already created (type %s exists)",
						compType,
						compName.Original,
						typeSpec.Name.Name,
					)
					return false
				}

				return true
			})
			if err != nil {
				return
			}
		}
	}
	return err
}

// checkCustomTypes returns error if one of the types is invalid.
func checkCustomTypes(ctx context.Context, path, appName, module string, fields []string) error {
	protoPath := filepath.Join(path, protoFolder, appName, module)
	customFieldTypes := make([]string, 0)
	for _, field := range fields {
		ft, ok := fieldType(field)
		if !ok {
			continue
		}

		if _, ok := datatype.IsSupportedType(datatype.Name(ft)); !ok {
			customFieldTypes = append(customFieldTypes, ft)
		}
	}
	return protoanalysis.HasMessages(ctx, protoPath, customFieldTypes...)
}

// checkForbiddenComponentName returns true if the name is forbidden as a component name.
func checkForbiddenComponentName(name multiformatname.Name) error {
	// Check with names already used from the scaffolded code
	switch name.LowerCase {
	case
		"oracle",
		"logger",
		"keeper",
		"query",
		"genesis",
		"types",
		"tx",
		datatype.TypeCustom:
		return fmt.Errorf("%s is used by Ignite scaffolder", name.LowerCamel)
	}

	if strings.HasSuffix(name.LowerCase, "test") {
		return errors.New(`name cannot end with "test"`)
	}

	return checkGoReservedWord(name.LowerCamel)
}

// checkGoReservedWord checks if the name can't be used because it is a go reserved keyword.
func checkGoReservedWord(name string) error {
	// Check keyword or literal
	if token.Lookup(name).IsKeyword() {
		return fmt.Errorf("%s is a Go keyword", name)
	}

	// Check with builtin identifier
	switch name {
	case
		"panic",
		"recover",
		"append",
		"bool",
		"byte",
		"cap",
		"close",
		"complex",
		"complex64",
		"complex128",
		"uint16",
		"copy",
		"false",
		"float32",
		"float64",
		"imag",
		"int",
		"int8",
		"int16",
		"uint32",
		"int32",
		"int64",
		"iota",
		"len",
		"make",
		"new",
		"nil",
		"uint64",
		"print",
		"println",
		"real",
		"string",
		"true",
		"uint",
		"uint8",
		"uintptr":
		return fmt.Errorf("%s is a Go built-in identifier", name)
	}
	return nil
}

<<<<<<< HEAD
=======
// checkComponentCreated checks if the component has been already created with Starport in the project.
func checkComponentCreated(appPath, moduleName string, compName multiformatname.Name, noMessage bool) (err error) {
	// associate the type to check with the component that scaffold this type
	typesToCheck := map[string]string{
		compName.UpperCamel:                          componentType,
		"queryall" + compName.LowerCase + "request":  componentType,
		"queryall" + compName.LowerCase + "response": componentType,
		"queryget" + compName.LowerCase + "request":  componentType,
		"queryget" + compName.LowerCase + "response": componentType,
		"query" + compName.LowerCase + "request":     componentQuery,
		"query" + compName.LowerCase + "response":    componentQuery,
		compName.LowerCase + "packetdata":            componentPacket,
	}

	if !noMessage {
		typesToCheck["msgcreate"+compName.LowerCase] = componentType
		typesToCheck["msgupdate"+compName.LowerCase] = componentType
		typesToCheck["msgdelete"+compName.LowerCase] = componentType
		typesToCheck["msg"+compName.LowerCase] = componentMessage
		typesToCheck["msgsend"+compName.LowerCase] = componentPacket
	}

	absPath, err := filepath.Abs(filepath.Join(appPath, "x", moduleName, "types"))
	if err != nil {
		return err
	}
	fileSet := token.NewFileSet()
	all, err := parser.ParseDir(fileSet, absPath, func(os.FileInfo) bool { return true }, parser.ParseComments)
	if err != nil {
		return err
	}

	for _, pkg := range all {
		for _, f := range pkg.Files {
			ast.Inspect(f, func(x ast.Node) bool {
				typeSpec, ok := x.(*ast.TypeSpec)
				if !ok {
					return true
				}

				if _, ok := typeSpec.Type.(*ast.StructType); !ok {
					return true
				}

				// Check if the parsed type is from a scaffolded component with the name
				if compType, ok := typesToCheck[strings.ToLower(typeSpec.Name.Name)]; ok {
					err = fmt.Errorf("component %s with name %s is already created (type %s exists)",
						compType,
						compName.Original,
						typeSpec.Name.Name,
					)
					return false
				}

				return true
			})
			if err != nil {
				return
			}
		}
	}
	return err
}

>>>>>>> 7be3618e
// checkForbiddenOracleFieldName returns true if the name is forbidden as an oracle field name.
//
// Deprecated: This function is no longer maintained.
func checkForbiddenOracleFieldName(name string) error {
	mfName, err := multiformatname.NewName(name, multiformatname.NoNumber)
	if err != nil {
		return err
	}

	// Check with names already used from the scaffolded code
	switch mfName.UpperCase {
	case
		"CLIENTID",
		"ORACLESCRIPTID",
		"SOURCECHANNEL",
		"CALLDATA",
		"ASKCOUNT",
		"MINCOUNT",
		"FEELIMIT",
		"PREPAREGAS",
		"EXECUTEGAS":
		return fmt.Errorf("%s is used by Ignite scaffolder", name)
	}
	return nil
}

// containsCustomTypes returns true if the list of fields contains at least one custom type.
func containsCustomTypes(fields []string) bool {
	for _, field := range fields {
		ft, ok := fieldType(field)
		if !ok {
			continue
		}

		if _, ok := datatype.IsSupportedType(datatype.Name(ft)); !ok {
			return true
		}
	}
	return false
}

// checks if a field is given.  Returns type if true.
func fieldType(field string) (fieldType string, isCustom bool) {
	fieldSplit := strings.Split(field, datatype.Separator)
	if len(fieldSplit) <= 1 {
		return "", false
	}

	return fieldSplit[1], true
}<|MERGE_RESOLUTION|>--- conflicted
+++ resolved
@@ -48,22 +48,22 @@
 func checkComponentCreated(appPath, moduleName string, compName multiformatname.Name, noMessage bool) (err error) {
 	// associate the type to check with the component that scaffold this type
 	typesToCheck := map[string]string{
-		compName.UpperCamel:                           componentType,
-		"QueryAll" + compName.UpperCamel + "Request":  componentType,
-		"QueryAll" + compName.UpperCamel + "Response": componentType,
-		"QueryGet" + compName.UpperCamel + "Request":  componentType,
-		"QueryGet" + compName.UpperCamel + "Response": componentType,
-		"Query" + compName.UpperCamel + "Request":     componentQuery,
-		"Query" + compName.UpperCamel + "Response":    componentQuery,
-		compName.UpperCamel + "PacketData":            componentPacket,
+		compName.UpperCamel:                          componentType,
+		"queryall" + compName.LowerCase + "request":  componentType,
+		"queryall" + compName.LowerCase + "response": componentType,
+		"queryget" + compName.LowerCase + "request":  componentType,
+		"queryget" + compName.LowerCase + "response": componentType,
+		"query" + compName.LowerCase + "request":     componentQuery,
+		"query" + compName.LowerCase + "response":    componentQuery,
+		compName.LowerCase + "packetdata":            componentPacket,
 	}
 
 	if !noMessage {
-		typesToCheck["MsgCreate"+compName.UpperCamel] = componentType
-		typesToCheck["MsgUpdate"+compName.UpperCamel] = componentType
-		typesToCheck["MsgDelete"+compName.UpperCamel] = componentType
-		typesToCheck["Msg"+compName.UpperCamel] = componentMessage
-		typesToCheck["MsgSend"+compName.UpperCamel] = componentPacket
+		typesToCheck["msgcreate"+compName.LowerCase] = componentType
+		typesToCheck["msgupdate"+compName.LowerCase] = componentType
+		typesToCheck["msgdelete"+compName.LowerCase] = componentType
+		typesToCheck["msg"+compName.LowerCase] = componentMessage
+		typesToCheck["msgsend"+compName.LowerCase] = componentPacket
 	}
 
 	absPath, err := filepath.Abs(filepath.Join(appPath, "x", moduleName, "types"))
@@ -89,7 +89,7 @@
 				}
 
 				// Check if the parsed type is from a scaffolded component with the name
-				if compType, ok := typesToCheck[typeSpec.Name.Name]; ok {
+				if compType, ok := typesToCheck[strings.ToLower(typeSpec.Name.Name)]; ok {
 					err = fmt.Errorf("component %s with name %s is already created (type %s exists)",
 						compType,
 						compName.Original,
@@ -199,73 +199,6 @@
 	return nil
 }
 
-<<<<<<< HEAD
-=======
-// checkComponentCreated checks if the component has been already created with Starport in the project.
-func checkComponentCreated(appPath, moduleName string, compName multiformatname.Name, noMessage bool) (err error) {
-	// associate the type to check with the component that scaffold this type
-	typesToCheck := map[string]string{
-		compName.UpperCamel:                          componentType,
-		"queryall" + compName.LowerCase + "request":  componentType,
-		"queryall" + compName.LowerCase + "response": componentType,
-		"queryget" + compName.LowerCase + "request":  componentType,
-		"queryget" + compName.LowerCase + "response": componentType,
-		"query" + compName.LowerCase + "request":     componentQuery,
-		"query" + compName.LowerCase + "response":    componentQuery,
-		compName.LowerCase + "packetdata":            componentPacket,
-	}
-
-	if !noMessage {
-		typesToCheck["msgcreate"+compName.LowerCase] = componentType
-		typesToCheck["msgupdate"+compName.LowerCase] = componentType
-		typesToCheck["msgdelete"+compName.LowerCase] = componentType
-		typesToCheck["msg"+compName.LowerCase] = componentMessage
-		typesToCheck["msgsend"+compName.LowerCase] = componentPacket
-	}
-
-	absPath, err := filepath.Abs(filepath.Join(appPath, "x", moduleName, "types"))
-	if err != nil {
-		return err
-	}
-	fileSet := token.NewFileSet()
-	all, err := parser.ParseDir(fileSet, absPath, func(os.FileInfo) bool { return true }, parser.ParseComments)
-	if err != nil {
-		return err
-	}
-
-	for _, pkg := range all {
-		for _, f := range pkg.Files {
-			ast.Inspect(f, func(x ast.Node) bool {
-				typeSpec, ok := x.(*ast.TypeSpec)
-				if !ok {
-					return true
-				}
-
-				if _, ok := typeSpec.Type.(*ast.StructType); !ok {
-					return true
-				}
-
-				// Check if the parsed type is from a scaffolded component with the name
-				if compType, ok := typesToCheck[strings.ToLower(typeSpec.Name.Name)]; ok {
-					err = fmt.Errorf("component %s with name %s is already created (type %s exists)",
-						compType,
-						compName.Original,
-						typeSpec.Name.Name,
-					)
-					return false
-				}
-
-				return true
-			})
-			if err != nil {
-				return
-			}
-		}
-	}
-	return err
-}
-
->>>>>>> 7be3618e
 // checkForbiddenOracleFieldName returns true if the name is forbidden as an oracle field name.
 //
 // Deprecated: This function is no longer maintained.
