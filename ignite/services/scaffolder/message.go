--- conflicted
+++ resolved
@@ -88,17 +88,8 @@
 		return sm, err
 	}
 
-<<<<<<< HEAD
-	if err := checkComponentValidity(s.path, moduleName, name, false); err != nil {
+	if err := checkComponentValidity(s.appPath, moduleName, name, false); err != nil {
 		return sm, err
-	}
-
-	// Check and parse provided fields
-	if err := checkCustomTypes(ctx, s.path, s.modpath.Package, moduleName, fields); err != nil {
-		return sm, err
-=======
-	if err := checkComponentValidity(s.appPath, moduleName, name, false); err != nil {
-		return err
 	}
 
 	// Check and parse provided fields
@@ -110,8 +101,7 @@
 		moduleName,
 		fields,
 	); err != nil {
-		return err
->>>>>>> 6364ecbf (feat: support custom proto path (#4071))
+		return sm, err
 	}
 	parsedMsgFields, err := field.ParseFields(fields, checkForbiddenMessageField, scaffoldingOpts.signer)
 	if err != nil {
@@ -119,10 +109,6 @@
 	}
 
 	// Check and parse provided response fields
-<<<<<<< HEAD
-	if err := checkCustomTypes(ctx, s.path, s.modpath.Package, moduleName, resFields); err != nil {
-		return sm, err
-=======
 	if err := checkCustomTypes(
 		ctx,
 		s.appPath,
@@ -131,8 +117,7 @@
 		moduleName,
 		resFields,
 	); err != nil {
-		return err
->>>>>>> 6364ecbf (feat: support custom proto path (#4071))
+		return sm, err
 	}
 	parsedResFields, err := field.ParseFields(resFields, checkGoReservedWord, scaffoldingOpts.signer)
 	if err != nil {
@@ -165,13 +150,8 @@
 	var gens []*genny.Generator
 	gens, err = supportMsgServer(
 		gens,
-<<<<<<< HEAD
-		tracer,
-		s.path,
-=======
 		s.Tracer(),
 		s.appPath,
->>>>>>> 6364ecbf (feat: support custom proto path (#4071))
 		&modulecreate.MsgServerOptions{
 			ModuleName: opts.ModuleName,
 			ModulePath: opts.ModulePath,
@@ -190,11 +170,7 @@
 		return sm, err
 	}
 	gens = append(gens, g)
-	sm, err = xgenny.RunWithValidation(tracer, gens...)
-	if err != nil {
-		return sm, err
-	}
-	return sm, finish(ctx, cacheStorage, opts.AppPath, s.modpath.RawPath, false)
+	return xgenny.RunWithValidation(tracer, gens...)
 }
 
 // checkForbiddenMessageField returns true if the name is forbidden as a message name.
