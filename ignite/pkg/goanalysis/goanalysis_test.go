--- conflicted
+++ resolved
@@ -504,84 +504,6 @@
 	}
 }
 
-<<<<<<< HEAD
-func TestHasStructFieldsInPkg(t *testing.T) {
-	tests := []struct {
-		name       string
-		path       string
-		structName string
-		fields     []string
-		err        error
-		want       bool
-	}{
-		{
-			name:       "test a value with an empty struct",
-			path:       "testdata",
-			structName: "emptyStruct",
-			fields:     []string{"name"},
-			want:       false,
-		},
-		{
-			name:       "test no value with an empty struct",
-			path:       "testdata",
-			structName: "emptyStruct",
-			fields:     []string{""},
-			want:       false,
-		},
-		{
-			name:       "test a valid field into single field struct",
-			path:       "testdata",
-			structName: "fooStruct",
-			fields:     []string{"name"},
-			want:       true,
-		},
-		{
-			name:       "test a not valid field into single field struct",
-			path:       "testdata",
-			structName: "fooStruct",
-			fields:     []string{"baz"},
-			want:       false,
-		},
-		{
-			name:       "test a not valid field into struct",
-			path:       "testdata",
-			structName: "bazStruct",
-			fields:     []string{"baz"},
-			want:       false,
-		},
-		{
-			name:       "test a valid field into struct",
-			path:       "testdata",
-			structName: "bazStruct",
-			fields:     []string{"name"},
-			want:       true,
-		},
-		{
-			name:       "test two valid fields into struct",
-			path:       "testdata",
-			structName: "bazStruct",
-			fields:     []string{"name", "title"},
-			want:       true,
-		},
-		{
-			name:       "test a valid and a not valid fields into struct",
-			path:       "testdata",
-			structName: "bazStruct",
-			fields:     []string{"foo", "title"},
-			want:       true,
-		},
-		{
-			name:       "test three not valid fields into struct",
-			path:       "testdata",
-			structName: "bazStruct",
-			fields:     []string{"foo", "baz", "bla"},
-			want:       false,
-		},
-		{
-			name: "invalid path",
-			path: "invalid_path",
-			err:  os.ErrNotExist,
-=======
 func TestReplaceCode(t *testing.T) {
 	var (
 		newFunction = `package test
@@ -640,27 +562,110 @@
 				newFunction:     newFunction,
 			},
 			err: os.ErrNotExist,
->>>>>>> 17f1a763
-		},
-	}
-	for _, tt := range tests {
-		t.Run(tt.name, func(t *testing.T) {
-<<<<<<< HEAD
-			got, err := goanalysis.HasAnyStructFieldsInPkg(tt.path, tt.structName, tt.fields)
-=======
+		},
+	}
+	for _, tt := range tests {
+		t.Run(tt.name, func(t *testing.T) {
 			err := goanalysis.ReplaceCode(tt.args.path, tt.args.oldFunctionName, tt.args.newFunction)
->>>>>>> 17f1a763
 			if tt.err != nil {
 				require.Error(t, err)
 				require.ErrorIs(t, err, tt.err)
 				return
 			}
 			require.NoError(t, err)
-<<<<<<< HEAD
+			require.NoError(t, goanalysis.ReplaceCode(tt.args.path, tt.args.oldFunctionName, rollback))
+		})
+	}
+}
+
+func TestHasStructFieldsInPkg(t *testing.T) {
+	tests := []struct {
+		name       string
+		path       string
+		structName string
+		fields     []string
+		err        error
+		want       bool
+	}{
+		{
+			name:       "test a value with an empty struct",
+			path:       "testdata",
+			structName: "emptyStruct",
+			fields:     []string{"name"},
+			want:       false,
+		},
+		{
+			name:       "test no value with an empty struct",
+			path:       "testdata",
+			structName: "emptyStruct",
+			fields:     []string{""},
+			want:       false,
+		},
+		{
+			name:       "test a valid field into single field struct",
+			path:       "testdata",
+			structName: "fooStruct",
+			fields:     []string{"name"},
+			want:       true,
+		},
+		{
+			name:       "test a not valid field into single field struct",
+			path:       "testdata",
+			structName: "fooStruct",
+			fields:     []string{"baz"},
+			want:       false,
+		},
+		{
+			name:       "test a not valid field into struct",
+			path:       "testdata",
+			structName: "bazStruct",
+			fields:     []string{"baz"},
+			want:       false,
+		},
+		{
+			name:       "test a valid field into struct",
+			path:       "testdata",
+			structName: "bazStruct",
+			fields:     []string{"name"},
+			want:       true,
+		},
+		{
+			name:       "test two valid fields into struct",
+			path:       "testdata",
+			structName: "bazStruct",
+			fields:     []string{"name", "title"},
+			want:       true,
+		},
+		{
+			name:       "test a valid and a not valid fields into struct",
+			path:       "testdata",
+			structName: "bazStruct",
+			fields:     []string{"foo", "title"},
+			want:       true,
+		},
+		{
+			name:       "test three not valid fields into struct",
+			path:       "testdata",
+			structName: "bazStruct",
+			fields:     []string{"foo", "baz", "bla"},
+			want:       false,
+		},
+		{
+			name: "invalid path",
+			path: "invalid_path",
+			err:  os.ErrNotExist,
+		},
+	}
+	for _, tt := range tests {
+		t.Run(tt.name, func(t *testing.T) {
+			got, err := goanalysis.HasAnyStructFieldsInPkg(tt.path, tt.structName, tt.fields)
+			if tt.err != nil {
+				require.Error(t, err)
+				require.ErrorIs(t, err, tt.err)
+				return
+			}
+			require.NoError(t, err)
 			require.Equal(t, tt.want, got)
-=======
-			require.NoError(t, goanalysis.ReplaceCode(tt.args.path, tt.args.oldFunctionName, rollback))
->>>>>>> 17f1a763
 		})
 	}
 }