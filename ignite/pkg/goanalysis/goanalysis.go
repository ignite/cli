// Package goanalysis provides a toolset for statically analysing Go applications
package goanalysis

import (
	"go/ast"
	"go/format"
	"go/parser"
	"go/token"
	"io"
	"os"
	"path/filepath"
	"strconv"
	"strings"

	"github.com/ignite/cli/v28/ignite/pkg/errors"
)

const (
	mainPackage     = "main"
	goFileExtension = ".go"
	toolsBuildTag   = "//go:build tools\n\n"
)

// ErrMultipleMainPackagesFound is returned when multiple main packages found while expecting only one.
var ErrMultipleMainPackagesFound = errors.New("multiple main packages found")

// DiscoverMain finds main Go packages under path.
func DiscoverMain(path string) (pkgPaths []string, err error) {
	uniquePaths := make(map[string]struct{})

	err = filepath.Walk(path, func(filePath string, f os.FileInfo, err error) error {
		if f.IsDir() || !strings.HasSuffix(filePath, goFileExtension) {
			return err
		}

		parsed, err := parser.ParseFile(token.NewFileSet(), filePath, nil, parser.PackageClauseOnly)
		if err != nil {
			return err
		}

		if mainPackage == parsed.Name.Name {
			dir := filepath.Dir(filePath)
			uniquePaths[dir] = struct{}{}
		}

		return nil
	})

	if err != nil {
		return nil, err
	}

	for path := range uniquePaths {
		pkgPaths = append(pkgPaths, path)
	}

	return pkgPaths, nil
}

// DiscoverOneMain tries to find only one main Go package under path.
func DiscoverOneMain(path string) (pkgPath string, err error) {
	pkgPaths, err := DiscoverMain(path)
	if err != nil {
		return "", err
	}

	count := len(pkgPaths)
	if count == 0 {
		return "", errors.New("main package cannot be found")
	}
	if count > 1 {
		return "", ErrMultipleMainPackagesFound
	}

	return pkgPaths[0], nil
}

// FuncVarExists finds a genesis variable goImport into the go file.
func FuncVarExists(f *ast.File, goImport, methodSignature string) bool {
	var (
		importAlias = ""
		imports     = FormatImports(f)
	)
	for alias, imp := range imports {
		if imp == goImport {
			importAlias = alias
		}
	}
	if importAlias == "" {
		return false
	}
	methodDecl := importAlias + "." + methodSignature

	for _, d := range f.Decls {
		if declVarExists(d, methodDecl) {
			return true
		}
	}
	return false
}

// declVarExists find a variable declaration into a ast.Decl.
func declVarExists(decl ast.Decl, methodDecl string) bool {
	switch d := decl.(type) {
	case *ast.FuncDecl:
		for _, stmt := range d.Body.List {
			switch v := stmt.(type) {
			case *ast.DeclStmt:
				if declVarExists(v.Decl, methodDecl) {
					return true
				}
			case *ast.AssignStmt:
				if len(v.Rhs) == 0 {
					continue
				}
				decl, err := getCallExprName(v.Rhs[0])
				if err != nil {
					continue
				}
				if decl == methodDecl {
					return true
				}
			case *ast.IfStmt:
				stmt, ok := v.Init.(*ast.AssignStmt)
				if !ok || len(stmt.Rhs) == 0 {
					continue
				}
				decl, err := getCallExprName(stmt.Rhs[0])
				if err != nil {
					continue
				}
				if decl == methodDecl {
					return true
				}
			}
		}
	case *ast.GenDecl:
		decls, err := getGenDeclNames(d)
		if err != nil {
			return false
		}
		for _, decl := range decls {
			if decl == methodDecl {
				return true
			}
		}
	}
	return false
}

// getGenDeclNames returns a list of the method declaration inside the ast.GenDecl.
func getGenDeclNames(genDecl *ast.GenDecl) ([]string, error) {
	if genDecl.Tok != token.VAR {
		return nil, errors.Errorf("genDecl is not a var token: %v", genDecl.Tok)
	}
	var decls []string
	for _, spec := range genDecl.Specs {
		valueDecl, ok := spec.(*ast.ValueSpec)
		if !ok {
			continue
		}
		for _, id := range valueDecl.Names {
			vSpec, ok := id.Obj.Decl.(*ast.ValueSpec)
			if !ok || len(vSpec.Values) == 0 {
				continue
			}

			cursorDecl, err := getCallExprName(vSpec.Values[0])
			if err != nil {
				continue
			}
			decls = append(decls, cursorDecl)
		}
	}
	if len(decls) == 0 {
		return nil, errors.Errorf("empty method declarations")
	}
	return decls, nil
}

// getGenDeclNames returns the method declaration inside the ast.Expr.
func getCallExprName(expr ast.Expr) (string, error) {
	call, ok := expr.(*ast.CallExpr)
	if !ok {
		return "", errors.Errorf("expression is not a *ast.CallExpr: %v", expr)
	}
	sel, ok := call.Fun.(*ast.SelectorExpr)
	if !ok {
		return "", errors.Errorf("expression function is not a *ast.SelectorExpr: %v", call.Fun)
	}

	x, ok := sel.X.(*ast.Ident)
	if !ok {
		return "", errors.Errorf("selector expression function is not a *ast.Ident: %v", sel.X)
	}

	return x.String() + "." + sel.Sel.String(), nil
}

// FindBlankImports find all blank imports ('_') into a file.
func FindBlankImports(node *ast.File) []string {
	// Iterate through the import declarations and find the blank imports.
	blankImports := make([]string, 0)
	for _, imp := range node.Imports {
		if imp.Name != nil && imp.Name.Name == "_" {
			blankImports = append(blankImports, strings.ReplaceAll(imp.Path.Value, `"`, ""))
		}
	}
	return blankImports
}

// FormatImports translate f.Imports into a map where name -> package.
// Name is the alias if declared, or the last element of the package path.
func FormatImports(f *ast.File) map[string]string {
	m := make(map[string]string) // name -> import
	for _, imp := range f.Imports {
		var importName string
		if imp.Name != nil && imp.Name.Name != "_" && imp.Name.Name != "." {
			importName = imp.Name.Name
		} else {
			importParts := strings.Split(imp.Path.Value, "/")
			importName = importParts[len(importParts)-1]
		}

		name := strings.Trim(importName, "\"")
		m[name] = strings.Trim(imp.Path.Value, "\"")
	}
	return m
}

// UpdateInitImports helper function to remove and add underscore (init) imports to an *ast.File.
func UpdateInitImports(file *ast.File, writer io.Writer, importsToAdd, importsToRemove []string) error {
	// Create a map for faster lookup of items to remove
	importMap := make(map[string]bool)
	for _, astImport := range file.Imports {
		value, err := strconv.Unquote(astImport.Path.Value)
		if err != nil {
			return err
		}
		importMap[value] = true
	}
	for _, removeImport := range importsToRemove {
		importMap[removeImport] = false
	}
	for _, addImport := range importsToAdd {
		importMap[addImport] = true
	}

	// Add the imports
	for _, d := range file.Decls {
		if dd, ok := d.(*ast.GenDecl); ok {
			if dd.Tok == token.IMPORT {
				file.Imports = make([]*ast.ImportSpec, 0)
				dd.Specs = make([]ast.Spec, 0)
				for imp, exist := range importMap {
					if exist {
						spec := createUnderscoreImport(imp)
						file.Imports = append(file.Imports, spec)
						dd.Specs = append(dd.Specs, spec)
					}
				}
			}
		}
	}

	if _, err := writer.Write([]byte(toolsBuildTag)); err != nil {
		return errors.Errorf("failed to write the build tag: %w", err)
	}
	return format.Node(writer, token.NewFileSet(), file)
}

// createUnderscoreImports helper function to create an AST underscore import with given path.
func createUnderscoreImport(imp string) *ast.ImportSpec {
	return &ast.ImportSpec{
		Name: ast.NewIdent("_"),
		Path: &ast.BasicLit{
			Kind:  token.STRING,
			Value: strconv.Quote(imp),
		},
	}
}

<<<<<<< HEAD
// HasAnyStructFieldsInPkg finds the struct within a package folder and checks
// if any of the fields are defined in the struct.
func HasAnyStructFieldsInPkg(pkgPath, structName string, fields []string) (bool, error) {
	absPath, err := filepath.Abs(pkgPath)
	if err != nil {
		return false, err
	}
	fileSet := token.NewFileSet()
	all, err := parser.ParseDir(fileSet, absPath, nil, parser.ParseComments)
	if err != nil {
		return false, err
	}

	fieldsNames := make(map[string]struct{})
	for _, field := range fields {
		fieldsNames[strings.ToLower(field)] = struct{}{}
	}

	exist := false
	for _, pkg := range all {
		for _, f := range pkg.Files {
			ast.Inspect(f, func(x ast.Node) bool {
				typeSpec, ok := x.(*ast.TypeSpec)
				if !ok {
					return true
				}

				if _, ok := typeSpec.Type.(*ast.StructType); !ok ||
					typeSpec.Name.Name != structName ||
					typeSpec.Type == nil {
					return true
				}

				// Check if the struct has fields.
				structType, ok := typeSpec.Type.(*ast.StructType)
				if !ok {
					return true
				}

				// Iterate through the fields of the struct.
				for _, field := range structType.Fields.List {
					for _, fieldName := range field.Names {
						if _, ok := fieldsNames[strings.ToLower(fieldName.Name)]; !ok {
							continue
						}
						exist = true
=======
// ReplaceCode replace a function implementation into a package path. The method will find
// the method signature and re-write the method implementation based in the new function.
func ReplaceCode(pkgPath, oldFunctionName, newFunction string) (err error) {
	absPath, err := filepath.Abs(pkgPath)
	if err != nil {
		return err
	}

	fileSet := token.NewFileSet()
	all, err := parser.ParseDir(fileSet, absPath, func(os.FileInfo) bool { return true }, parser.ParseComments)
	if err != nil {
		return err
	}

	for _, pkg := range all {
		for _, f := range pkg.Files {
			found := false
			ast.Inspect(f, func(n ast.Node) bool {
				if funcDecl, ok := n.(*ast.FuncDecl); ok {
					// Check if the function has the name you want to replace.
					if funcDecl.Name.Name == oldFunctionName {
						// Replace the function body with the replacement code.
						replacementExpr, err := parser.ParseExpr(newFunction)
						if err != nil {
							return false
						}
						funcDecl.Body = &ast.BlockStmt{List: []ast.Stmt{
							&ast.ExprStmt{X: replacementExpr},
						}}
						found = true
>>>>>>> 17f1a763
						return false
					}
				}
				return true
			})
<<<<<<< HEAD
		}
	}
	return exist, nil
=======
			if err != nil {
				return err
			}
			if !found {
				continue
			}
			filePath := fileSet.Position(f.Package).Filename
			outFile, err := os.Create(filePath)
			if err != nil {
				return err
			}

			// Format and write the modified AST to the output file.
			if err := format.Node(outFile, fileSet, f); err != nil {
				return err
			}
			if err := outFile.Close(); err != nil {
				return err
			}
		}
	}
	return nil
>>>>>>> 17f1a763
}<|MERGE_RESOLUTION|>--- conflicted
+++ resolved
@@ -280,54 +280,6 @@
 	}
 }
 
-<<<<<<< HEAD
-// HasAnyStructFieldsInPkg finds the struct within a package folder and checks
-// if any of the fields are defined in the struct.
-func HasAnyStructFieldsInPkg(pkgPath, structName string, fields []string) (bool, error) {
-	absPath, err := filepath.Abs(pkgPath)
-	if err != nil {
-		return false, err
-	}
-	fileSet := token.NewFileSet()
-	all, err := parser.ParseDir(fileSet, absPath, nil, parser.ParseComments)
-	if err != nil {
-		return false, err
-	}
-
-	fieldsNames := make(map[string]struct{})
-	for _, field := range fields {
-		fieldsNames[strings.ToLower(field)] = struct{}{}
-	}
-
-	exist := false
-	for _, pkg := range all {
-		for _, f := range pkg.Files {
-			ast.Inspect(f, func(x ast.Node) bool {
-				typeSpec, ok := x.(*ast.TypeSpec)
-				if !ok {
-					return true
-				}
-
-				if _, ok := typeSpec.Type.(*ast.StructType); !ok ||
-					typeSpec.Name.Name != structName ||
-					typeSpec.Type == nil {
-					return true
-				}
-
-				// Check if the struct has fields.
-				structType, ok := typeSpec.Type.(*ast.StructType)
-				if !ok {
-					return true
-				}
-
-				// Iterate through the fields of the struct.
-				for _, field := range structType.Fields.List {
-					for _, fieldName := range field.Names {
-						if _, ok := fieldsNames[strings.ToLower(fieldName.Name)]; !ok {
-							continue
-						}
-						exist = true
-=======
 // ReplaceCode replace a function implementation into a package path. The method will find
 // the method signature and re-write the method implementation based in the new function.
 func ReplaceCode(pkgPath, oldFunctionName, newFunction string) (err error) {
@@ -358,17 +310,11 @@
 							&ast.ExprStmt{X: replacementExpr},
 						}}
 						found = true
->>>>>>> 17f1a763
 						return false
 					}
 				}
 				return true
 			})
-<<<<<<< HEAD
-		}
-	}
-	return exist, nil
-=======
 			if err != nil {
 				return err
 			}
@@ -391,5 +337,60 @@
 		}
 	}
 	return nil
->>>>>>> 17f1a763
+}
+
+// HasAnyStructFieldsInPkg finds the struct within a package folder and checks
+// if any of the fields are defined in the struct.
+func HasAnyStructFieldsInPkg(pkgPath, structName string, fields []string) (bool, error) {
+	absPath, err := filepath.Abs(pkgPath)
+	if err != nil {
+		return false, err
+	}
+	fileSet := token.NewFileSet()
+	all, err := parser.ParseDir(fileSet, absPath, nil, parser.ParseComments)
+	if err != nil {
+		return false, err
+	}
+
+	fieldsNames := make(map[string]struct{})
+	for _, field := range fields {
+		fieldsNames[strings.ToLower(field)] = struct{}{}
+	}
+
+	exist := false
+	for _, pkg := range all {
+		for _, f := range pkg.Files {
+			ast.Inspect(f, func(x ast.Node) bool {
+				typeSpec, ok := x.(*ast.TypeSpec)
+				if !ok {
+					return true
+				}
+
+				if _, ok := typeSpec.Type.(*ast.StructType); !ok ||
+					typeSpec.Name.Name != structName ||
+					typeSpec.Type == nil {
+					return true
+				}
+
+				// Check if the struct has fields.
+				structType, ok := typeSpec.Type.(*ast.StructType)
+				if !ok {
+					return true
+				}
+
+				// Iterate through the fields of the struct.
+				for _, field := range structType.Fields.List {
+					for _, fieldName := range field.Names {
+						if _, ok := fieldsNames[strings.ToLower(fieldName.Name)]; !ok {
+							continue
+						}
+						exist = true
+						return false
+					}
+				}
+				return true
+			})
+		}
+	}
+	return exist, nil
 }