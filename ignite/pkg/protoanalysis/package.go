package protoanalysis

import (
	"errors"
	"regexp"
	"strings"

<<<<<<< HEAD
	errors "github.com/ignite/cli/ignite/pkg/xerrors"
=======
	"golang.org/x/mod/semver"
>>>>>>> c9c97e20
)

type (
	// Packages represents slice of Package.
	Packages []Package

	PkgName string

	// Package represents a proto pkg.
	Package struct {
		// Name of the proto pkg.
		Name string

		// Path of the package in the fs.
		Path string

		// Files is a list of .proto files in the package.
		Files Files

		// GoImportName is the go package name of proto package.
		GoImportName string

		// Messages is a list of proto messages defined in the package.
		Messages []Message

		// Services is a list of RPC services.
		Services []Service
	}
)

var regexBetaVersion = regexp.MustCompile("^v[0-9]+(beta|alpha)[0-9]+")

func (p Packages) Files() Files {
	var files []File
	for _, pkg := range p {
		files = append(files, pkg.Files...)
	}
	return files
}

// ModuleName retrieves the single module name of the package.
func (p Package) ModuleName() (name string) {
	names := strings.Split(p.Name, ".")
	for i := len(names) - 1; i >= 0; i-- {
		name = names[i]
		if !semver.IsValid(name) && !regexBetaVersion.MatchString(name) {
			break
		}
	}
	return
}

// MessageByName finds a message by its name inside Package.
func (p Package) MessageByName(name string) (Message, error) {
	for _, message := range p.Messages {
		if message.Name == name {
			return message, nil
		}
	}
	return Message{}, errors.New("no message found")
}

// GoImportPath retrieves the Go import path.
func (p Package) GoImportPath() string {
	return strings.Split(p.GoImportName, ";")[0]
}

type (
	Files []File

	File struct {
		// Path of the file.
		Path string

		// Dependencies is a list of imported .proto files in this package.
		Dependencies []string
	}
)

func (f Files) Paths() []string {
	var paths []string
	for _, ff := range f {
		paths = append(paths, ff.Path)
	}
	return paths
}

type (
	// Message represents a proto message.
	Message struct {
		// Name of the message.
		Name string

		// Path of the file where message is defined at.
		Path string

		// HighestFieldNumber is the highest field number among fields of the message
		// This allows to determine new field number when writing to proto message
		HighestFieldNumber int

		// Fields contains message's field names and types
		Fields map[string]string
	}

	// Service is an RPC service.
	Service struct {
		// Name of the services.
		Name string

		// RPC is a list of RPC funcs of the service.
		RPCFuncs []RPCFunc
	}

	// RPCFunc is an RPC func.
	RPCFunc struct {
		// Name of the RPC func.
		Name string

		// RequestType is the request type of RPC func.
		RequestType string

		// ReturnsType is the response type of RPC func.
		ReturnsType string

		// HTTPRules keeps info about http rules of an RPC func.
		// spec:
		//   https://github.com/googleapis/googleapis/blob/master/google/api/http.proto.
		HTTPRules []HTTPRule

		// Paginated indicates that the RPC function is using pagination.
		Paginated bool
	}

	// HTTPRule keeps info about a configured http rule of an RPC func.
	HTTPRule struct {
		// Params is a list of parameters defined in the http endpoint itself.
		Params []string

		// HasQuery indicates if there is a request query.
		HasQuery bool

		// HasBody indicates if there is a request payload.
		HasBody bool
	}
)<|MERGE_RESOLUTION|>--- conflicted
+++ resolved
@@ -5,11 +5,8 @@
 	"regexp"
 	"strings"
 
-<<<<<<< HEAD
 	errors "github.com/ignite/cli/ignite/pkg/xerrors"
-=======
 	"golang.org/x/mod/semver"
->>>>>>> c9c97e20
 )
 
 type (
