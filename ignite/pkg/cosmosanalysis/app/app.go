--- conflicted
+++ resolved
@@ -217,51 +217,31 @@
 	return errors.Errorf("unexpected type %T", n)
 }
 
-func findBasicManagerRegistrations(n ast.Node, pkgDir string, fileImports map[string]string) ([]string, error) {
+func findBasicManagerRegistrations(n ast.Node, pkgDir string, fileImports map[string]string) (packages []string, err error) {
 	callExprType, ok := n.(*ast.CallExpr)
 	if !ok {
-<<<<<<< HEAD
-		return nil, nil
-=======
 		return packages, err
->>>>>>> 1b188d9a
 	}
 
 	selectorExprType, ok := callExprType.Fun.(*ast.SelectorExpr)
 	if !ok {
-<<<<<<< HEAD
-		return nil, nil
-=======
 		return packages, err
->>>>>>> 1b188d9a
 	}
 
 	identExprType, ok := selectorExprType.X.(*ast.Ident)
 	if !ok {
-<<<<<<< HEAD
-		return nil, nil
-=======
 		return packages, err
->>>>>>> 1b188d9a
 	}
 	basicModulePkgName := findBasicManagerPkgName(fileImports)
 	if basicModulePkgName == "" {
 		// cosmos-sdk/types/module is not imported in this file, skip
-<<<<<<< HEAD
-		return nil, nil
-	}
-	if identExprType.Name != basicModulePkgName || selectorExprType.Sel.Name != "NewBasicManager" {
-		return nil, nil
-=======
 		return packages, err
 	}
 	if identExprType.Name != basicModulePkgName || selectorExprType.Sel.Name != "NewBasicManager" {
 		return packages, err
->>>>>>> 1b188d9a
 	}
 
 	// Node "n" defines the call to NewBasicManager, let's loop on its args to discover modules
-	packages := make([]string, 0)
 	for _, arg := range callExprType.Args {
 		switch v := arg.(type) {
 
