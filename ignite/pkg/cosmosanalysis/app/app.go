package app

import (
<<<<<<< HEAD
	"bytes"
=======
	"fmt"
>>>>>>> 561d77b4
	"go/ast"
	"go/parser"
	"go/token"
	"path/filepath"
	"strings"

<<<<<<< HEAD
	"github.com/ignite/cli/ignite/pkg/cosmosanalysis"
	"github.com/ignite/cli/ignite/pkg/cosmosver"
	"github.com/ignite/cli/ignite/pkg/errors"
=======
>>>>>>> 561d77b4
	"github.com/ignite/cli/ignite/pkg/goanalysis"
	"github.com/ignite/cli/ignite/pkg/xast"

	"github.com/ignite/cli/ignite/pkg/cosmosanalysis"
)

// CheckKeeper checks for the existence of the keeper with the provided name in the app structure.
func CheckKeeper(path, keeperName string) error {
	// find app type
	appImpl, err := cosmosanalysis.FindImplementation(path, cosmosanalysis.AppImplementation)
	if err != nil {
		return err
	}
	if len(appImpl) != 1 {
		return errors.Errorf("app.go should contain a single app (got %d)", len(appImpl))
	}
	appTypeName := appImpl[0]

	// Inspect the module for app struct
	var found bool
	fileSet := token.NewFileSet()
	pkgs, err := parser.ParseDir(fileSet, path, nil, 0)
	if err != nil {
		return err
	}
	for _, pkg := range pkgs {
		for _, f := range pkg.Files {
			ast.Inspect(f, func(n ast.Node) bool {
				// look for struct methods.
				appType, ok := n.(*ast.TypeSpec)
				if !ok || appType.Name.Name != appTypeName {
					return true
				}

				appStruct, ok := appType.Type.(*ast.StructType)
				if !ok {
					return true
				}

				// Search for the keeper specific field
				for _, field := range appStruct.Fields.List {
					for _, fieldName := range field.Names {
						if fieldName.Name == keeperName {
							found = true
							return false
						}
					}
				}

				return false
			})
		}
	}

	if !found {
		return errors.Errorf("app doesn't contain %s", keeperName)
	}
	return nil
}

// FindRegisteredModules returns all registered modules into the chain root.
func FindRegisteredModules(chainRoot string) ([]string, error) {
	// Assumption: modules are registered in the app package
	appFilePath, err := cosmosanalysis.FindAppFilePath(chainRoot)
	if err != nil {
		return nil, err
	}
	// The directory where the app file is located.
	// This is required to resolve references within the app package.
	appDir := filepath.Dir(appFilePath)

	appPkg, _, err := xast.ParseDir(appDir)
	if err != nil {
		return nil, err
	}

	// Loop on package's files
	var blankImports []string
	var discovered []string
	for _, f := range appPkg.Files {
		blankImports = append(blankImports, goanalysis.FindBlankImports(f)...)
		fileImports := goanalysis.FormatImports(f)
		d, err := FindKeepersModules(f, fileImports)
		if err != nil {
			return nil, err
		}
		discovered = append(discovered, d...)
	}
	return mergeImports(blankImports, discovered), nil
}

<<<<<<< HEAD
// CheckAppWiring check if the app wiring exists finding the `depinject.Inject` method call.
func CheckAppWiring(chainRoot string) (bool, error) {
	// Assumption: modules are registered in the app package
	appFilePath, err := cosmosanalysis.FindAppFilePath(chainRoot)
	if err != nil {
		return false, err
	}
	// The directory where the app file is located.
	// This is required to resolve references within the app package.
	appDir := filepath.Dir(appFilePath)

	appPkg, _, err := xast.ParseDir(appDir)
	if err != nil {
		return false, err
	}

	// Loop on package's files
	for _, f := range appPkg.Files {
		exists := goanalysis.FuncVarExists(f, appWiringImport, appWiringCallMethod)
		if exists {
			return true, nil
		}
	}
	return false, nil
}

func exprToString(n ast.Expr) (string, error) {
	buf := bytes.Buffer{}
	fset := token.NewFileSet()

	// Convert the expression node to Go
	if err := format.Node(&buf, fset, n); err != nil {
		return "", err
	}

	return buf.String(), nil
}

func newExprError(msg string, n ast.Expr) error {
	s, err := exprToString(n)
	if err != nil {
		return errors.Errorf("%s: %w", msg, err)
	}
	return errors.Errorf("%s: %s", msg, s)
}

func newUnexpectedTypeErr(n any) error {
	return errors.Errorf("unexpected type %T", n)
}

func findBasicManagerRegistrations(n ast.Node, pkgDir string, fileImports map[string]string) (packages []string, err error) {
	callExprType, ok := n.(*ast.CallExpr)
	if !ok {
		return packages, err
	}

	selectorExprType, ok := callExprType.Fun.(*ast.SelectorExpr)
	if !ok {
		return packages, err
	}

	identExprType, ok := selectorExprType.X.(*ast.Ident)
	if !ok {
		return packages, err
	}
	basicModulePkgName := findBasicManagerPkgName(fileImports)
	if basicModulePkgName == "" {
		// cosmos-sdk/types/module is not imported in this file, skip
		return packages, err
	}
	if identExprType.Name != basicModulePkgName || selectorExprType.Sel.Name != "NewBasicManager" {
		return packages, err
	}

	// Node "n" defines the call to NewBasicManager, let's loop on its args to discover modules
	for _, arg := range callExprType.Args {
		switch v := arg.(type) {

		case *ast.CompositeLit:
			// The arg is an app module
			ps, err := parsePkgNameFromCompositeLit(v, pkgDir)
			if err != nil {
				return nil, err
=======
// mergeImports merge all discovered imports into the blank imports found in the app files.
func mergeImports(blankImports, discovered []string) []string {
	imports := make([]string, len(blankImports))
	copy(imports, blankImports)
	for i, m := range discovered {
		split := strings.Split(m, "/")

		j := len(split)
		maxTrim := len(split) - 3
	LoopBack:
		for j > maxTrim {
			j--
			// x path means we are reaching the root of the module
			if split[j] == "x" {
				j = maxTrim
				goto LoopBack
>>>>>>> 561d77b4
			}
			for _, imp := range blankImports {
				// check if the import exist into the blank imports
				if strings.Contains(imp, m) {
					j = -1
					goto LoopBack
				}
			}
			m = strings.TrimSuffix(m, "/"+split[j])
		}
		if j == maxTrim {
			imports = append(imports, discovered[i])
		}
	}
	return imports
}

// FindKeepersModules find a map of import modules based on the keepers params on the App struct.
func FindKeepersModules(n ast.Node, fileImports map[string]string) ([]string, error) {
	// find app type
	appImpl := cosmosanalysis.FindImplementationInFile(n, cosmosanalysis.AppImplementation)
	appTypeName := "App"
	switch {
	case len(appImpl) > 1:
		return nil, fmt.Errorf("app.go should contain only a single app (got %d)", len(appImpl))
	case len(appImpl) == 1:
		appTypeName = appImpl[0]
	}

	file, ok := n.(*ast.File)
	if !ok {
		return nil, nil
	}

	keeperParamsMap := make(map[string]struct{})
	for _, decl := range file.Decls {
		genDecl, ok := decl.(*ast.GenDecl)
		if !ok {
			continue
		}
		for _, spec := range genDecl.Specs {
			typeSpec, ok := spec.(*ast.TypeSpec)
			if !ok {
				continue
			}
			if typeSpec.Name.Name != appTypeName {
				continue
			}
			structType, ok := typeSpec.Type.(*ast.StructType)
			if !ok {
				continue
			}
			for _, field := range structType.Fields.List {
				f := field.Type
			CheckSpec:
				switch spec := f.(type) {
				case *ast.StarExpr:
					f, ok = spec.X.(*ast.SelectorExpr)
					if !ok {
						continue
					}
					goto CheckSpec
				case *ast.SelectorExpr:
					if !strings.HasSuffix(spec.Sel.Name, "Keeper") {
						continue
					}
					ident, ok := spec.X.(*ast.Ident)
					if !ok {
						continue
					}
					fileImport, ok := fileImports[ident.Name]
					if !ok {
						continue
					}
					keeperParamsMap[removeKeeperPkgPath(fileImport)] = struct{}{}
				}
			}
		}
	}

	keeperParams := make([]string, 0)
	for param := range keeperParamsMap {
		keeperParams = append(keeperParams, param)
	}

	return keeperParams, nil
}

func removeKeeperPkgPath(pkg string) string {
	path := strings.TrimSuffix(pkg, "/keeper")
	path = strings.TrimSuffix(path, "/controller")
	return strings.TrimSuffix(path, "/host")
}<|MERGE_RESOLUTION|>--- conflicted
+++ resolved
@@ -1,27 +1,16 @@
 package app
 
 import (
-<<<<<<< HEAD
-	"bytes"
-=======
-	"fmt"
->>>>>>> 561d77b4
 	"go/ast"
 	"go/parser"
 	"go/token"
 	"path/filepath"
 	"strings"
 
-<<<<<<< HEAD
 	"github.com/ignite/cli/ignite/pkg/cosmosanalysis"
-	"github.com/ignite/cli/ignite/pkg/cosmosver"
 	"github.com/ignite/cli/ignite/pkg/errors"
-=======
->>>>>>> 561d77b4
 	"github.com/ignite/cli/ignite/pkg/goanalysis"
 	"github.com/ignite/cli/ignite/pkg/xast"
-
-	"github.com/ignite/cli/ignite/pkg/cosmosanalysis"
 )
 
 // CheckKeeper checks for the existence of the keeper with the provided name in the app structure.
@@ -109,91 +98,6 @@
 	return mergeImports(blankImports, discovered), nil
 }
 
-<<<<<<< HEAD
-// CheckAppWiring check if the app wiring exists finding the `depinject.Inject` method call.
-func CheckAppWiring(chainRoot string) (bool, error) {
-	// Assumption: modules are registered in the app package
-	appFilePath, err := cosmosanalysis.FindAppFilePath(chainRoot)
-	if err != nil {
-		return false, err
-	}
-	// The directory where the app file is located.
-	// This is required to resolve references within the app package.
-	appDir := filepath.Dir(appFilePath)
-
-	appPkg, _, err := xast.ParseDir(appDir)
-	if err != nil {
-		return false, err
-	}
-
-	// Loop on package's files
-	for _, f := range appPkg.Files {
-		exists := goanalysis.FuncVarExists(f, appWiringImport, appWiringCallMethod)
-		if exists {
-			return true, nil
-		}
-	}
-	return false, nil
-}
-
-func exprToString(n ast.Expr) (string, error) {
-	buf := bytes.Buffer{}
-	fset := token.NewFileSet()
-
-	// Convert the expression node to Go
-	if err := format.Node(&buf, fset, n); err != nil {
-		return "", err
-	}
-
-	return buf.String(), nil
-}
-
-func newExprError(msg string, n ast.Expr) error {
-	s, err := exprToString(n)
-	if err != nil {
-		return errors.Errorf("%s: %w", msg, err)
-	}
-	return errors.Errorf("%s: %s", msg, s)
-}
-
-func newUnexpectedTypeErr(n any) error {
-	return errors.Errorf("unexpected type %T", n)
-}
-
-func findBasicManagerRegistrations(n ast.Node, pkgDir string, fileImports map[string]string) (packages []string, err error) {
-	callExprType, ok := n.(*ast.CallExpr)
-	if !ok {
-		return packages, err
-	}
-
-	selectorExprType, ok := callExprType.Fun.(*ast.SelectorExpr)
-	if !ok {
-		return packages, err
-	}
-
-	identExprType, ok := selectorExprType.X.(*ast.Ident)
-	if !ok {
-		return packages, err
-	}
-	basicModulePkgName := findBasicManagerPkgName(fileImports)
-	if basicModulePkgName == "" {
-		// cosmos-sdk/types/module is not imported in this file, skip
-		return packages, err
-	}
-	if identExprType.Name != basicModulePkgName || selectorExprType.Sel.Name != "NewBasicManager" {
-		return packages, err
-	}
-
-	// Node "n" defines the call to NewBasicManager, let's loop on its args to discover modules
-	for _, arg := range callExprType.Args {
-		switch v := arg.(type) {
-
-		case *ast.CompositeLit:
-			// The arg is an app module
-			ps, err := parsePkgNameFromCompositeLit(v, pkgDir)
-			if err != nil {
-				return nil, err
-=======
 // mergeImports merge all discovered imports into the blank imports found in the app files.
 func mergeImports(blankImports, discovered []string) []string {
 	imports := make([]string, len(blankImports))
@@ -210,7 +114,6 @@
 			if split[j] == "x" {
 				j = maxTrim
 				goto LoopBack
->>>>>>> 561d77b4
 			}
 			for _, imp := range blankImports {
 				// check if the import exist into the blank imports
@@ -235,7 +138,7 @@
 	appTypeName := "App"
 	switch {
 	case len(appImpl) > 1:
-		return nil, fmt.Errorf("app.go should contain only a single app (got %d)", len(appImpl))
+		return nil, errors.Errorf("app.go should contain only a single app (got %d)", len(appImpl))
 	case len(appImpl) == 1:
 		appTypeName = appImpl[0]
 	}
