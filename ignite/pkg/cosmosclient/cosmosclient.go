// Package cosmosclient provides a standalone client to connect to Cosmos SDK chains.
package cosmosclient

import (
	"context"
	"encoding/hex"
	"fmt"
	"io"
	"net/url"
	"os"
	"path/filepath"
	"strconv"
	"strings"
	"sync"
	"time"

	"github.com/cenkalti/backoff"
	"github.com/cosmos/cosmos-sdk/client"
	"github.com/cosmos/cosmos-sdk/client/flags"
	"github.com/cosmos/cosmos-sdk/client/tx"
	"github.com/cosmos/cosmos-sdk/codec"
	codectypes "github.com/cosmos/cosmos-sdk/codec/types"
	cryptocodec "github.com/cosmos/cosmos-sdk/crypto/codec"
	sdktypes "github.com/cosmos/cosmos-sdk/types"
	txtypes "github.com/cosmos/cosmos-sdk/types/tx"
	"github.com/cosmos/cosmos-sdk/types/tx/signing"
	authtx "github.com/cosmos/cosmos-sdk/x/auth/tx"
	authtypes "github.com/cosmos/cosmos-sdk/x/auth/types"
	banktypes "github.com/cosmos/cosmos-sdk/x/bank/types"
	staking "github.com/cosmos/cosmos-sdk/x/staking/types"
	gogogrpc "github.com/gogo/protobuf/grpc"
	"github.com/gogo/protobuf/proto"
	prototypes "github.com/gogo/protobuf/types"
	"github.com/pkg/errors"
<<<<<<< HEAD
	"github.com/tendermint/tendermint/libs/bytes"
	tmproto "github.com/tendermint/tendermint/proto/tendermint/types"
=======
>>>>>>> 35201e37
	rpcclient "github.com/tendermint/tendermint/rpc/client"
	rpchttp "github.com/tendermint/tendermint/rpc/client/http"
	ctypes "github.com/tendermint/tendermint/rpc/core/types"

	"github.com/ignite/cli/ignite/pkg/cosmosaccount"
	"github.com/ignite/cli/ignite/pkg/cosmosfaucet"
)

var (
	// FaucetTransferEnsureDuration is the duration that BroadcastTx will wait when a faucet transfer
	// is triggered prior to broadcasting but transfer's tx is not committed in the state yet.
	FaucetTransferEnsureDuration = time.Second * 40

<<<<<<< HEAD
var (
	// ErrInvalidBlockHeight is returned when a block height value is not valid.
	ErrInvalidBlockHeight = errors.New("block height must be greater than 0")

=======
>>>>>>> 35201e37
	errCannotRetrieveFundsFromFaucet = errors.New("cannot retrieve funds from faucet")
)

const (
	defaultNodeAddress   = "http://localhost:26657"
	defaultGasAdjustment = 1.0
	defaultGasLimit      = 300000

	defaultFaucetAddress   = "http://localhost:4500"
	defaultFaucetDenom     = "token"
	defaultFaucetMinAmount = 100

	defaultTXsPerPage = 30

	searchHeight = "tx.height"

	orderAsc = "asc"
)

<<<<<<< HEAD
//go:generate mockery --name RPCClient --case underscore --with-expecter
type RPCClient interface {
	rpcclient.Client
=======
// FaucetClient allows to mock the cosmosfaucet.Client.
type FaucetClient interface {
	Transfer(context.Context, cosmosfaucet.TransferRequest) (cosmosfaucet.TransferResponse, error)
}

// Gasometer allows to mock the tx.CalculateGas func.
type Gasometer interface {
	CalculateGas(clientCtx gogogrpc.ClientConn, txf tx.Factory, msgs ...sdktypes.Msg) (*txtypes.SimulateResponse, uint64, error)
}

// Signer allows to mock the tx.Sign func.
type Signer interface {
	Sign(txf tx.Factory, name string, txBuilder client.TxBuilder, overwriteSig bool) error
>>>>>>> 35201e37
}

// Client is a client to access your chain by querying and broadcasting transactions.
type Client struct {
	// RPC is Tendermint RPC.
<<<<<<< HEAD
	RPC RPCClient
=======
	RPC rpcclient.Client
>>>>>>> 35201e37

	// TxFactory is a Cosmos SDK tx factory.
	TxFactory tx.Factory

	// context is a Cosmos SDK client context.
	context client.Context

	// AccountRegistry is the retistry to access accounts.
	AccountRegistry cosmosaccount.Registry

	accountRetriever client.AccountRetriever
	bankQueryClient  banktypes.QueryClient
	faucetClient     FaucetClient
	gasometer        Gasometer
	signer           Signer

	addressPrefix string

	nodeAddress string
	out         io.Writer
	chainID     string

	useFaucet       bool
	faucetAddress   string
	faucetDenom     string
	faucetMinAmount uint64

	homePath           string
	keyringServiceName string
	keyringBackend     cosmosaccount.KeyringBackend
	keyringDir         string

	gas          string
	gasPrices    string
	fees         string
	generateOnly bool
}

// Option configures your client.
type Option func(*Client)

// WithHome sets the data dir of your chain. This option is used to access your chain's
// file based keyring which is only needed when you deal with creating and signing transactions.
// when it is not provided, your data dir will be assumed as `$HOME/.your-chain-id`.
func WithHome(path string) Option {
	return func(c *Client) {
		c.homePath = path
	}
}

// WithKeyringServiceName used as the keyring's name when you are using OS keyring backend.
// by default it is `cosmos`.
func WithKeyringServiceName(name string) Option {
	return func(c *Client) {
		c.keyringServiceName = name
	}
}

// WithKeyringBackend sets your keyring backend. By default, it is `test`.
func WithKeyringBackend(backend cosmosaccount.KeyringBackend) Option {
	return func(c *Client) {
		c.keyringBackend = backend
	}
}

// WithKeyringDir sets the directory of the keyring. By default, it uses cosmosaccount.KeyringHome
func WithKeyringDir(keyringDir string) Option {
	return func(c *Client) {
		c.keyringDir = keyringDir
	}
}

// WithNodeAddress sets the node address of your chain. When this option is not provided
// `http://localhost:26657` is used as default.
func WithNodeAddress(addr string) Option {
	return func(c *Client) {
		c.nodeAddress = addr
	}
}

func WithAddressPrefix(prefix string) Option {
	return func(c *Client) {
		c.addressPrefix = prefix
	}
}

func WithUseFaucet(faucetAddress, denom string, minAmount uint64) Option {
	return func(c *Client) {
		c.useFaucet = true
		c.faucetAddress = faucetAddress
		if denom != "" {
			c.faucetDenom = denom
		}
		if minAmount != 0 {
			c.faucetMinAmount = minAmount
		}
	}
}

// WithGas sets an explicit gas-limit on transactions.
// Set to "auto" to calculate automatically
func WithGas(gas string) Option {
	return func(c *Client) {
		c.gas = gas
	}
}

// WithGasPrices sets the price per gas (e.g. 0.1uatom)
func WithGasPrices(gasPrices string) Option {
	return func(c *Client) {
		c.gasPrices = gasPrices
	}
}

// WithFees sets the fees (e.g. 10uatom)
func WithFees(fees string) Option {
	return func(c *Client) {
		c.fees = fees
	}
}

// WithGenerateOnly tells if txs will be generated only.
func WithGenerateOnly(generateOnly bool) Option {
	return func(c *Client) {
		c.generateOnly = generateOnly
	}
}

// WithRPCClient sets a tendermint RPC client.
// Already set by default.
func WithRPCClient(rpc rpcclient.Client) Option {
	return func(c *Client) {
		c.RPC = rpc
	}
}

// WithAccountRetriever sets the account retriever
// Already set by default.
func WithAccountRetriever(accountRetriever client.AccountRetriever) Option {
	return func(c *Client) {
		c.accountRetriever = accountRetriever
	}
}

// WithBankQueryClient sets the bank query client.
// Already set by default.
func WithBankQueryClient(bankQueryClient banktypes.QueryClient) Option {
	return func(c *Client) {
		c.bankQueryClient = bankQueryClient
	}
}

// WithFaucetClient sets the faucet client.
// Already set by default.
func WithFaucetClient(faucetClient FaucetClient) Option {
	return func(c *Client) {
		c.faucetClient = faucetClient
	}
}

// WithGasometer sets the gasometer.
// Already set by default.
func WithGasometer(gasometer Gasometer) Option {
	return func(c *Client) {
		c.gasometer = gasometer
	}
}

// WithSigner sets the signer.
// Already set by default.
func WithSigner(signer Signer) Option {
	return func(c *Client) {
		c.signer = signer
	}
}

// New creates a new client with given options.
func New(ctx context.Context, options ...Option) (Client, error) {
	c := Client{
		nodeAddress:     defaultNodeAddress,
		keyringBackend:  cosmosaccount.KeyringTest,
		addressPrefix:   "cosmos",
		faucetAddress:   defaultFaucetAddress,
		faucetDenom:     defaultFaucetDenom,
		faucetMinAmount: defaultFaucetMinAmount,
		out:             io.Discard,
		gas:             strconv.Itoa(defaultGasLimit),
	}

	var err error

	for _, apply := range options {
		apply(&c)
	}

	if c.RPC == nil {
		if c.RPC, err = rpchttp.New(c.nodeAddress, "/websocket"); err != nil {
			return Client{}, err
		}
	}
	// Wrap RPC client to have more contextualized errors
	c.RPC = rpcWrapper{
		Client:      c.RPC,
		nodeAddress: c.nodeAddress,
	}

	statusResp, err := c.RPC.Status(ctx)
	if err != nil {
		return Client{}, err
	}

	c.chainID = statusResp.NodeInfo.Network

	if c.homePath == "" {
		home, err := os.UserHomeDir()
		if err != nil {
			return Client{}, err
		}
		c.homePath = filepath.Join(home, "."+c.chainID)
	}

	if c.keyringDir == "" {
		c.keyringDir = c.homePath
	}

	c.AccountRegistry, err = cosmosaccount.New(
		cosmosaccount.WithKeyringServiceName(c.keyringServiceName),
		cosmosaccount.WithKeyringBackend(c.keyringBackend),
		cosmosaccount.WithHome(c.keyringDir),
	)
	if err != nil {
		return Client{}, err
	}

	c.context = c.newContext()
	c.TxFactory = newFactory(c.context)

	if c.accountRetriever == nil {
		c.accountRetriever = authtypes.AccountRetriever{}
	}
	if c.bankQueryClient == nil {
		c.bankQueryClient = banktypes.NewQueryClient(c.context)
	}
	if c.faucetClient == nil {
		c.faucetClient = cosmosfaucet.NewClient(c.faucetAddress)
	}
	if c.gasometer == nil {
		c.gasometer = gasometer{}
	}
	if c.signer == nil {
		c.signer = signer{}
	}
	// set address prefix in SDK global config
	c.SetConfigAddressPrefix()

	return c, nil
}

// LatestBlockHeight returns the lastest block height of the app.
func (c Client) LatestBlockHeight(ctx context.Context) (int64, error) {
	resp, err := c.Status(ctx)
	if err != nil {
		return 0, err
	}
	return resp.SyncInfo.LatestBlockHeight, nil
}

// WaitForNextBlock waits until next block is committed.
// It reads the current block height and then waits for another block to be
// committed, or returns an error if ctx is canceled.
func (c Client) WaitForNextBlock(ctx context.Context) error {
	return c.WaitForNBlocks(ctx, 1)
}

// WaitForNBlocks reads the current block height and then waits for anothers n
// blocks to be committed, or returns an error if ctx is canceled.
func (c Client) WaitForNBlocks(ctx context.Context, n int64) error {
	start, err := c.LatestBlockHeight(ctx)
	if err != nil {
		return err
	}
	return c.WaitForBlockHeight(ctx, start+n)
}

// WaitForBlockHeight waits until block height h is committed, or returns an
// error if ctx is canceled.
func (c Client) WaitForBlockHeight(ctx context.Context, h int64) error {
	ticker := time.NewTicker(time.Second)
	defer ticker.Stop()

	for {
		latestHeight, err := c.LatestBlockHeight(ctx)
		if err != nil {
			return err
		}
		if latestHeight >= h {
			return nil
		}
		select {
		case <-ctx.Done():
			return errors.Wrap(ctx.Err(), "timeout exceeded waiting for block")
		case <-ticker.C:
		}
	}
}

// WaitForTx requests the tx from hash, if not found, waits for next block and
// tries again. Returns an error if ctx is canceled.
func (c Client) WaitForTx(ctx context.Context, hash string) (*ctypes.ResultTx, error) {
	bz, err := hex.DecodeString(hash)
	if err != nil {
		return nil, errors.Wrapf(err, "unable to decode tx hash '%s'", hash)
	}
	for {
		resp, err := c.RPC.Tx(ctx, bz, false)
		if err != nil {
			if strings.Contains(err.Error(), "not found") {
				// Tx not found, wait for next block and try again
				err := c.WaitForNextBlock(ctx)
				if err != nil {
					return nil, errors.Wrap(err, "waiting for next block")
				}
				continue
			}
			return nil, errors.Wrapf(err, "fetching tx '%s'", hash)
		}
		// Tx found
		return resp, nil
	}
}

// Account returns the account with name or address equal to nameOrAddress.
func (c Client) Account(nameOrAddress string) (cosmosaccount.Account, error) {
	defer c.lockBech32Prefix()()

	acc, err := c.AccountRegistry.GetByName(nameOrAddress)
	if err == nil {
		return acc, nil
	}
	return c.AccountRegistry.GetByAddress(nameOrAddress)
}

// Address returns the account address from account name.
func (c Client) Address(accountName string) (string, error) {
	a, err := c.AccountRegistry.GetByName(accountName)
	if err != nil {
		return "", err
	}
	return a.Address(c.addressPrefix)
}

// Context returns client context
func (c Client) Context() client.Context {
	return c.context
}

// SetConfigAddressPrefix sets the account prefix in the SDK global config
func (c Client) SetConfigAddressPrefix() {
	// TODO find a better way if possible.
	// https://github.com/ignite/cli/issues/2744
	mconf.Lock()
	defer mconf.Unlock()
	config := sdktypes.GetConfig()
	config.SetBech32PrefixForAccount(c.addressPrefix, c.addressPrefix+"pub")
}

// Response of your broadcasted transaction.
type Response struct {
	Codec codec.Codec

	// TxResponse is the underlying tx response.
	*sdktypes.TxResponse
}

// Decode decodes the proto func response defined in your Msg service into your message type.
// message needs to be a pointer. and you need to provide the correct proto message(struct) type to the Decode func.
//
// e.g., for the following CreateChain func the type would be: `types.MsgCreateChainResponse`.
//
// ```proto
//
//	service Msg {
//	  rpc CreateChain(MsgCreateChain) returns (MsgCreateChainResponse);
//	}
//
// ```
func (r Response) Decode(message proto.Message) error {
	data, err := hex.DecodeString(r.Data)
	if err != nil {
		return err
	}

	var txMsgData sdktypes.TxMsgData
	if err := r.Codec.Unmarshal(data, &txMsgData); err != nil {
		return err
	}

	// check deprecated Data
	if len(txMsgData.Data) != 0 {
		resData := txMsgData.Data[0]
		return prototypes.UnmarshalAny(&prototypes.Any{
			// TODO get type url dynamically(basically remove `+ "Response"`) after the following issue has solved.
			// https://github.com/ignite/cli/issues/2098
			// https://github.com/cosmos/cosmos-sdk/issues/10496
			TypeUrl: resData.MsgType + "Response",
			Value:   resData.Data,
		}, message)
	}

	resData := txMsgData.MsgResponses[0]
	return prototypes.UnmarshalAny(&prototypes.Any{
		TypeUrl: resData.TypeUrl,
		Value:   resData.Value,
	}, message)
}

// Status returns the node status
func (c Client) Status(ctx context.Context) (*ctypes.ResultStatus, error) {
	return c.RPC.Status(ctx)
}

// protects sdktypes.Config.
var mconf sync.Mutex

func (c Client) lockBech32Prefix() (unlockFn func()) {
	mconf.Lock()
	config := sdktypes.GetConfig()
	config.SetBech32PrefixForAccount(c.addressPrefix, c.addressPrefix+"pub")
	return mconf.Unlock
}

func (c Client) BroadcastTx(ctx context.Context, account cosmosaccount.Account, msgs ...sdktypes.Msg) (Response, error) {
	txService, err := c.CreateTx(ctx, account, msgs...)
	if err != nil {
		return Response{}, err
	}

	return txService.Broadcast(ctx)
}

func (c Client) CreateTx(goCtx context.Context, account cosmosaccount.Account, msgs ...sdktypes.Msg) (TxService, error) {
	defer c.lockBech32Prefix()()

	if c.useFaucet && !c.generateOnly {
		addr, err := account.Address(c.addressPrefix)
		if err != nil {
			return TxService{}, errors.WithStack(err)
		}
		if err := c.makeSureAccountHasTokens(goCtx, addr); err != nil {
			return TxService{}, err
		}
	}

	sdkaddr, err := account.Record.GetAddress()
	if err != nil {
		return TxService{}, errors.WithStack(err)
	}

	ctx := c.context.
		WithFromName(account.Name).
		WithFromAddress(sdkaddr)

	txf, err := c.prepareFactory(ctx)
	if err != nil {
		return TxService{}, err
	}

	var gas uint64
	if c.gas != "" && c.gas != "auto" {
		gas, err = strconv.ParseUint(c.gas, 10, 64)
		if err != nil {
			return TxService{}, errors.WithStack(err)
		}
	} else {
		_, gas, err = c.gasometer.CalculateGas(ctx, txf, msgs...)
		if err != nil {
			return TxService{}, errors.WithStack(err)
		}
		// the simulated gas can vary from the actual gas needed for a real transaction
		// we add an additional amount to ensure sufficient gas is provided
		gas += 20000
	}
	txf = txf.WithGas(gas)
	txf = txf.WithFees(c.fees)

<<<<<<< HEAD
		return Response{
			Codec:      ctx.Codec,
			TxResponse: resp,
		}, handleBroadcastResult(resp, err)
	}, nil
}

// GetBlockTXs returns the transactions in a block.
// The list of transactions can be empty if there are no transactions in the block
// at the moment this method is called.
// Tendermint might index a limited number of block so trying to fetch transactions
// from a block that is not indexed would return an error.
func (c Client) GetBlockTXs(ctx context.Context, height int64) (txs []TX, err error) {
	if height == 0 {
		return nil, ErrInvalidBlockHeight
	}

	r, err := c.RPC.Block(ctx, &height)
	if err != nil {
		return nil, fmt.Errorf("failed to fetch block %d: %w", height, err)
	}

	query := createTxSearchByHeightQuery(height)

	// TODO: improve to fetch pages in parallel (requires fetching page 1 to calculate n. of pages)
	page := 1
	perPage := defaultTXsPerPage
	blockTime := r.Block.Time
	for {
		res, err := c.RPC.TxSearch(ctx, query, false, &page, &perPage, orderAsc)
		if err != nil {
			return nil, err
		}

		for _, tx := range res.Txs {
			txs = append(txs, TX{
				BlockTime: blockTime,
				Raw:       tx,
			})
		}

		// Stop when the last page is fetched
		if res.TotalCount <= (page * perPage) {
			break
		}

		page++
	}

	return txs, nil
}

// CollectTXs collects transactions from multiple consecutive blocks.
// Transactions from a single block are send to the channel only if all transactions
// from that block are collected successfully.
// Blocks are traversed sequentially starting from a height until the latest block height
// available at the moment this method is called.
// The channel might contain the transactions collected successfully up until that point
// when an error is returned.
func (c Client) CollectTXs(ctx context.Context, fromHeight int64, tc chan<- []TX) error {
	defer close(tc)

	status, err := c.Status(ctx)
	if err != nil {
		return fmt.Errorf("failed to fetch latest block height: %w", err)
	}

	if fromHeight == 0 {
		fromHeight = 1
	}

	for height := fromHeight; height <= status.SyncInfo.LatestBlockHeight; height++ {
		txs, err := c.GetBlockTXs(ctx, height)
		if err != nil {
			return err
		}

		// Ignore blocks without transactions
		if txs == nil {
			continue
		}

		// Make sure that collection finishes if the context
		// is done when the transactions channel is full
		select {
		case <-ctx.Done():
			return ctx.Err()
		case tc <- txs:
		}
	}

	return nil
}

// prepareBroadcast performs checks and operations before broadcasting messages
func (c *Client) prepareBroadcast(ctx context.Context, accountName string, _ []sdktypes.Msg) error {
	// TODO uncomment after https://github.com/tendermint/spn/issues/363
	// validate msgs.
	//  for _, msg := range msgs {
	//  if err := msg.ValidateBasic(); err != nil {
	//  return err
	//  }
	//  }
=======
	if c.gasPrices != "" {
		txf = txf.WithGasPrices(c.gasPrices)
	}
>>>>>>> 35201e37

	txUnsigned, err := txf.BuildUnsignedTx(msgs...)
	if err != nil {
		return TxService{}, errors.WithStack(err)
	}

	txUnsigned.SetFeeGranter(ctx.GetFeeGranterAddress())

	return TxService{
		client:        c,
		clientContext: ctx,
		txBuilder:     txUnsigned,
		txFactory:     txf,
	}, nil
}

// makeSureAccountHasTokens makes sure the address has a positive balance
// it requests funds from the faucet if the address has an empty balance
func (c *Client) makeSureAccountHasTokens(ctx context.Context, address string) error {
	if err := c.checkAccountBalance(ctx, address); err == nil {
		return nil
	}

	// request coins from the faucet.
	faucetResp, err := c.faucetClient.Transfer(ctx, cosmosfaucet.TransferRequest{AccountAddress: address})
	if err != nil {
		return errors.Wrap(errCannotRetrieveFundsFromFaucet, err.Error())
	}
	if faucetResp.Error != "" {
		return errors.Wrap(errCannotRetrieveFundsFromFaucet, faucetResp.Error)
	}

	// make sure funds are retrieved.
	ctx, cancel := context.WithTimeout(ctx, FaucetTransferEnsureDuration)
	defer cancel()

	return backoff.Retry(func() error {
		return c.checkAccountBalance(ctx, address)
	}, backoff.WithContext(backoff.NewConstantBackOff(time.Second), ctx))
}

func (c *Client) checkAccountBalance(ctx context.Context, address string) error {
	resp, err := c.bankQueryClient.Balance(ctx, &banktypes.QueryBalanceRequest{
		Address: address,
		Denom:   c.faucetDenom,
	})
	if err != nil {
		return err
	}

	if resp.Balance.Amount.Uint64() >= c.faucetMinAmount {
		return nil
	}

	return fmt.Errorf("account has not enough %q balance, min. required amount: %d", c.faucetDenom, c.faucetMinAmount)
}

// handleBroadcastResult handles the result of broadcast messages result and checks if an error occurred
func handleBroadcastResult(resp *sdktypes.TxResponse, err error) error {
	if err != nil {
		if strings.Contains(err.Error(), "not found") {
			return errors.New("make sure that your account has enough balance")
		}
		return err
	}

	if resp.Code > 0 {
		return errors.Errorf("error code: '%d' msg: '%s'", resp.Code, resp.RawLog)
	}
	return nil
}

func (c *Client) prepareFactory(clientCtx client.Context) (tx.Factory, error) {
	var (
		from = clientCtx.GetFromAddress()
		txf  = c.TxFactory
	)

	if err := c.accountRetriever.EnsureExists(clientCtx, from); err != nil {
		return txf, errors.WithStack(err)
	}

	initNum, initSeq := txf.AccountNumber(), txf.Sequence()
	if initNum == 0 || initSeq == 0 {
		num, seq, err := c.accountRetriever.GetAccountNumberSequence(clientCtx, from)
		if err != nil {
			return txf, errors.WithStack(err)
		}

		if initNum == 0 {
			txf = txf.WithAccountNumber(num)
		}

		if initSeq == 0 {
			txf = txf.WithSequence(seq)
		}
	}

	return txf, nil
}

<<<<<<< HEAD
func newContext(
	c rpcclient.Client,
	out io.Writer,
	chainID,
	home string,
) client.Context {
=======
func (c Client) newContext() client.Context {
>>>>>>> 35201e37
	var (
		amino             = codec.NewLegacyAmino()
		interfaceRegistry = codectypes.NewInterfaceRegistry()
		marshaler         = codec.NewProtoCodec(interfaceRegistry)
		txConfig          = authtx.NewTxConfig(marshaler, authtx.DefaultSignModes)
	)

	authtypes.RegisterInterfaces(interfaceRegistry)
	cryptocodec.RegisterInterfaces(interfaceRegistry)
	sdktypes.RegisterInterfaces(interfaceRegistry)
	staking.RegisterInterfaces(interfaceRegistry)
	cryptocodec.RegisterInterfaces(interfaceRegistry)
	banktypes.RegisterInterfaces(interfaceRegistry)

	return client.Context{}.
		WithChainID(c.chainID).
		WithInterfaceRegistry(interfaceRegistry).
		WithCodec(marshaler).
		WithTxConfig(txConfig).
		WithLegacyAmino(amino).
		WithInput(os.Stdin).
		WithOutput(c.out).
		WithAccountRetriever(c.accountRetriever).
		WithBroadcastMode(flags.BroadcastSync).
		WithHomeDir(c.homePath).
		WithClient(c.RPC).
		WithSkipConfirmation(true).
		WithKeyring(c.AccountRegistry.Keyring).
		WithGenerateOnly(c.generateOnly)
}

func newFactory(clientCtx client.Context) tx.Factory {
	return tx.Factory{}.
		WithChainID(clientCtx.ChainID).
		WithKeybase(clientCtx.Keyring).
		WithGas(defaultGasLimit).
		WithGasAdjustment(defaultGasAdjustment).
		WithSignMode(signing.SignMode_SIGN_MODE_UNSPECIFIED).
		WithAccountRetriever(clientCtx.AccountRetriever).
		WithTxConfig(clientCtx.TxConfig)
}

func createTxSearchByHeightQuery(height int64) string {
	params := url.Values{}
	params.Set(searchHeight, strconv.FormatInt(height, 10))
	return params.Encode()
}<|MERGE_RESOLUTION|>--- conflicted
+++ resolved
@@ -32,11 +32,6 @@
 	"github.com/gogo/protobuf/proto"
 	prototypes "github.com/gogo/protobuf/types"
 	"github.com/pkg/errors"
-<<<<<<< HEAD
-	"github.com/tendermint/tendermint/libs/bytes"
-	tmproto "github.com/tendermint/tendermint/proto/tendermint/types"
-=======
->>>>>>> 35201e37
 	rpcclient "github.com/tendermint/tendermint/rpc/client"
 	rpchttp "github.com/tendermint/tendermint/rpc/client/http"
 	ctypes "github.com/tendermint/tendermint/rpc/core/types"
@@ -50,13 +45,9 @@
 	// is triggered prior to broadcasting but transfer's tx is not committed in the state yet.
 	FaucetTransferEnsureDuration = time.Second * 40
 
-<<<<<<< HEAD
-var (
 	// ErrInvalidBlockHeight is returned when a block height value is not valid.
 	ErrInvalidBlockHeight = errors.New("block height must be greater than 0")
 
-=======
->>>>>>> 35201e37
 	errCannotRetrieveFundsFromFaucet = errors.New("cannot retrieve funds from faucet")
 )
 
@@ -76,11 +67,6 @@
 	orderAsc = "asc"
 )
 
-<<<<<<< HEAD
-//go:generate mockery --name RPCClient --case underscore --with-expecter
-type RPCClient interface {
-	rpcclient.Client
-=======
 // FaucetClient allows to mock the cosmosfaucet.Client.
 type FaucetClient interface {
 	Transfer(context.Context, cosmosfaucet.TransferRequest) (cosmosfaucet.TransferResponse, error)
@@ -94,17 +80,12 @@
 // Signer allows to mock the tx.Sign func.
 type Signer interface {
 	Sign(txf tx.Factory, name string, txBuilder client.TxBuilder, overwriteSig bool) error
->>>>>>> 35201e37
 }
 
 // Client is a client to access your chain by querying and broadcasting transactions.
 type Client struct {
 	// RPC is Tendermint RPC.
-<<<<<<< HEAD
-	RPC RPCClient
-=======
 	RPC rpcclient.Client
->>>>>>> 35201e37
 
 	// TxFactory is a Cosmos SDK tx factory.
 	TxFactory tx.Factory
@@ -590,11 +571,22 @@
 	txf = txf.WithGas(gas)
 	txf = txf.WithFees(c.fees)
 
-<<<<<<< HEAD
-		return Response{
-			Codec:      ctx.Codec,
-			TxResponse: resp,
-		}, handleBroadcastResult(resp, err)
+	if c.gasPrices != "" {
+		txf = txf.WithGasPrices(c.gasPrices)
+	}
+
+	txUnsigned, err := txf.BuildUnsignedTx(msgs...)
+	if err != nil {
+		return TxService{}, errors.WithStack(err)
+	}
+
+	txUnsigned.SetFeeGranter(ctx.GetFeeGranterAddress())
+
+	return TxService{
+		client:        c,
+		clientContext: ctx,
+		txBuilder:     txUnsigned,
+		txFactory:     txf,
 	}, nil
 }
 
@@ -685,36 +677,6 @@
 	return nil
 }
 
-// prepareBroadcast performs checks and operations before broadcasting messages
-func (c *Client) prepareBroadcast(ctx context.Context, accountName string, _ []sdktypes.Msg) error {
-	// TODO uncomment after https://github.com/tendermint/spn/issues/363
-	// validate msgs.
-	//  for _, msg := range msgs {
-	//  if err := msg.ValidateBasic(); err != nil {
-	//  return err
-	//  }
-	//  }
-=======
-	if c.gasPrices != "" {
-		txf = txf.WithGasPrices(c.gasPrices)
-	}
->>>>>>> 35201e37
-
-	txUnsigned, err := txf.BuildUnsignedTx(msgs...)
-	if err != nil {
-		return TxService{}, errors.WithStack(err)
-	}
-
-	txUnsigned.SetFeeGranter(ctx.GetFeeGranterAddress())
-
-	return TxService{
-		client:        c,
-		clientContext: ctx,
-		txBuilder:     txUnsigned,
-		txFactory:     txf,
-	}, nil
-}
-
 // makeSureAccountHasTokens makes sure the address has a positive balance
 // it requests funds from the faucet if the address has an empty balance
 func (c *Client) makeSureAccountHasTokens(ctx context.Context, address string) error {
@@ -800,16 +762,7 @@
 	return txf, nil
 }
 
-<<<<<<< HEAD
-func newContext(
-	c rpcclient.Client,
-	out io.Writer,
-	chainID,
-	home string,
-) client.Context {
-=======
 func (c Client) newContext() client.Context {
->>>>>>> 35201e37
 	var (
 		amino             = codec.NewLegacyAmino()
 		interfaceRegistry = codectypes.NewInterfaceRegistry()
