package cosmosclient_test

import (
	"context"
	"testing"
	"time"

<<<<<<< HEAD
=======
	sdktypes "github.com/cosmos/cosmos-sdk/types"
	banktypes "github.com/cosmos/cosmos-sdk/x/bank/types"
>>>>>>> de41f066
	"github.com/pkg/errors"
	"github.com/stretchr/testify/assert"
	"github.com/stretchr/testify/mock"
	"github.com/stretchr/testify/require"
	"github.com/tendermint/tendermint/p2p"
	ctypes "github.com/tendermint/tendermint/rpc/core/types"

	"github.com/ignite/cli/ignite/pkg/cosmosaccount"
	"github.com/ignite/cli/ignite/pkg/cosmosclient"
	"github.com/ignite/cli/ignite/pkg/cosmosclient/mocks"
	"github.com/ignite/cli/ignite/pkg/cosmosfaucet"
)

//go:generate mockery --srcpkg github.com/tendermint/tendermint/rpc/client/ --name Client --structname RPCClient --filename rpclient.go --with-expecter
//go:generate mockery --srcpkg github.com/cosmos/cosmos-sdk/client --name AccountRetriever --filename account_retriever.go --with-expecter
//go:generate mockery --srcpkg github.com/cosmos/cosmos-sdk/x/bank/types --name QueryClient --structname BankQueryClient --filename bank_query_client.go --with-expecter
//go:generate mockery --srcpkg . --name FaucetClient --structname FaucetClient --filename faucet_client.go --with-expecter
//go:generate mockery --srcpkg . --name Gasometer --filename gasometer.go --with-expecter

type suite struct {
	rpcClient        *mocks.RPCClient
	accountRetriever *mocks.AccountRetriever
	bankQueryClient  *mocks.BankQueryClient
	gasometer        *mocks.Gasometer
	faucetClient     *mocks.FaucetClient
}

func newClient(t *testing.T, setup func(suite), opts ...cosmosclient.Option) cosmosclient.Client {
	s := suite{
		rpcClient:        mocks.NewRPCClient(t),
		accountRetriever: mocks.NewAccountRetriever(t),
		bankQueryClient:  mocks.NewBankQueryClient(t),
		gasometer:        mocks.NewGasometer(t),
		faucetClient:     mocks.NewFaucetClient(t),
	}
	// Because rpcClient is passed as argument inside clientContext of mocked
	// methods, we must EXPECT a call to String (because testify/mock is calling
	// String() on mocked methods' args)
	s.rpcClient.EXPECT().String().Return("plop").Maybe()
	// cosmosclient.New always makes a call to Status
	s.rpcClient.EXPECT().Status(mock.Anything).
		Return(&ctypes.ResultStatus{
			NodeInfo: p2p.DefaultNodeInfo{Network: "mychain"},
		}, nil).Once()
	if setup != nil {
		setup(s)
	}
	opts = append(opts, []cosmosclient.Option{
		cosmosclient.WithKeyringBackend(cosmosaccount.KeyringMemory),
		cosmosclient.WithRPCClient(s.rpcClient),
		cosmosclient.WithAccountRetriever(s.accountRetriever),
		cosmosclient.WithBankQueryClient(s.bankQueryClient),
		cosmosclient.WithGasometer(s.gasometer),
		cosmosclient.WithFaucetClient(s.faucetClient),
	}...)
	c, err := cosmosclient.New(context.Background(), opts...)
	require.NoError(t, err)
	return c
}

func TestClientWaitForBlockHeight(t *testing.T) {
	var (
		ctx                 = context.Background()
		canceledCtx, cancel = context.WithTimeout(ctx, 0)
		targetBlockHeight   = int64(42)
	)
	cancel()
	tests := []struct {
		name              string
		ctx               context.Context
		waitBlockDuration time.Duration
		expectedError     string
		setup             func(suite)
	}{
		{
			name: "ok: no wait",
			ctx:  ctx,
			setup: func(s suite) {
				s.rpcClient.EXPECT().Status(ctx).Return(&ctypes.ResultStatus{
					SyncInfo: ctypes.SyncInfo{LatestBlockHeight: targetBlockHeight},
				}, nil)
			},
		},
		{
			name:              "ok: wait 1 time",
			ctx:               ctx,
			waitBlockDuration: time.Second * 2, // must exceed the wait loop duration
			setup: func(s suite) {
				s.rpcClient.EXPECT().Status(ctx).Return(&ctypes.ResultStatus{
					SyncInfo: ctypes.SyncInfo{LatestBlockHeight: targetBlockHeight - 1},
				}, nil).Once()
				s.rpcClient.EXPECT().Status(ctx).Return(&ctypes.ResultStatus{
					SyncInfo: ctypes.SyncInfo{LatestBlockHeight: targetBlockHeight},
				}, nil).Once()
			},
		},
		{
			name:              "fail: wait expired",
			ctx:               ctx,
			waitBlockDuration: time.Millisecond,
			expectedError:     "timeout exceeded waiting for block",
			setup: func(s suite) {
				s.rpcClient.EXPECT().Status(ctx).Return(&ctypes.ResultStatus{
					SyncInfo: ctypes.SyncInfo{LatestBlockHeight: targetBlockHeight - 1},
				}, nil)
			},
		},
		{
			name:              "fail: canceled context",
			ctx:               canceledCtx,
			waitBlockDuration: time.Millisecond,
			expectedError:     canceledCtx.Err().Error(),
			setup: func(s suite) {
				s.rpcClient.EXPECT().Status(canceledCtx).Return(&ctypes.ResultStatus{
					SyncInfo: ctypes.SyncInfo{LatestBlockHeight: targetBlockHeight - 1},
				}, nil)
			},
		},
	}
	for _, tt := range tests {
		t.Run(tt.name, func(t *testing.T) {
			require := require.New(t)
			c := newClient(t, tt.setup)

			err := c.WaitForBlockHeight(tt.ctx, targetBlockHeight, tt.waitBlockDuration)

			if tt.expectedError != "" {
				require.EqualError(err, tt.expectedError)
				return
			}
			require.NoError(err)
		})
	}
}

func TestClientAccount(t *testing.T) {
	var (
		accountName = "bob"
		passphrase  = "passphrase"
	)
	r, err := cosmosaccount.NewInMemory()
	require.NoError(t, err)
	expectedAccount, _, err := r.Create(accountName)
	require.NoError(t, err)
	expectedAddr, err := expectedAccount.Address("cosmos")
	require.NoError(t, err)
	// Export created account to we can import it in the Client below.
	key, err := r.Export(accountName, passphrase)
	require.NoError(t, err)

	tests := []struct {
		name          string
		addressOrName string
		expectedError string
	}{
		{
			name:          "ok: find by name",
			addressOrName: expectedAccount.Name,
		},
		{
			name:          "ok: find by address",
			addressOrName: expectedAddr,
		},
		{
			name:          "fail: name not found",
			addressOrName: "unknown",
			expectedError: "decoding bech32 failed: invalid bech32 string length 7",
		},
		{
			name:          "fail: address not found",
			addressOrName: "cosmos1cs4hpwrpna6ucsgsa78jfp403l7gdynukrxkrv",
			expectedError: `account "cosmos1cs4hpwrpna6ucsgsa78jfp403l7gdynukrxkrv" does not exist`,
		},
	}
	for _, tt := range tests {
		t.Run(tt.name, func(t *testing.T) {
			var (
				require = require.New(t)
				assert  = assert.New(t)
				c       = newClient(t, nil)
			)
			_, err := c.AccountRegistry.Import(accountName, key, passphrase)
			require.NoError(err)

			account, err := c.Account(tt.addressOrName)

			if tt.expectedError != "" {
				require.EqualError(err, tt.expectedError)
				return
			}
			require.NoError(err)
			assert.Equal(expectedAccount, account)
		})
	}
}

func TestClientAddress(t *testing.T) {
	var (
		accountName = "bob"
		passphrase  = "passphrase"
	)
	r, err := cosmosaccount.NewInMemory()
	require.NoError(t, err)
	expectedAccount, _, err := r.Create(accountName)
	require.NoError(t, err)
	// Export created account to we can import it in the Client below.
	key, err := r.Export(accountName, passphrase)
	require.NoError(t, err)

	tests := []struct {
		name           string
		accountName    string
		opts           []cosmosclient.Option
		expectedError  string
		expectedPrefix string
	}{
		{
			name:           "ok: name exists",
			accountName:    expectedAccount.Name,
			expectedPrefix: "cosmos",
		},
		{
			name: "ok: name exists with different prefix",
			opts: []cosmosclient.Option{
				cosmosclient.WithAddressPrefix("test"),
			},
			accountName:    expectedAccount.Name,
			expectedPrefix: "test",
		},
		{
			name:          "fail: name not found",
			accountName:   "unknown",
			expectedError: `account "unknown" does not exist`,
		},
	}
	for _, tt := range tests {
		t.Run(tt.name, func(t *testing.T) {
			var (
				require = require.New(t)
				assert  = assert.New(t)
				c       = newClient(t, nil, tt.opts...)
			)
			_, err := c.AccountRegistry.Import(accountName, key, passphrase)
			require.NoError(err)

			address, err := c.Address(tt.accountName)

			if tt.expectedError != "" {
				require.EqualError(err, tt.expectedError)
				return
			}
			require.NoError(err)
			expectedAddr, err := expectedAccount.Address(tt.expectedPrefix)
			require.NoError(err)
			assert.Equal(expectedAddr, address)
		})
	}
}

func TestClientStatus(t *testing.T) {
	var (
		ctx            = context.Background()
		expectedStatus = &ctypes.ResultStatus{
			NodeInfo: p2p.DefaultNodeInfo{Network: "mychain"},
		}
	)
	tests := []struct {
		name          string
		expectedError string
		setup         func(suite)
	}{
		{
			name: "ok",
			setup: func(s suite) {
				s.rpcClient.EXPECT().Status(ctx).Return(expectedStatus, nil).Once()
			},
		},
		{
			name:          "fail",
			expectedError: "error while requesting node 'http://localhost:26657': oups",
			setup: func(s suite) {
				s.rpcClient.EXPECT().Status(ctx).Return(expectedStatus, errors.New("oups")).Once()
			},
		},
	}
	for _, tt := range tests {
		t.Run(tt.name, func(t *testing.T) {
			c := newClient(t, tt.setup)

			status, err := c.Status(ctx)

<<<<<<< HEAD
			if tt.expectedError != "" {
				require.EqualError(t, err, tt.expectedError)
				return
			}
			require.NoError(t, err)
			assert.Equal(t, expectedStatus, status)
=======
	require.NoError(t, err)
	assert.Equal(t, expectedStatus, status)
}

func TestClientCreateTx(t *testing.T) {
	const (
		defaultFaucetDenom     = "token"
		defaultFaucetMinAmount = 100
	)
	var (
		accountName = "bob"
		passphrase  = "passphrase"
	)
	r, err := cosmosaccount.NewInMemory()
	require.NoError(t, err)
	a, _, err := r.Create(accountName)
	require.NoError(t, err)
	// Export created account to we can import it in the Client below.
	key, err := r.Export(accountName, passphrase)
	require.NoError(t, err)
	sdkaddress, err := a.Record.GetAddress()
	require.NoError(t, err)

	tests := []struct {
		name           string
		opts           []cosmosclient.Option
		msg            sdktypes.Msg
		expectedJSONTx string
		expectedError  string
		setup          func(s suite)
	}{
		{
			name:          "fail: account doesn't exist",
			expectedError: "nope",
			setup: func(s suite) {
				s.accountRetriever.EXPECT().
					EnsureExists(mock.Anything, sdkaddress).Return(errors.New("nope"))
			},
		},
		{
			name: "ok: with default values",
			msg: &banktypes.MsgSend{
				FromAddress: "from",
				ToAddress:   "to",
				Amount: sdktypes.NewCoins(
					sdktypes.NewCoin("token", sdktypes.NewIntFromUint64((1))),
				),
			},
			expectedJSONTx: `{"body":{"messages":[{"@type":"/cosmos.bank.v1beta1.MsgSend","from_address":"from","to_address":"to","amount":[{"denom":"token","amount":"1"}]}],"memo":"","timeout_height":"0","extension_options":[],"non_critical_extension_options":[]},"auth_info":{"signer_infos":[],"fee":{"amount":[],"gas_limit":"300000","payer":"","granter":""},"tip":null},"signatures":[]}`,
			setup: func(s suite) {
				s.accountRetriever.EXPECT().
					EnsureExists(mock.Anything, sdkaddress).
					Return(nil)
				s.accountRetriever.EXPECT().
					GetAccountNumberSequence(mock.Anything, sdkaddress).
					Return(1, 2, nil)
			},
		},
		{
			name: "ok: with faucet enabled, account balance is high enough",
			opts: []cosmosclient.Option{
				cosmosclient.WithUseFaucet("localhost:1234", "", 0),
			},
			msg: &banktypes.MsgSend{
				FromAddress: "from",
				ToAddress:   "to",
				Amount: sdktypes.NewCoins(
					sdktypes.NewCoin("token", sdktypes.NewIntFromUint64((1))),
				),
			},
			expectedJSONTx: `{"body":{"messages":[{"@type":"/cosmos.bank.v1beta1.MsgSend","from_address":"from","to_address":"to","amount":[{"denom":"token","amount":"1"}]}],"memo":"","timeout_height":"0","extension_options":[],"non_critical_extension_options":[]},"auth_info":{"signer_infos":[],"fee":{"amount":[],"gas_limit":"300000","payer":"","granter":""},"tip":null},"signatures":[]}`,
			setup: func(s suite) {
				balance := sdktypes.NewCoin("token", sdktypes.NewIntFromUint64(defaultFaucetMinAmount))
				s.bankQueryClient.EXPECT().Balance(
					context.Background(),
					&banktypes.QueryBalanceRequest{
						Address: sdkaddress.String(),
						Denom:   defaultFaucetDenom,
					},
				).Return(
					&banktypes.QueryBalanceResponse{
						Balance: &balance,
					},
					nil,
				)

				s.accountRetriever.EXPECT().
					EnsureExists(mock.Anything, sdkaddress).
					Return(nil)
				s.accountRetriever.EXPECT().
					GetAccountNumberSequence(mock.Anything, sdkaddress).
					Return(1, 2, nil)
			},
		},
		{
			name: "ok: with faucet enabled, account balance is too low",
			opts: []cosmosclient.Option{
				cosmosclient.WithUseFaucet("localhost:1234", "", 0),
			},
			msg: &banktypes.MsgSend{
				FromAddress: "from",
				ToAddress:   "to",
				Amount: sdktypes.NewCoins(
					sdktypes.NewCoin("token", sdktypes.NewIntFromUint64((1))),
				),
			},
			expectedJSONTx: `{"body":{"messages":[{"@type":"/cosmos.bank.v1beta1.MsgSend","from_address":"from","to_address":"to","amount":[{"denom":"token","amount":"1"}]}],"memo":"","timeout_height":"0","extension_options":[],"non_critical_extension_options":[]},"auth_info":{"signer_infos":[],"fee":{"amount":[],"gas_limit":"300000","payer":"","granter":""},"tip":null},"signatures":[]}`,
			setup: func(s suite) {
				balance := sdktypes.NewCoin("token", sdktypes.NewIntFromUint64(defaultFaucetMinAmount-1))
				s.bankQueryClient.EXPECT().Balance(
					context.Background(),
					&banktypes.QueryBalanceRequest{
						Address: sdkaddress.String(),
						Denom:   defaultFaucetDenom,
					},
				).Return(
					&banktypes.QueryBalanceResponse{
						Balance: &balance,
					},
					nil,
				).Once()

				s.faucetClient.EXPECT().Transfer(context.Background(),
					cosmosfaucet.TransferRequest{AccountAddress: sdkaddress.String()},
				).Return(
					cosmosfaucet.TransferResponse{}, nil,
				)

				newBalance := sdktypes.NewCoin("token", sdktypes.NewIntFromUint64(defaultFaucetMinAmount))
				s.bankQueryClient.EXPECT().Balance(
					mock.Anything,
					&banktypes.QueryBalanceRequest{
						Address: sdkaddress.String(),
						Denom:   defaultFaucetDenom,
					},
				).Return(
					&banktypes.QueryBalanceResponse{
						Balance: &newBalance,
					},
					nil,
				).Once()

				s.accountRetriever.EXPECT().
					EnsureExists(mock.Anything, sdkaddress).
					Return(nil)
				s.accountRetriever.EXPECT().
					GetAccountNumberSequence(mock.Anything, sdkaddress).
					Return(1, 2, nil)
			},
		},
		{
			name: "ok: with fees",
			opts: []cosmosclient.Option{
				cosmosclient.WithFees("10token"),
			},
			msg: &banktypes.MsgSend{
				FromAddress: "from",
				ToAddress:   "to",
				Amount: sdktypes.NewCoins(
					sdktypes.NewCoin("token", sdktypes.NewIntFromUint64((1))),
				),
			},
			expectedJSONTx: `{"body":{"messages":[{"@type":"/cosmos.bank.v1beta1.MsgSend","from_address":"from","to_address":"to","amount":[{"denom":"token","amount":"1"}]}],"memo":"","timeout_height":"0","extension_options":[],"non_critical_extension_options":[]},"auth_info":{"signer_infos":[],"fee":{"amount":[{"denom":"token","amount":"10"}],"gas_limit":"300000","payer":"","granter":""},"tip":null},"signatures":[]}`,
			setup: func(s suite) {
				s.accountRetriever.EXPECT().
					EnsureExists(mock.Anything, sdkaddress).
					Return(nil)
				s.accountRetriever.EXPECT().
					GetAccountNumberSequence(mock.Anything, sdkaddress).
					Return(1, 2, nil)
			},
		},
		{
			name: "ok: with gas price",
			opts: []cosmosclient.Option{
				// Should set fees to 3*defaultGasLimit
				cosmosclient.WithGasPrices("3token"),
			},
			msg: &banktypes.MsgSend{
				FromAddress: "from",
				ToAddress:   "to",
				Amount: sdktypes.NewCoins(
					sdktypes.NewCoin("token", sdktypes.NewIntFromUint64((1))),
				),
			},
			expectedJSONTx: `{"body":{"messages":[{"@type":"/cosmos.bank.v1beta1.MsgSend","from_address":"from","to_address":"to","amount":[{"denom":"token","amount":"1"}]}],"memo":"","timeout_height":"0","extension_options":[],"non_critical_extension_options":[]},"auth_info":{"signer_infos":[],"fee":{"amount":[{"denom":"token","amount":"900000"}],"gas_limit":"300000","payer":"","granter":""},"tip":null},"signatures":[]}`,
			setup: func(s suite) {
				s.accountRetriever.EXPECT().
					EnsureExists(mock.Anything, sdkaddress).
					Return(nil)
				s.accountRetriever.EXPECT().
					GetAccountNumberSequence(mock.Anything, sdkaddress).
					Return(1, 2, nil)
			},
		},
		{
			name: "fail: with fees and gas prices",
			opts: []cosmosclient.Option{
				cosmosclient.WithFees("10token"),
				cosmosclient.WithGasPrices("3token"),
			},
			msg: &banktypes.MsgSend{
				FromAddress: "from",
				ToAddress:   "to",
				Amount: sdktypes.NewCoins(
					sdktypes.NewCoin("token", sdktypes.NewIntFromUint64((1))),
				),
			},
			expectedError: "cannot provide both fees and gas prices",
			setup: func(s suite) {
				s.accountRetriever.EXPECT().
					EnsureExists(mock.Anything, sdkaddress).
					Return(nil)
				s.accountRetriever.EXPECT().
					GetAccountNumberSequence(mock.Anything, sdkaddress).
					Return(1, 2, nil)
			},
		},
		{
			name: "ok: without empty gas limit",
			opts: []cosmosclient.Option{
				cosmosclient.WithGas(""),
			},
			msg: &banktypes.MsgSend{
				FromAddress: "from",
				ToAddress:   "to",
				Amount: sdktypes.NewCoins(
					sdktypes.NewCoin("token", sdktypes.NewIntFromUint64((1))),
				),
			},
			expectedJSONTx: `{"body":{"messages":[{"@type":"/cosmos.bank.v1beta1.MsgSend","from_address":"from","to_address":"to","amount":[{"denom":"token","amount":"1"}]}],"memo":"","timeout_height":"0","extension_options":[],"non_critical_extension_options":[]},"auth_info":{"signer_infos":[],"fee":{"amount":[],"gas_limit":"20042","payer":"","granter":""},"tip":null},"signatures":[]}`,
			setup: func(s suite) {
				s.accountRetriever.EXPECT().
					EnsureExists(mock.Anything, sdkaddress).
					Return(nil)
				s.accountRetriever.EXPECT().
					GetAccountNumberSequence(mock.Anything, sdkaddress).
					Return(1, 2, nil)
				s.gasometer.EXPECT().
					CalculateGas(mock.Anything, mock.Anything, mock.Anything).
					Return(nil, 42, nil)
			},
		},
		{
			name: "ok: without auto gas limit",
			opts: []cosmosclient.Option{
				cosmosclient.WithGas("auto"),
			},
			msg: &banktypes.MsgSend{
				FromAddress: "from",
				ToAddress:   "to",
				Amount: sdktypes.NewCoins(
					sdktypes.NewCoin("token", sdktypes.NewIntFromUint64((1))),
				),
			},
			expectedJSONTx: `{"body":{"messages":[{"@type":"/cosmos.bank.v1beta1.MsgSend","from_address":"from","to_address":"to","amount":[{"denom":"token","amount":"1"}]}],"memo":"","timeout_height":"0","extension_options":[],"non_critical_extension_options":[]},"auth_info":{"signer_infos":[],"fee":{"amount":[],"gas_limit":"20042","payer":"","granter":""},"tip":null},"signatures":[]}`,
			setup: func(s suite) {
				s.accountRetriever.EXPECT().
					EnsureExists(mock.Anything, sdkaddress).
					Return(nil)
				s.accountRetriever.EXPECT().
					GetAccountNumberSequence(mock.Anything, sdkaddress).
					Return(1, 2, nil)
				s.gasometer.EXPECT().
					CalculateGas(mock.Anything, mock.Anything, mock.Anything).
					Return(nil, 42, nil)
			},
		},
	}

	for _, tt := range tests {
		t.Run(tt.name, func(t *testing.T) {
			var (
				require = require.New(t)
				assert  = assert.New(t)
				c       = newClient(t, tt.setup, tt.opts...)
			)
			account, err := c.AccountRegistry.Import(accountName, key, passphrase)
			require.NoError(err)

			txs, err := c.CreateTx(account, tt.msg)

			if tt.expectedError != "" {
				require.EqualError(err, tt.expectedError)
				return
			}
			require.NoError(err)
			assert.NotNil(txs)
			bz, err := txs.EncodeJSON()
			require.NoError(err)
			assert.JSONEq(tt.expectedJSONTx, string(bz))
>>>>>>> de41f066
		})
	}
}<|MERGE_RESOLUTION|>--- conflicted
+++ resolved
@@ -5,11 +5,8 @@
 	"testing"
 	"time"
 
-<<<<<<< HEAD
-=======
 	sdktypes "github.com/cosmos/cosmos-sdk/types"
 	banktypes "github.com/cosmos/cosmos-sdk/x/bank/types"
->>>>>>> de41f066
 	"github.com/pkg/errors"
 	"github.com/stretchr/testify/assert"
 	"github.com/stretchr/testify/mock"
@@ -301,16 +298,14 @@
 
 			status, err := c.Status(ctx)
 
-<<<<<<< HEAD
 			if tt.expectedError != "" {
 				require.EqualError(t, err, tt.expectedError)
 				return
 			}
 			require.NoError(t, err)
 			assert.Equal(t, expectedStatus, status)
-=======
-	require.NoError(t, err)
-	assert.Equal(t, expectedStatus, status)
+		})
+	}
 }
 
 func TestClientCreateTx(t *testing.T) {
@@ -600,7 +595,6 @@
 			bz, err := txs.EncodeJSON()
 			require.NoError(err)
 			assert.JSONEq(tt.expectedJSONTx, string(bz))
->>>>>>> de41f066
 		})
 	}
 }