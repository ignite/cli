package cosmosgen

import (
	"context"
	"os"
	"path/filepath"
	"sort"
	"strings"

	"golang.org/x/sync/errgroup"

	"github.com/ignite/cli/v28/ignite/pkg/cache"
	"github.com/ignite/cli/v28/ignite/pkg/cosmosanalysis/module"
	"github.com/ignite/cli/v28/ignite/pkg/cosmosbuf"
	"github.com/ignite/cli/v28/ignite/pkg/dirchange"
	"github.com/ignite/cli/v28/ignite/pkg/gomodulepath"
)

var dirchangeCacheNamespace = "generate.typescript.dirchange"

type tsGenerator struct {
	g *generator
}

type generatePayload struct {
	Modules         []module.Module
	PackageNS       string
	IsConsumerChain bool
}

func newTSGenerator(g *generator) *tsGenerator {
	return &tsGenerator{g}
}

func (g *generator) tsTemplate() string {
	return filepath.Join(g.appPath, g.protoDir, "buf.gen.ts.yaml")
}

func (g *generator) generateTS(ctx context.Context) error {
	chainPath, _, err := gomodulepath.Find(g.appPath)
	if err != nil {
		return err
	}

	appModulePath := gomodulepath.ExtractAppPath(chainPath.RawPath)
	data := generatePayload{
		Modules:         g.appModules,
		PackageNS:       strings.ReplaceAll(appModulePath, "/", "-"),
		IsConsumerChain: false,
	}

	// Third party modules are always required to generate the root
	// template because otherwise it would be generated only with
	// custom modules losing the registration of the third party
	// modules when the root templates are re-generated.
	for _, modules := range g.thirdModules {
		data.Modules = append(data.Modules, modules...)
		for _, m := range modules {
			if strings.HasPrefix(m.Pkg.Name, "interchain_security.ccv.consumer") {
				data.IsConsumerChain = true
			}
		}
	}
	// Make sure the modules are always sorted to keep the import
	// and module registration order consistent so the generated
	// files are not changed.
	sort.SliceStable(data.Modules, func(i, j int) bool {
		return data.Modules[i].Pkg.Name < data.Modules[j].Pkg.Name
	})

	tsg := newTSGenerator(g)
	if err := tsg.generateModuleTemplates(ctx); err != nil {
		return err
	}

	return tsg.generateRootTemplates(data)
}

func (g *tsGenerator) generateModuleTemplates(ctx context.Context) error {
	gg := &errgroup.Group{}
	dirCache := cache.New[[]byte](g.g.cacheStorage, dirchangeCacheNamespace)
	add := func(sourcePath string, modules []module.Module) {
		for _, m := range modules {
			gg.Go(func() error {
				cacheKey := m.Pkg.Path
				paths := []string{m.Pkg.Path, g.g.opts.jsOut(m)}

				// Always generate module templates by default unless cache is enabled, in which
				// case the module template is generated when one or more files were changed in
				// the module since the last generation.
				if g.g.opts.useCache {
					changed, err := dirchange.HasDirChecksumChanged(dirCache, cacheKey, sourcePath, paths...)
					if err != nil {
						return err
					}

					if !changed {
						return nil
					}
				}

				if err := g.generateModuleTemplate(ctx, sourcePath, m); err != nil {
					return err
				}

				return dirchange.SaveDirChecksum(dirCache, cacheKey, sourcePath, paths...)
			})
		}
	}

	add(g.g.appPath, g.g.appModules)

	// Always generate third party modules; This is required because not generating them might
	// lead to issues with the module registration in the root template. The root template must
	// always be generated with 3rd party modules which means that if a new 3rd party module
	// is available and not generated it would lead to the registration of a new not generated
	// 3rd party module.
	for sourcePath, modules := range g.g.thirdModules {
		add(sourcePath, modules)
	}

	return gg.Wait()
}

func (g *tsGenerator) generateModuleTemplate(
	ctx context.Context,
	appPath string,
	m module.Module,
) error {
	var (
		out      = g.g.opts.jsOut(m)
		typesOut = filepath.Join(out, "types")
	)
	if err := os.MkdirAll(typesOut, 0o766); err != nil {
		return err
	}
<<<<<<< HEAD
	if err := generateRouteNameFile(typesOut); err != nil {
=======

	// generate ts-proto types
	err := protoc.Generate(
		ctx,
		typesOut,
		m.Pkg.Path,
		includePaths,
		tsOut,
		protoc.Plugin(tsprotoPluginPath, "--ts_proto_opt=snakeToCamel=true", "--ts_proto_opt=esModuleInterop=true"),
		protoc.Env("NODE_OPTIONS="), // unset nodejs options to avoid unexpected issues with vercel "pkg"
		protoc.WithCommand(protocCmd),
	)
	if err != nil {
		return err
	}

	specPath := filepath.Join(out, "api.swagger.yml")

	if err = g.g.generateOpenAPISpec(ctx); err != nil {
		return err
	}
	// generate the REST client from the OpenAPI spec

	var (
		srcSpec = specPath
		outREST = filepath.Join(out, "rest.ts")
	)

	if err := sta.Generate(ctx, outREST, srcSpec, sta.WithCommand(staCmd)); err != nil {
>>>>>>> 96aed19a
		return err
	}

	// All "cosmossdk.io" module packages must use SDK's
	// proto path which is where the proto files are stored.
	protoPath := filepath.Join(g.g.appPath, g.g.protoDir)
	if module.IsCosmosSDKModulePkg(appPath) {
		protoPath = filepath.Join(g.g.sdkDir, "proto")
	}

	// code generate for each module.
	if err := g.g.buf.Generate(
		ctx,
		protoPath,
		typesOut,
		g.g.tsTemplate(),
		cosmosbuf.ExcludeFiles("module.proto"),
		cosmosbuf.IncludeWKT(),
	); err != nil {
		return err
	}

	return templateTSClientModule.Write(out, protoPath, struct {
		Module module.Module
	}{
		Module: m,
	})
}

func (g *tsGenerator) generateRootTemplates(p generatePayload) error {
	outDir := g.g.opts.tsClientRootPath
	if err := os.MkdirAll(outDir, 0o766); err != nil {
		return err
	}

	return templateTSClientRoot.Write(outDir, "", p)
}<|MERGE_RESOLUTION|>--- conflicted
+++ resolved
@@ -81,6 +81,7 @@
 	dirCache := cache.New[[]byte](g.g.cacheStorage, dirchangeCacheNamespace)
 	add := func(sourcePath string, modules []module.Module) {
 		for _, m := range modules {
+			m := m
 			gg.Go(func() error {
 				cacheKey := m.Pkg.Path
 				paths := []string{m.Pkg.Path, g.g.opts.jsOut(m)}
@@ -134,39 +135,7 @@
 	if err := os.MkdirAll(typesOut, 0o766); err != nil {
 		return err
 	}
-<<<<<<< HEAD
 	if err := generateRouteNameFile(typesOut); err != nil {
-=======
-
-	// generate ts-proto types
-	err := protoc.Generate(
-		ctx,
-		typesOut,
-		m.Pkg.Path,
-		includePaths,
-		tsOut,
-		protoc.Plugin(tsprotoPluginPath, "--ts_proto_opt=snakeToCamel=true", "--ts_proto_opt=esModuleInterop=true"),
-		protoc.Env("NODE_OPTIONS="), // unset nodejs options to avoid unexpected issues with vercel "pkg"
-		protoc.WithCommand(protocCmd),
-	)
-	if err != nil {
-		return err
-	}
-
-	specPath := filepath.Join(out, "api.swagger.yml")
-
-	if err = g.g.generateOpenAPISpec(ctx); err != nil {
-		return err
-	}
-	// generate the REST client from the OpenAPI spec
-
-	var (
-		srcSpec = specPath
-		outREST = filepath.Join(out, "rest.ts")
-	)
-
-	if err := sta.Generate(ctx, outREST, srcSpec, sta.WithCommand(staCmd)); err != nil {
->>>>>>> 96aed19a
 		return err
 	}
 
