package cosmosgen

import (
	"context"
	"log"
	"os"
	"os/exec"
	"path/filepath"
	"sort"
	"strings"

	"golang.org/x/sync/errgroup"

	"github.com/ignite/cli/v29/ignite/internal/buf"
	"github.com/ignite/cli/v29/ignite/pkg/cache"
	"github.com/ignite/cli/v29/ignite/pkg/cosmosanalysis/module"
	"github.com/ignite/cli/v29/ignite/pkg/cosmosbuf"
	"github.com/ignite/cli/v29/ignite/pkg/dirchange"
	"github.com/ignite/cli/v29/ignite/pkg/gomodulepath"
)

var (
	bufTokenEnvName = "BUF_TOKEN"

	dirchangeCacheNamespace = "generate.typescript.dirchange"

	protocGenTSProtoBin = "protoc-gen-ts_proto"

	msgBufAuth = "Note: Buf is limits remote plugin requests from unauthenticated users on 'buf.build'. Intensively using this function will get you rate limited. Authenticate with 'buf registry login' to avoid this (https://buf.build/docs/generate/auth-required)."
)

const localTSProtoTmpl = `version: v1
plugins:
  - plugin: ts_proto
    out: .
    opt:
    	- logtostderr=true
    	- allow_merge=true
    	- json_names_for_fields=false
    	- ts_proto_opt=snakeToCamel=true
    	- ts_proto_opt=esModuleInterop=true
    	- ts_proto_out=.
`

type tsGenerator struct {
	g              *generator
	tsTemplateFile string
	isLocalProto   bool

	// hasLocalBufToken indicates whether the user had already a local Buf token.
	hasLocalBufToken bool
}

type generatePayload struct {
	Modules   []module.Module
	PackageNS string
}

func newTSGenerator(g *generator) *tsGenerator {
	tsg := &tsGenerator{g: g}
	if _, err := exec.LookPath(protocGenTSProtoBin); err == nil {
		tsg.isLocalProto = true
	}

	if !tsg.isLocalProto {
		if os.Getenv(bufTokenEnvName) == "" {
			token, err := buf.FetchToken()
			if err != nil {
				log.Printf("No '%s' binary found in PATH, using remote buf plugin for Typescript generation. %s\n", protocGenTSProtoBin, msgBufAuth)
			} else {
				os.Setenv(bufTokenEnvName, token)
			}
<<<<<<< HEAD
=======
		} else {
			tsg.hasLocalBufToken = true
>>>>>>> 3919d6bb
		}
	}

	return tsg
}

func (g *tsGenerator) tsTemplate() (string, error) {
	if !g.isLocalProto {
		return g.g.tsTemplate(), nil
	}
	if g.tsTemplateFile != "" {
		return g.tsTemplateFile, nil
	}
	f, err := os.CreateTemp("", "buf-gen-ts-*.yaml")
	if err != nil {
		return "", err
	}
	defer f.Close()
	if _, err := f.WriteString(localTSProtoTmpl); err != nil {
		return "", err
	}
	g.tsTemplateFile = f.Name()
	return g.tsTemplateFile, nil
}

func (g *tsGenerator) cleanup() {
	if g.tsTemplateFile != "" {
		os.Remove(g.tsTemplateFile)
	}

	// unset ignite buf token from env
	if !g.hasLocalBufToken {
		os.Unsetenv(bufTokenEnvName)
	}
}

func (g *generator) tsTemplate() string {
	return filepath.Join(g.appPath, g.protoDir, "buf.gen.ts.yaml")
}

func (g *generator) generateTS(ctx context.Context) error {
	chainPath, _, err := gomodulepath.Find(g.appPath)
	if err != nil {
		return err
	}

	appModulePath := gomodulepath.ExtractAppPath(chainPath.RawPath)
	data := generatePayload{
		Modules:   g.appModules,
		PackageNS: strings.ReplaceAll(appModulePath, "/", "-"),
	}

	// Make sure the modules are always sorted to keep the import
	// and module registration order consistent so the generated
	// files are not changed.
	sort.SliceStable(data.Modules, func(i, j int) bool {
		return data.Modules[i].Pkg.Name < data.Modules[j].Pkg.Name
	})

	tsg := newTSGenerator(g)
	defer tsg.cleanup()
	if err := tsg.generateModuleTemplates(ctx); err != nil {
		return err
	}

	// add third party modules to for the root template.
	for _, modules := range g.thirdModules {
		data.Modules = append(data.Modules, modules...)
	}

	return tsg.generateRootTemplates(data)
}

func (g *tsGenerator) generateModuleTemplates(ctx context.Context) error {
	dirCache := cache.New[[]byte](g.g.cacheStorage, dirchangeCacheNamespace)
	add := func(sourcePath string, m module.Module) error {
		cacheKey := m.Pkg.Path
		paths := []string{m.Pkg.Path, g.g.opts.jsOut(m)}

		// Always generate module templates by default unless cache is enabled, in which
		// case the module template is generated when one or more files were changed in
		// the module since the last generation.
		if g.g.opts.useCache {
			changed, err := dirchange.HasDirChecksumChanged(dirCache, cacheKey, sourcePath, paths...)
			if err != nil {
				return err
			}

			if !changed {
				return nil
			}
		}

		if err := g.generateModuleTemplate(ctx, sourcePath, m); err != nil {
			return err
		}

		return dirchange.SaveDirChecksum(dirCache, cacheKey, sourcePath, paths...)
	}

	gg := &errgroup.Group{}
	for _, m := range g.g.appModules {
		gg.Go(func() error {
			return add(g.g.appPath, m)
		})
	}

	// Always generate third party modules; This is required because not generating them might
	// lead to issues with the module registration in the root template. The root template must
	// always be generated with 3rd party modules which means that if a new 3rd party module
	// is available and not generated it would lead to the registration of a new not generated
	// 3rd party module.
	for sourcePath, modules := range g.g.thirdModules {
		for _, m := range modules {
			gg.Go(func() error {
				return add(sourcePath, m)
			})
		}
	}

	return gg.Wait()
}

func (g *tsGenerator) generateModuleTemplate(
	ctx context.Context,
	appPath string,
	m module.Module,
) error {
	var (
		out      = g.g.opts.jsOut(m)
		typesOut = filepath.Join(out, "types")
	)

	if err := os.MkdirAll(typesOut, 0o766); err != nil {
		return err
	}
	if err := generateRouteNameFile(typesOut); err != nil {
		return err
	}

	// All "cosmossdk.io" module packages must use SDK's
	// proto path which is where the proto files are stored.
	protoPath := filepath.Join(appPath, g.g.protoDir) // use module app path

	if module.IsCosmosSDKPackage(appPath) {
		protoPath = filepath.Join(g.g.sdkDir, "proto")
	}

	// check if directory exists
	if _, err := os.Stat(protoPath); os.IsNotExist(err) {
		var err error
		protoPath, err = findInnerProtoFolder(appPath)
		if err != nil {
			// if proto directory does not exist, we just skip it
			log.Print(err.Error())
			return nil
		}
	}

	tsTemplate, err := g.tsTemplate()
	if err != nil {
		return err
	}

	// code generate for each module.
	if err := g.g.buf.Generate(
		ctx,
		protoPath,
		typesOut,
		tsTemplate,
		cosmosbuf.IncludeWKT(),
		cosmosbuf.WithModuleName(m.Pkg.Name),
	); err != nil {
		return err
	}

	// Generate the module template
	if err := templateTSClientModule.Write(out, protoPath, struct {
		Module module.Module
	}{
		Module: m,
	}); err != nil {
		return err
	}

	// Generate the rest API template (using axios)
	return templateTSClientRest.Write(out, protoPath, struct {
		module.Module
	}{
		Module: m,
	})
}

func (g *tsGenerator) generateRootTemplates(p generatePayload) error {
	outDir := g.g.opts.tsClientRootPath
	if err := os.MkdirAll(outDir, 0o766); err != nil {
		return err
	}

	return templateTSClientRoot.Write(outDir, "", p)
}<|MERGE_RESOLUTION|>--- conflicted
+++ resolved
@@ -70,11 +70,8 @@
 			} else {
 				os.Setenv(bufTokenEnvName, token)
 			}
-<<<<<<< HEAD
-=======
 		} else {
 			tsg.hasLocalBufToken = true
->>>>>>> 3919d6bb
 		}
 	}
 
