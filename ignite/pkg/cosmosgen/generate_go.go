package cosmosgen

import (
	"context"
	"os"
	"path/filepath"

	"github.com/otiai10/copy"

<<<<<<< HEAD
	"github.com/ignite/cli/ignite/pkg/errors"
=======
	"github.com/pkg/errors"
>>>>>>> 67359573
)

func (g *generator) gogoTemplate() string {
	return filepath.Join(g.appPath, g.protoDir, "buf.gen.gogo.yaml")
}

func (g *generator) pulsarTemplate() string {
	return filepath.Join(g.appPath, g.protoDir, "buf.gen.pulsar.yaml")
}

func (g *generator) generateGo(ctx context.Context) error {
	// create a temporary dir to locate generated code under which later only some of them will be moved to the
	// app's source code. this also prevents having leftover files in the app's source code or its parent dir - when
	// command executed directly there - in case of an interrupt.
	tmp, err := os.MkdirTemp("", "")
	if err != nil {
		return err
	}
	defer os.RemoveAll(tmp)

	protoPath := filepath.Join(g.appPath, g.protoDir)

	// code generate for each module.
	err = g.buf.Generate(ctx, protoPath, tmp, g.gogoTemplate(), "module.proto")
	if err != nil {
		return err
	}

	// move generated code for the app under the relative locations in its source code.
	generatedPath := filepath.Join(tmp, g.gomodPath)

	_, err = os.Stat(generatedPath)
	if err == nil {
		err = copy.Copy(generatedPath, g.appPath)
		if err != nil {
			return errors.Wrap(err, "cannot copy path")
		}
	} else if !os.IsNotExist(err) {
		return err
	}

	return nil
}

func (g *generator) generatePulsar(ctx context.Context) error {
	// create a temporary dir to locate generated code under which later only some of them will be moved to the
	// app's source code. this also prevents having leftover files in the app's source code or its parent dir - when
	// command executed directly there - in case of an interrupt.
	tmp, err := os.MkdirTemp("", "")
	if err != nil {
		return err
	}
	defer os.RemoveAll(tmp)

	protoPath := filepath.Join(g.appPath, g.protoDir)

	// code generate for each module.
	err = g.buf.Generate(ctx, protoPath, tmp, g.pulsarTemplate())
	if err != nil {
		return err
	}

	// move generated code for the app under the relative locations in its source code.
	_, err = os.Stat(tmp)
	if err == nil {
		err = copy.Copy(tmp, g.appPath)
		if err != nil {
			return errors.Wrap(err, "cannot copy path")
		}
	} else if !os.IsNotExist(err) {
		return err
	}

	return nil
}<|MERGE_RESOLUTION|>--- conflicted
+++ resolved
@@ -7,11 +7,7 @@
 
 	"github.com/otiai10/copy"
 
-<<<<<<< HEAD
 	"github.com/ignite/cli/ignite/pkg/errors"
-=======
-	"github.com/pkg/errors"
->>>>>>> 67359573
 )
 
 func (g *generator) gogoTemplate() string {
