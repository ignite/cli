package cosmosgen

import (
	"context"
	"os"
	"path/filepath"

	"github.com/otiai10/copy"

	"github.com/ignite/cli/v29/ignite/pkg/cosmosbuf"
	"github.com/ignite/cli/v29/ignite/pkg/errors"
)

func (g *generator) gogoTemplate() string {
	return filepath.Join(g.appPath, g.protoDir, "buf.gen.gogo.yaml")
}

func (g *generator) pulsarTemplate() string {
	return filepath.Join(g.appPath, g.protoDir, "buf.gen.pulsar.yaml")
}

<<<<<<< HEAD
func (g *generator) generateGoGo(ctx context.Context) error {
	// create a temporary dir to locate generated code under which later only some of them will be moved to the
	// app's source code. this also prevents having leftover files in the app's source code or its parent dir - when
	// command executed directly there - in case of an interrupt.
	tmp, err := os.MkdirTemp("", "")
	if err != nil {
		return err
	}
	defer os.RemoveAll(tmp)

	protoPath := filepath.Join(g.appPath, g.protoDir)

	// code generate for each module.
	err = g.buf.Generate(ctx, protoPath, tmp, g.gogoTemplate(), cosmosbuf.ExcludeFiles("module.proto"))
	if err != nil {
		return err
	}

	// move generated code for the app under the relative locations in its source code.
	generatedPath := filepath.Join(tmp, g.gomodPath)

	_, err = os.Stat(generatedPath)
	if err == nil {
		err = copy.Copy(generatedPath, g.appPath)
		if err != nil {
			return errors.Wrap(err, "cannot copy path")
		}
	} else if !os.IsNotExist(err) {
		return err
	}
=======
func (g *generator) protoPath() string {
	return filepath.Join(g.appPath, g.protoDir)
}
>>>>>>> 0b412628

func (g *generator) generateGoGo(ctx context.Context) error {
	return g.generate(ctx, g.gogoTemplate(), g.goModPath, "*/module.proto")
}

func (g *generator) generatePulsar(ctx context.Context) error {
	return g.generate(ctx, g.pulsarTemplate(), "")
}

func (g *generator) generate(ctx context.Context, template, fromPath string, excluded ...string) error {
	// create a temporary dir to locate generated code under which later only some of them will be moved to the
	// app's source code. this also prevents having leftover files in the app's source code or its parent dir - when
	// command executed directly there - in case of an interrupt.
	tmp, err := os.MkdirTemp("", "")
	if err != nil {
		return err
	}
	defer os.RemoveAll(tmp)

	// code generate for each module.
	if err := g.buf.Generate(ctx, g.protoPath(), tmp, template, cosmosbuf.ExcludeFiles(excluded...)); err != nil {
		return err
	}

	// move generated code for the app under the relative locations in its source code.
	path := filepath.Join(tmp, fromPath)
	if _, err := os.Stat(path); err == nil {
		err = copy.Copy(path, g.appPath)
		if err != nil {
			return errors.Wrap(err, "cannot copy path")
		}
	} else if !os.IsNotExist(err) {
		return err
	}

	return nil
}<|MERGE_RESOLUTION|>--- conflicted
+++ resolved
@@ -19,42 +19,9 @@
 	return filepath.Join(g.appPath, g.protoDir, "buf.gen.pulsar.yaml")
 }
 
-<<<<<<< HEAD
-func (g *generator) generateGoGo(ctx context.Context) error {
-	// create a temporary dir to locate generated code under which later only some of them will be moved to the
-	// app's source code. this also prevents having leftover files in the app's source code or its parent dir - when
-	// command executed directly there - in case of an interrupt.
-	tmp, err := os.MkdirTemp("", "")
-	if err != nil {
-		return err
-	}
-	defer os.RemoveAll(tmp)
-
-	protoPath := filepath.Join(g.appPath, g.protoDir)
-
-	// code generate for each module.
-	err = g.buf.Generate(ctx, protoPath, tmp, g.gogoTemplate(), cosmosbuf.ExcludeFiles("module.proto"))
-	if err != nil {
-		return err
-	}
-
-	// move generated code for the app under the relative locations in its source code.
-	generatedPath := filepath.Join(tmp, g.gomodPath)
-
-	_, err = os.Stat(generatedPath)
-	if err == nil {
-		err = copy.Copy(generatedPath, g.appPath)
-		if err != nil {
-			return errors.Wrap(err, "cannot copy path")
-		}
-	} else if !os.IsNotExist(err) {
-		return err
-	}
-=======
 func (g *generator) protoPath() string {
 	return filepath.Join(g.appPath, g.protoDir)
 }
->>>>>>> 0b412628
 
 func (g *generator) generateGoGo(ctx context.Context) error {
 	return g.generate(ctx, g.gogoTemplate(), g.goModPath, "*/module.proto")
