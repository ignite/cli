package cosmosgen

import (
	"context"
	"fmt"
	"os"
	"path/filepath"
	"strings"

	"github.com/iancoleman/strcase"
	gomodule "golang.org/x/mod/module"

	"github.com/ignite/cli/v29/ignite/pkg/cache"
	"github.com/ignite/cli/v29/ignite/pkg/cosmosanalysis/module"
	"github.com/ignite/cli/v29/ignite/pkg/cosmosbuf"
	"github.com/ignite/cli/v29/ignite/pkg/events"
)

// generateOptions used to configure code generation.
type generateOptions struct {
	useCache        bool
	updateBufModule bool
	ev              events.Bus

	generateProtobuf bool

	jsOut            func(module.Module) string
	tsClientRootPath string

	composablesOut      func(module.Module) string
	composablesRootPath string

	hooksOut      func(module.Module) string
	hooksRootPath string

	specOut string
}

// ModulePathFunc defines a function type that returns a path based on a Cosmos SDK module.
type ModulePathFunc func(module.Module) string

// Option configures code generation.
type Option func(*generateOptions)

// WithTSClientGeneration adds Typescript Client code generation.
// The tsClientRootPath is used to determine the root path of generated Typescript classes.
func WithTSClientGeneration(out ModulePathFunc, tsClientRootPath string, useCache bool) Option {
	return func(o *generateOptions) {
		o.jsOut = out
		o.tsClientRootPath = tsClientRootPath
		o.useCache = useCache
	}
}

func WithComposablesGeneration(out ModulePathFunc, composablesRootPath string) Option {
	return func(o *generateOptions) {
		o.composablesOut = out
		o.composablesRootPath = composablesRootPath
	}
}

func WithHooksGeneration(out ModulePathFunc, hooksRootPath string) Option {
	return func(o *generateOptions) {
		o.hooksOut = out
		o.hooksRootPath = hooksRootPath
	}
}

// WithGoGeneration adds protobuf (gogoproto and pulsar) code generation.
func WithGoGeneration() Option {
	return func(o *generateOptions) {
		o.generateProtobuf = true
	}
}

// WithOpenAPIGeneration adds OpenAPI spec generation.
func WithOpenAPIGeneration(out string) Option {
	return func(o *generateOptions) {
		o.specOut = out
	}
}

// UpdateBufModule enables Buf config proto dependencies update.
// This option updates app's Buf config when proto packages or
// Buf modules are found within the Go dependencies.
func UpdateBufModule() Option {
	return func(o *generateOptions) {
		o.updateBufModule = true
	}
}

// CollectEvents sets an event bus for sending generation feedback events.
func CollectEvents(ev events.Bus) Option {
	return func(c *generateOptions) {
		c.ev = ev
	}
}

// generator generates code for sdk and sdk apps.
type generator struct {
	buf                 cosmosbuf.Buf
	cacheStorage        cache.Storage
	appPath             string
	protoDir            string
	goModPath           string
	opts                *generateOptions
	sdkImport           string
	sdkDir              string
	deps                []gomodule.Version
	appModules          []module.Module
	appIncludes         protoIncludes
	thirdModules        map[string][]module.Module
	thirdModuleIncludes map[string]protoIncludes
	tmpDirs             []string
}

func (g *generator) cleanup() {
	// Remove temporary directories created during generation
	for _, path := range g.tmpDirs {
		_ = os.RemoveAll(path)
	}
}

// Generate generates code from protoDir of an SDK app residing at appPath with given options.
// protoDir must be relative to the projectPath.
func Generate(ctx context.Context, cacheStorage cache.Storage, appPath, protoDir, goModPath string, options ...Option) error {
	b, err := cosmosbuf.New(cacheStorage, goModPath)
	if err != nil {
		return err
	}

<<<<<<< HEAD
	defer func() {
		if err := b.Cleanup(); err != nil {
			fmt.Println("Cleanup error:", err)
		}
	}()
=======
>>>>>>> 0b412628
	g := &generator{
		buf:                 b,
		appPath:             appPath,
		protoDir:            protoDir,
		goModPath:           goModPath,
		opts:                &generateOptions{},
		thirdModules:        make(map[string][]module.Module),
		thirdModuleIncludes: make(map[string]protoIncludes),
		cacheStorage:        cacheStorage,
	}

	defer g.cleanup()

	for _, apply := range options {
		apply(g.opts)
	}

	if err := g.setup(ctx); err != nil {
		return err
	}

	// Update app's Buf config for third party discovered proto modules.
	// Go dependency packages might contain proto files which could also
	// optionally be using Buf, so for those cases the discovered proto
	// files should be available before code generation.
	if g.opts.updateBufModule {
		if err := g.updateBufModule(ctx); err != nil {
			return err
		}
	}

	// Go generation must run first so the types are created before other
	// generated code that requires sdk.Msg implementations to be defined
	if g.opts.generateProtobuf {
		if err := g.generateGoGo(ctx); err != nil {
			return err
		}

		if err := g.generatePulsar(ctx); err != nil {
			return err
		}
	}

	if g.opts.specOut != "" {
		if err := g.generateOpenAPISpec(ctx); err != nil {
			return err
		}
	}

	if g.opts.jsOut != nil {
		if err := g.generateTS(ctx); err != nil {
			return err
		}
	}

	if g.opts.composablesRootPath != "" {
		if err := g.generateComposables("vue"); err != nil {
			return err
		}

		// Update Vue app dependencies when Vue composables are generated.
		// This update is required to link the "ts-client" folder so the
		// package is available during development before publishing it.
		if err := g.updateComposableDependencies("vue"); err != nil {
			return err
		}
	}
	if g.opts.hooksRootPath != "" {
		if err := g.generateComposables("react"); err != nil {
			return err
		}

		// Update React app dependencies when React hooks are generated.
		// This update is required to link the "ts-client" folder so the
		// package is available during development before publishing it.
		if err := g.updateComposableDependencies("react"); err != nil {
			return err
		}
	}

	return nil
}

// TypescriptModulePath generates TS module paths for Cosmos SDK modules.
// The root path is used as prefix for the generated paths.
func TypescriptModulePath(rootPath string) ModulePathFunc {
	return func(m module.Module) string {
		return filepath.Join(rootPath, m.Pkg.Name)
	}
}

// ComposableModulePath generates useQuery hook/composable module paths for Cosmos SDK modules.
// The root path is used as prefix for the generated paths.
func ComposableModulePath(rootPath string) ModulePathFunc {
	return func(m module.Module) string {
		replacer := strings.NewReplacer("-", "_", ".", "_")
		modPath := strcase.ToCamel(replacer.Replace(m.Pkg.Name))
		return filepath.Join(rootPath, "use"+modPath)
	}
}<|MERGE_RESOLUTION|>--- conflicted
+++ resolved
@@ -129,14 +129,12 @@
 		return err
 	}
 
-<<<<<<< HEAD
 	defer func() {
 		if err := b.Cleanup(); err != nil {
 			fmt.Println("Cleanup error:", err)
 		}
 	}()
-=======
->>>>>>> 0b412628
+
 	g := &generator{
 		buf:                 b,
 		appPath:             appPath,
