--- conflicted
+++ resolved
@@ -8,7 +8,6 @@
 	"github.com/iancoleman/strcase"
 	gomodule "golang.org/x/mod/module"
 
-	"github.com/ignite/cli/ignite/pkg/buf"
 	"github.com/ignite/cli/ignite/pkg/cache"
 	"github.com/ignite/cli/ignite/pkg/cosmosanalysis/module"
 	"github.com/ignite/cli/ignite/pkg/cosmosbuf"
@@ -99,11 +98,7 @@
 // generator generates code for sdk and sdk apps.
 type generator struct {
 	ctx          context.Context
-<<<<<<< HEAD
-	buf          buf.Buf
-=======
 	buf          cosmosbuf.Buf
->>>>>>> 383a07cf
 	cacheStorage cache.Storage
 	appPath      string
 	protoDir     string
@@ -117,11 +112,7 @@
 // Generate generates code from protoDir of an SDK app residing at appPath with given options.
 // protoDir must be relative to the projectPath.
 func Generate(ctx context.Context, cacheStorage cache.Storage, appPath, protoDir string, options ...Option) error {
-<<<<<<< HEAD
-	b, err := buf.New()
-=======
 	b, err := cosmosbuf.New()
->>>>>>> 383a07cf
 	if err != nil {
 		return err
 	}
