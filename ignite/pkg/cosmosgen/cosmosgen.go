package cosmosgen

import (
	"context"
	"path/filepath"

	gomodmodule "golang.org/x/mod/module"

	"github.com/ignite/cli/ignite/pkg/cache"
	"github.com/ignite/cli/ignite/pkg/cosmosanalysis/module"
)

// generateOptions used to configure code generation.
type generateOptions struct {
	includeDirs []string
	gomodPath   string

	jsOut            func(module.Module) string
	tsClientRootPath string

	vuexOut      func(module.Module) string
	vuexRootPath string

	specOut string
<<<<<<< HEAD

	dartOut      func(module.Module) string
	dartRootPath string
=======
>>>>>>> 6686bb6c
}

// TODO add WithInstall.

// ModulePathFunc defines a function type that returns a path based on a Cosmos SDK module.
type ModulePathFunc func(module.Module) string

// Option configures code generation.
type Option func(*generateOptions)

// WithTSClientGeneration adds Typescript Client code generation.
// The tsClientRootPath is used to determine the root path of generated Typescript classes.
func WithTSClientGeneration(out ModulePathFunc, tsClientRootPath string) Option {
	return func(o *generateOptions) {
		o.jsOut = out
		o.tsClientRootPath = tsClientRootPath
	}
}

func WithVuexGeneration(out ModulePathFunc, vuexRootPath string) Option {
	return func(o *generateOptions) {
		o.vuexOut = out
		o.vuexRootPath = vuexRootPath
	}
}

<<<<<<< HEAD
func WithDartGeneration(out ModulePathFunc, rootPath string) Option {
	return func(o *generateOptions) {
		o.dartOut = out
		o.dartRootPath = rootPath
	}
}

=======
>>>>>>> 6686bb6c
// WithGoGeneration adds Go code generation.
func WithGoGeneration(gomodPath string) Option {
	return func(o *generateOptions) {
		o.gomodPath = gomodPath
	}
}

// WithOpenAPIGeneration adds OpenAPI spec generation.
func WithOpenAPIGeneration(out string) Option {
	return func(o *generateOptions) {
		o.specOut = out
	}
}

// IncludeDirs configures the third party proto dirs that used by app's proto.
// relative to the projectPath.
func IncludeDirs(dirs []string) Option {
	return func(o *generateOptions) {
		o.includeDirs = dirs
	}
}

// generator generates code for sdk and sdk apps.
type generator struct {
	ctx          context.Context
	cacheStorage cache.Storage
	appPath      string
	protoDir     string
	o            *generateOptions
	sdkImport    string
	deps         []gomodmodule.Version
	appModules   []module.Module
	thirdModules map[string][]module.Module // app dependency-modules pair.
}

// Generate generates code from protoDir of an SDK app residing at appPath with given options.
// protoDir must be relative to the projectPath.
func Generate(ctx context.Context, cacheStorage cache.Storage, appPath, protoDir string, options ...Option) error {
	g := &generator{
		ctx:          ctx,
		appPath:      appPath,
		protoDir:     protoDir,
		o:            &generateOptions{},
		thirdModules: make(map[string][]module.Module),
		cacheStorage: cacheStorage,
	}

	for _, apply := range options {
		apply(g.o)
	}

	if err := g.setup(); err != nil {
		return err
	}

	// Go generation must run first so the types are created before other
	// generated code that requires sdk.Msg implementations to be defined
	if g.o.gomodPath != "" {
		if err := g.generateGo(); err != nil {
			return err
		}
	}

	if g.o.jsOut != nil {
		if err := g.generateTS(); err != nil {
			return err
		}
	}

	if g.o.vuexOut != nil {
		if err := g.generateVuex(); err != nil {
			return err
		}

		// Update Vue app dependeciens when Vuex stores are generated.
		// This update is required to link the "ts-client" folder so the
		// package is available during development before publishing it.
		if err := g.updateVueDependencies(); err != nil {
			return err
		}
	}

	if g.o.specOut != "" {
		if err := generateOpenAPISpec(g); err != nil {
			return err
		}
	}

	return nil
}

// TypescriptModulePath generates TS module paths for Cosmos SDK modules.
// The root path is used as prefix for the generated paths.
func TypescriptModulePath(rootPath string) ModulePathFunc {
	return func(m module.Module) string {
		return filepath.Join(rootPath, m.Pkg.Name)
	}
}<|MERGE_RESOLUTION|>--- conflicted
+++ resolved
@@ -22,12 +22,6 @@
 	vuexRootPath string
 
 	specOut string
-<<<<<<< HEAD
-
-	dartOut      func(module.Module) string
-	dartRootPath string
-=======
->>>>>>> 6686bb6c
 }
 
 // TODO add WithInstall.
@@ -54,16 +48,6 @@
 	}
 }
 
-<<<<<<< HEAD
-func WithDartGeneration(out ModulePathFunc, rootPath string) Option {
-	return func(o *generateOptions) {
-		o.dartOut = out
-		o.dartRootPath = rootPath
-	}
-}
-
-=======
->>>>>>> 6686bb6c
 // WithGoGeneration adds Go code generation.
 func WithGoGeneration(gomodPath string) Option {
 	return func(o *generateOptions) {
