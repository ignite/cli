--- conflicted
+++ resolved
@@ -38,45 +38,24 @@
 // Option configures code generation.
 type Option func(*generateOptions)
 
-<<<<<<< HEAD
 // WithTSClientGeneration adds Typescript Client code generation. tsClientRootPath is used to determine the root path of generated
 // Typescript Classes. includeThirdPartyModules and out configures the underlying JS lib generation which is
 // documented in WithJSGeneration.
-func WithTSClientGeneration(includeThirdPartyModules bool, out func(module.Module) (path string), tsClientRootPath string) Option {
-=======
-// WithJSGeneration adds JS code generation. out hook is called for each module to
-// retrieve the path that should be used to place generated js code inside for a given module.
-// if includeThirdPartyModules set to true, code generation will be made for the 3rd party modules
-// used by the app -including the SDK- as well.
-func WithJSGeneration(includeThirdPartyModules bool, out ModulePathFunc) Option {
->>>>>>> eb64d735
+func WithTSClientGeneration(includeThirdPartyModules bool, out ModulePathFunc, tsClientRootPath string) Option {
 	return func(o *generateOptions) {
 		o.jsOut = out
 		o.jsIncludeThirdParty = includeThirdPartyModules
 		o.tsClientRootPath = tsClientRootPath
 	}
 }
-<<<<<<< HEAD
-func WithVuexGeneration(includeThirdPartyModules bool, out func(module.Module) (path string), vuexRootPath string) Option {
-=======
-
-// WithVuexGeneration adds Vuex code generation. storeRootPath is used to determine the root path of generated
-// Vuex stores. includeThirdPartyModules and out configures the underlying JS lib generation which is
-// documented in WithJSGeneration.
-func WithVuexGeneration(includeThirdPartyModules bool, out ModulePathFunc, storeRootPath string) Option {
->>>>>>> eb64d735
+func WithVuexGeneration(includeThirdPartyModules bool, out ModulePathFunc, vuexRootPath string) Option {
 	return func(o *generateOptions) {
 		o.vuexOut = out
 		o.jsIncludeThirdParty = includeThirdPartyModules
 		o.vuexRootPath = vuexRootPath
 	}
 }
-<<<<<<< HEAD
-func WithDartGeneration(includeThirdPartyModules bool, out func(module.Module) (path string), rootPath string) Option {
-=======
-
 func WithDartGeneration(includeThirdPartyModules bool, out ModulePathFunc, rootPath string) Option {
->>>>>>> eb64d735
 	return func(o *generateOptions) {
 		o.dartOut = out
 		o.dartIncludeThirdParty = includeThirdPartyModules
