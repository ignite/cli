--- conflicted
+++ resolved
@@ -158,11 +158,7 @@
 	}
 
 	// combine specs into one and save to out.
-<<<<<<< HEAD
-	if err := swaggercombine.Combine(ctx, conf, out); err != nil {
-=======
-	if err := swaggercombine.Combine(g.ctx, conf, command, out); err != nil {
->>>>>>> af33f162
+	if err := swaggercombine.Combine(ctx, conf, command, out); err != nil {
 		return err
 	}
 
@@ -248,9 +244,5 @@
 		return err
 	}
 	// combine specs into one and save to out.
-<<<<<<< HEAD
-	return swaggercombine.Combine(ctx, conf, out)
-=======
-	return swaggercombine.Combine(g.ctx, conf, command, out)
->>>>>>> af33f162
+	return swaggercombine.Combine(ctx, conf, command, out)
 }