--- conflicted
+++ resolved
@@ -134,12 +134,8 @@
 		}
 	}
 
-<<<<<<< HEAD
-	out := g.o.specOut
-=======
 	out := g.opts.specOut
 
->>>>>>> f643ccd7
 	if !hasAnySpecChanged {
 		// In case the generated output has been changed
 		changed, err := dirchange.HasDirChecksumChanged(specCache, out, g.appPath, out)
