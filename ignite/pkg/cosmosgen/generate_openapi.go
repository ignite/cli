package cosmosgen

import (
<<<<<<< HEAD
=======
	"context"
	"errors"
>>>>>>> 67359573
	"fmt"
	"os"
	"path/filepath"
	"sort"

	"github.com/iancoleman/strcase"

	"github.com/ignite/cli/ignite/pkg/cache"
	"github.com/ignite/cli/ignite/pkg/cosmosanalysis/module"
	"github.com/ignite/cli/ignite/pkg/dirchange"
	"github.com/ignite/cli/ignite/pkg/errors"
	"github.com/ignite/cli/ignite/pkg/nodetime"
	swaggercombine "github.com/ignite/cli/ignite/pkg/nodetime/programs/swagger-combine"
	"github.com/ignite/cli/ignite/pkg/xos"
)

const (
	specCacheNamespace = "generate.openapi.spec"
	specFilename       = "swagger.config.json"
)

func (g *generator) openAPITemplate() string {
	return filepath.Join(g.appPath, g.protoDir, "buf.gen.swagger.yaml")
}

func (g *generator) openAPITemplateForSTA() string {
	return filepath.Join(g.appPath, g.protoDir, "buf.gen.sta.yaml")
}

func (g *generator) generateOpenAPISpec(ctx context.Context) error {
	var (
		specDirs []string
		conf     = swaggercombine.Config{
			Swagger: "2.0",
			Info: swaggercombine.Info{
				Title: "HTTP API Console",
			},
		}
	)
	command, cleanup, err := nodetime.Command(nodetime.CommandSwaggerCombine)
	if err != nil {
		return err
	}
	defer cleanup()
	defer func() {
		for _, dir := range specDirs {
			os.RemoveAll(dir)
		}
	}()

	specCache := cache.New[[]byte](g.cacheStorage, specCacheNamespace)

	var hasAnySpecChanged bool

	// gen generates a spec for a module where it's source code resides at src.
	// and adds needed swaggercombine configure for it.
	gen := func(src string, m module.Module) (err error) {
		dir, err := os.MkdirTemp("", "gen-openapi-module-spec")
		if err != nil {
			return err
		}

		checksumPaths := append([]string{m.Pkg.Path}, g.opts.includeDirs...)
		checksum, err := dirchange.ChecksumFromPaths(src, checksumPaths...)
		if err != nil {
			return err
		}
		cacheKey := fmt.Sprintf("%x", checksum)
		existingSpec, err := specCache.Get(cacheKey)
		if err != nil && !errors.Is(err, cache.ErrorNotFound) {
			return err
		}

		if !errors.Is(err, cache.ErrorNotFound) {
			specPath := filepath.Join(dir, specFilename)
			if err := os.WriteFile(specPath, existingSpec, 0o644); err != nil {
				return err
			}
			return conf.AddSpec(strcase.ToCamel(m.Pkg.Name), specPath, true)
		}

		hasAnySpecChanged = true
		err = g.buf.Generate(ctx, m.Pkg.Path, dir, g.openAPITemplate(), "module.proto")
		if err != nil {
			return err
		}

		specs, err := xos.FindFiles(dir, xos.JSONFile)
		if err != nil {
			return err
		}

		for _, spec := range specs {
			f, err := os.ReadFile(spec)
			if err != nil {
				return err
			}
			if err := specCache.Put(cacheKey, f); err != nil {
				return err
			}
			if err := conf.AddSpec(strcase.ToCamel(m.Pkg.Name), spec, true); err != nil {
				return err
			}
		}
		specDirs = append(specDirs, dir)

		return nil
	}

	// generate specs for each module and persist them in the file system
	// after add their path and config to swaggercombine.Config so we can combine them
	// into a single spec.

	add := func(src string, modules []module.Module) error {
		for _, m := range modules {
			if err := gen(src, m); err != nil {
				return err
			}
		}
		return nil
	}

	// protoc openapi generator acts weird on concurrent run, so do not use goroutines here.
	if err := add(g.appPath, g.appModules); err != nil {
		return err
	}

	for src, modules := range g.thirdModules {
		if err := add(src, modules); err != nil {
			return err
		}
	}

	out := g.opts.specOut

	if !hasAnySpecChanged {
		// In case the generated output has been changed
		changed, err := dirchange.HasDirChecksumChanged(specCache, out, g.appPath, out)
		if err != nil {
			return err
		}

		if !changed {
			return nil
		}
	}

	sort.Slice(conf.APIs, func(a, b int) bool { return conf.APIs[a].ID < conf.APIs[b].ID })

	// ensure out dir exists.
	outDir := filepath.Dir(out)
	if err := os.MkdirAll(outDir, 0o766); err != nil {
		return err
	}

	// combine specs into one and save to out.
	if err := swaggercombine.Combine(ctx, conf, command, out); err != nil {
		return err
	}

	return dirchange.SaveDirChecksum(specCache, out, g.appPath, out)
}

func (g *generator) generateModuleOpenAPISpec(ctx context.Context, m module.Module, out string) error {
	var (
		specDirs []string
		conf     = swaggercombine.Config{
			Swagger: "2.0",
			Info: swaggercombine.Info{
				Title: "HTTP API Console " + m.Pkg.Name,
			},
		}
	)
	command, cleanup, err := nodetime.Command(nodetime.CommandSwaggerCombine)
	if err != nil {
		return err
	}
	defer cleanup()

	defer func() {
		for _, dir := range specDirs {
			os.RemoveAll(dir)
		}
	}()

	// gen generates a spec for a module where it's source code resides at src.
	// and adds needed swaggercombine configure for it.
	gen := func(m module.Module) (err error) {
		dir, err := os.MkdirTemp("", "gen-openapi-module-spec")
		if err != nil {
			return err
		}

		err = g.buf.Generate(ctx, m.Pkg.Path, dir, g.openAPITemplateForSTA(), "module.proto")
		if err != nil {
			return err
		}

		specs, err := xos.FindFiles(dir, xos.JSONFile)
		if err != nil {
			return err
		}

		for _, spec := range specs {
			if err != nil {
				return err
			}
			if err := conf.AddSpec(strcase.ToCamel(m.Pkg.Name), spec, false); err != nil {
				return err
			}
		}
		specDirs = append(specDirs, dir)

		return nil
	}

	// generate specs for each module and persist them in the file system
	// after add their path and config to swaggercombine.Config so we can combine them
	// into a single spec.

	add := func(modules []module.Module) error {
		for _, m := range modules {
			if err := gen(m); err != nil {
				return err
			}
		}
		return nil
	}

	// protoc openapi generator acts weird on concurrent run, so do not use goroutines here.
	if err := add([]module.Module{m}); err != nil {
		return err
	}

	sort.Slice(conf.APIs, func(a, b int) bool { return conf.APIs[a].ID < conf.APIs[b].ID })

	// ensure out dir exists.
	outDir := filepath.Dir(out)
	if err := os.MkdirAll(outDir, 0o766); err != nil {
		return err
	}
	// combine specs into one and save to out.
	return swaggercombine.Combine(ctx, conf, command, out)
}<|MERGE_RESOLUTION|>--- conflicted
+++ resolved
@@ -1,11 +1,7 @@
 package cosmosgen
 
 import (
-<<<<<<< HEAD
-=======
 	"context"
-	"errors"
->>>>>>> 67359573
 	"fmt"
 	"os"
 	"path/filepath"
