package cosmosgen

import (
	"bytes"
	"context"
	"fmt"
	"io/fs"
	"os"
	"path/filepath"
	"slices"
	"strings"

	"github.com/pkg/errors"
	"gopkg.in/yaml.v2"

	"github.com/ignite/cli/ignite/pkg/cache"
	"github.com/ignite/cli/ignite/pkg/cliui/colors"
	"github.com/ignite/cli/ignite/pkg/cliui/icons"
	"github.com/ignite/cli/ignite/pkg/cmdrunner"
	"github.com/ignite/cli/ignite/pkg/cmdrunner/step"
	"github.com/ignite/cli/ignite/pkg/cosmosanalysis/module"
	"github.com/ignite/cli/ignite/pkg/cosmosbuf"
	"github.com/ignite/cli/ignite/pkg/cosmosver"
	"github.com/ignite/cli/ignite/pkg/events"
	"github.com/ignite/cli/ignite/pkg/gomodule"
	"github.com/ignite/cli/ignite/pkg/xfilepath"
	"github.com/ignite/cli/ignite/pkg/xos"
)

const (
	moduleCacheNamespace       = "generate.setup.module"
	includeProtoCacheNamespace = "generator.includes.proto"
	workFilename               = "buf.work.yaml"
)

var (
	ErrBufConfig = errors.New("invalid Buf config")

	protocGlobalInclude = xfilepath.List(
		xfilepath.JoinFromHome(xfilepath.Path("local/include")),
		xfilepath.JoinFromHome(xfilepath.Path(".local/include")),
	)
)

// protoIncludes contains proto include paths for a package.
type protoIncludes struct {
	// Paths is a list of proto include paths.
	Paths []string

	// BufPath is the path to the Buf config file when it exists.
	BufPath string

	// ProtoPath contains the path to the package's proto directory.
	ProtoPath string
}

// protoAnalysis contains proto module analysis data for a Go package dependency.
type protoAnalysis struct {
	// Path is the full path to the Go dependency
	Path string

	// Modules contains the proto modules analysis data.
	// The list is empty when the Go package has no proto files.
	Modules []module.Module

	// Includes contain proto include paths.
	// These paths should be used when generating code.
	Includes protoIncludes
}

func newBufConfigError(path string, cause error) error {
	return fmt.Errorf("%w: %s: %w", ErrBufConfig, path, cause)
}

func (g *generator) setup(ctx context.Context) (err error) {
	// Cosmos SDK hosts proto files of own x/ modules and some third party ones needed by itself and
	// blockchain apps. Generate should be aware of these and make them available to the blockchain
	// app that wants to generate code for its own proto.
	//
	// blockchain apps may use different versions of the SDK. following code first makes sure that
	// app's dependencies are download by 'go mod' and cached under the local filesystem.
	// and then, it determines which version of the SDK is used by the app and what is the absolute path
	// of its source code.
	var errb bytes.Buffer
	if err := cmdrunner.
		New(
			cmdrunner.DefaultStderr(&errb),
			cmdrunner.DefaultWorkdir(g.appPath),
		).Run(ctx, step.New(step.Exec("go", "mod", "download"))); err != nil {
		return errors.Wrap(err, errb.String())
	}

	modFile, err := gomodule.ParseAt(g.appPath)
	if err != nil {
		return err
	}

	g.sdkImport = cosmosver.CosmosModulePath

	// Check if the Cosmos SDK import path points to a different path
	// and if so change the default one to the new location.
	for _, r := range modFile.Replace {
		if r.Old.Path == cosmosver.CosmosModulePath {
			g.sdkImport = r.New.Path
			break
		}
	}

	// Read the dependencies defined in the `go.mod` file
	g.deps, err = gomodule.ResolveDependencies(modFile, false)
	if err != nil {
		return err
	}

	// Discover any custom modules defined by the user's app
	g.appModules, err = g.discoverModules(ctx, g.appPath, g.protoDir)
	if err != nil {
		return err
	}

	g.appIncludes, _, err = g.resolveIncludes(ctx, g.appPath)
	if err != nil {
		return err
	}

	// Go through the Go dependencies of the user's app within go.mod, some of them
	// might be hosting Cosmos SDK modules that could be in use by user's blockchain.
	//
	// Cosmos SDK is a dependency of all blockchains, so it's absolute that we'll be
	// discovering all modules of the SDK as well during this process.
	//
	// Even if a dependency contains some SDK modules, not all of these modules could
	// be used by user's blockchain. This is fine, we can still generate TS clients
	// for those non modules, it is up to user to use (import in typescript) not use
	// generated modules.
	//
	// TODO: we can still implement some sort of smart filtering to detect non used
	// modules by the user's blockchain at some point, it is a nice to have.
	moduleCache := cache.New[protoAnalysis](g.cacheStorage, moduleCacheNamespace)
	for _, dep := range g.deps {
		// Try to get the cached list of modules for the current dependency package
		cacheKey := cache.Key(dep.Path, dep.Version)
		depInfo, err := moduleCache.Get(cacheKey)
		if err != nil && !errors.Is(err, cache.ErrorNotFound) {
			return err
		}

		// Discover the modules of the dependency package when they are not cached
		if errors.Is(err, cache.ErrorNotFound) {
			// Get the absolute path to the package's directory
			path, err := gomodule.LocatePath(ctx, g.cacheStorage, g.appPath, dep)
			if err != nil {
				return err
			}

			// Discover any modules defined by the package
			modules, err := g.discoverModules(ctx, path, "")
			if err != nil {
				return err
			}

			// Dependency/includes resolution per module is done to solve versioning issues
			var (
				includes  protoIncludes
				cacheable = true
			)
			if len(modules) > 0 {
				includes, cacheable, err = g.resolveIncludes(ctx, path)
				if err != nil {
					return err
				}
			}

			depInfo = protoAnalysis{
				Path:     path,
				Modules:  modules,
				Includes: includes,
			}

			if cacheable {
				if err = moduleCache.Put(cacheKey, depInfo); err != nil {
					return err
				}
			}
		}

		g.thirdModules[depInfo.Path] = depInfo.Modules
		g.thirdModuleIncludes[depInfo.Path] = depInfo.Includes
	}

	return nil
}

func (g *generator) getProtoIncludeFolders(modPath string) []string {
	// Add default protoDir and default includeDirs
	includePaths := []string{filepath.Join(modPath, g.protoDir)}
	for _, dir := range g.opts.includeDirs {
		includePaths = append(includePaths, filepath.Join(modPath, dir))
	}
	return includePaths
}

func (g *generator) findBufPath(modpath string) (string, error) {
	var bufPath string
	err := filepath.WalkDir(modpath, func(path string, _ fs.DirEntry, err error) error {
		if err != nil {
			return err
		}
		base := filepath.Base(path)
		if base == "buf.yaml" || base == "buf.yml" {
			bufPath = path
			return filepath.SkipAll
		}
		return nil
	})
	if err != nil {
		return "", err
	}
	return bufPath, nil
}

func (g *generator) generateBufIncludeFolder(ctx context.Context, modpath string) (string, error) {
	protoPath, err := os.MkdirTemp("", "includeFolder")
	if err != nil {
		return "", err
	}

	g.tmpDirs = append(g.tmpDirs, protoPath)

	err = g.buf.Export(ctx, modpath, protoPath)
	if err != nil {
		return "", err
	}
	return protoPath, nil
}

func (g *generator) resolveIncludes(ctx context.Context, path string) (protoIncludes, bool, error) {
	// Init paths with the global include paths for protoc
	paths, err := protocGlobalInclude()
	if err != nil {
		return protoIncludes{}, false, err
	}

	includes := protoIncludes{Paths: paths}

	// Check that the app/package proto directory exists
	protoPath := filepath.Join(path, g.protoDir)
	fi, err := os.Stat(protoPath)
	if err != nil && !os.IsNotExist(err) {
		return protoIncludes{}, false, err
	} else if !fi.IsDir() {
		// Just return the global includes when a proto directory doesn't exist
		return includes, true, nil
	}

	// Add app's proto path to the list of proto paths
	includes.Paths = append(includes.Paths, protoPath)
	includes.ProtoPath = protoPath

	// Check if a Buf config file is present
	includes.BufPath, err = g.findBufPath(protoPath)
	if err != nil {
		return includes, false, err
	}

	if includes.BufPath != "" {
		// When a Buf config exists export all protos needed
		// to build the modules to a temporary include folder.
		bufProtoPath, err := g.generateBufIncludeFolder(ctx, protoPath)
		if err != nil && !errors.Is(err, cosmosbuf.ErrProtoFilesNotFound) {
			return protoIncludes{}, false, err
		}

		// Use exported files only when the path contains ".proto" files
		if bufProtoPath != "" {
			includes.Paths = append(includes.Paths, bufProtoPath)
			return includes, false, nil
		}
	}

	// When there is no Buf config add the configured directories
	// instead to keep the legacy (non Buf) behavior.
	includes.Paths = append(includes.Paths, g.getProtoIncludeFolders(path)...)

	return includes, true, nil
}

func (g *generator) discoverModules(ctx context.Context, path, protoDir string) ([]module.Module, error) {
	var filteredModules []module.Module
<<<<<<< HEAD
	modules, err := module.Discover(g.ctx, g.appPath, path, protoDir)
=======

	modules, err := module.Discover(ctx, g.appPath, path, protoDir)
>>>>>>> 67359573
	if err != nil {
		return nil, err
	}

	protoPath := filepath.Join(path, g.protoDir)
	for _, m := range modules {
		if !strings.HasPrefix(m.Pkg.Path, protoPath) {
			continue
		}
		filteredModules = append(filteredModules, m)
	}

	return filteredModules, nil
}

func (g generator) updateBufModule(ctx context.Context) error {
	for pkgPath, includes := range g.thirdModuleIncludes {
		// Skip third party dependencies without proto files
		if includes.ProtoPath == "" {
			continue
		}

		// Resolve the Go package and use the module name as the proto vendor directory name
		modFile, err := gomodule.ParseAt(pkgPath)
		if err != nil {
			return err
		}

		pkgName := modFile.Module.Mod.Path

		// When a Buf config with name is available add it to app's dependencies
		// or otherwise export the proto files to a vendor directory.
		if includes.BufPath != "" {
			if err := g.resolveBufDependency(ctx, pkgName, includes.BufPath); err != nil {
				return err
			}
		} else {
			if err := g.vendorProtoPackage(pkgName, includes.ProtoPath); err != nil {
				return err
			}
		}
	}
	return nil
}

func (g generator) resolveBufDependency(ctx context.Context, pkgName, bufPath string) error {
	// Open the dependency Buf config to find the BSR package name
	f, err := os.Open(bufPath)
	if err != nil {
		return err
	}
	defer f.Close()

	cfg := struct {
		Name string `yaml:"name"`
	}{}

	if err := yaml.NewDecoder(f).Decode(&cfg); err != nil {
		return newBufConfigError(bufPath, err)
	}

	// When dependency package has a Buf config name try to add it to app's
	// dependencies. Name is optional and defines the BSR package name.
	if cfg.Name != "" {
		return g.addBufDependency(ctx, cfg.Name)
	}
	// By default just vendor the proto package
	return g.vendorProtoPackage(pkgName, filepath.Dir(bufPath))
}

func (g generator) addBufDependency(ctx context.Context, depName string) error {
	// Read app's Buf config
	path := g.appIncludes.BufPath
	bz, err := os.ReadFile(path)
	if err != nil {
		return err
	}

	// Check if the proto dependency is already present in app's Buf config
	cfg := struct {
		Deps []string `yaml:"deps"`
	}{}
	if err := yaml.Unmarshal(bz, &cfg); err != nil {
		return newBufConfigError(path, err)
	}

	if slices.Contains(cfg.Deps, depName) {
		return nil
	}

	// Add the new dependency and update app's Buf config
	f, err := os.OpenFile(path, os.O_WRONLY|os.O_TRUNC, 0o644)
	if err != nil {
		return err
	}
	defer f.Close()

	var rawCfg map[string]interface{}
	if err := yaml.Unmarshal(bz, &rawCfg); err != nil {
		return newBufConfigError(path, err)
	}

	rawCfg["deps"] = append(cfg.Deps, depName)

	enc := yaml.NewEncoder(f)
	defer enc.Close()

	if err := enc.Encode(rawCfg); err != nil {
		return err
	}

	g.opts.ev.Send(
		fmt.Sprintf("New Buf dependency added: %s", colors.Name(depName)),
		events.Icon(icons.OK),
	)

	// Update Buf lock so it contains the new dependency
	return g.buf.Update(ctx, filepath.Dir(path), depName)
}

func (g generator) vendorProtoPackage(pkgName, protoPath string) (err error) {
	// Check that the dependency vendor directory doesn't exist
	vendorRelPath := filepath.Join("proto_vendor", pkgName)
	vendorPath := filepath.Join(g.appPath, vendorRelPath)
	_, err = os.Stat(vendorPath)
	if err != nil && !os.IsNotExist(err) {
		return err
	}

	// Skip vendoring when the dependency is already vendored
	if !os.IsNotExist(err) {
		return nil
	}

	if err = os.MkdirAll(vendorPath, 0o777); err != nil {
		return err
	}

	// Make sure that the vendor folder is removed on error
	defer func() {
		if err != nil {
			_ = os.RemoveAll(vendorPath)
		}
	}()

	if err = xos.CopyFolder(protoPath, vendorPath); err != nil {
		return err
	}

	path := filepath.Join(g.appPath, workFilename)
	bz, err := os.ReadFile(path)
	if err != nil {
		return fmt.Errorf("error reading Buf workspace file: %s: %w", path, err)
	}

	ws := struct {
		Version     string   `yaml:"version"`
		Directories []string `yaml:"directories"`
	}{}
	if err := yaml.Unmarshal(bz, &ws); err != nil {
		return err
	}

	ws.Directories = append(ws.Directories, vendorRelPath)

	f, err := os.OpenFile(path, os.O_WRONLY|os.O_TRUNC, 0o644)
	if err != nil {
		return err
	}
	defer f.Close()

	enc := yaml.NewEncoder(f)
	defer enc.Close()
	if err = enc.Encode(ws); err != nil {
		return err
	}

	g.opts.ev.Send(
		fmt.Sprintf("New Buf vendored dependency added: %s", colors.Name(vendorRelPath)),
		events.Icon(icons.OK),
	)

	return nil
}<|MERGE_RESOLUTION|>--- conflicted
+++ resolved
@@ -287,12 +287,7 @@
 
 func (g *generator) discoverModules(ctx context.Context, path, protoDir string) ([]module.Module, error) {
 	var filteredModules []module.Module
-<<<<<<< HEAD
-	modules, err := module.Discover(g.ctx, g.appPath, path, protoDir)
-=======
-
 	modules, err := module.Discover(ctx, g.appPath, path, protoDir)
->>>>>>> 67359573
 	if err != nil {
 		return nil, err
 	}
