package chaincmdrunner

import (
	"context"
	"encoding/json"
	"fmt"
	"os"
	"path/filepath"
	"regexp"
	"strings"
	"time"

	"github.com/cenkalti/backoff"
	"github.com/pkg/errors"

	"github.com/ignite/cli/ignite/pkg/chaincmd"
	"github.com/ignite/cli/ignite/pkg/cmdrunner/step"
	"github.com/ignite/cli/ignite/pkg/cosmosver"
)

// Start starts the blockchain.
func (r Runner) Start(ctx context.Context, args ...string) error {
	return r.run(
		ctx,
		runOptions{wrappedStdErrMaxLen: 50000},
		r.chainCmd.StartCommand(args...),
	)
}

// Init inits the blockchain.
func (r Runner) Init(ctx context.Context, moniker string) error {
	return r.run(ctx, runOptions{}, r.chainCmd.InitCommand(moniker))
}

// KV holds a key, value pair.
type KV struct {
	key   string
	value string
}

// NewKV returns a new key, value pair.
func NewKV(key, value string) KV {
	return KV{key, value}
}

var gentxRe = regexp.MustCompile(`(?m)"(.+?)"`)

// Gentx generates a genesis tx carrying a self delegation.
func (r Runner) Gentx(
	ctx context.Context,
	validatorName,
	selfDelegation string,
	options ...chaincmd.GentxOption,
) (gentxPath string, err error) {
	b := newBuffer()

	if err := r.run(ctx, runOptions{
		stdout: b,
		stderr: b,
		stdin:  os.Stdin,
	}, r.chainCmd.GentxCommand(validatorName, selfDelegation, options...)); err != nil {
		return "", err
	}

	return gentxRe.FindStringSubmatch(b.String())[1], nil
}

// CollectGentxs collects gentxs.
func (r Runner) CollectGentxs(ctx context.Context) error {
	return r.run(ctx, runOptions{}, r.chainCmd.CollectGentxsCommand())
}

// ValidateGenesis validates genesis.
func (r Runner) ValidateGenesis(ctx context.Context) error {
	return r.run(ctx, runOptions{}, r.chainCmd.ValidateGenesisCommand())
}

// UnsafeReset resets the blockchain database.
func (r Runner) UnsafeReset(ctx context.Context) error {
	return r.run(ctx, runOptions{}, r.chainCmd.UnsafeResetCommand())
}

// ShowNodeID shows node id.
func (r Runner) ShowNodeID(ctx context.Context) (nodeID string, err error) {
	b := newBuffer()
	err = r.run(ctx, runOptions{stdout: b}, r.chainCmd.ShowNodeIDCommand())
	nodeID = strings.TrimSpace(b.String())
	return
}

// NodeStatus keeps info about node's status.
type NodeStatus struct {
	ChainID string
}

// Status returns the node's status.
func (r Runner) Status(ctx context.Context) (NodeStatus, error) {
	b := newBuffer()

	if err := r.run(ctx, runOptions{stdout: b, stderr: b}, r.chainCmd.StatusCommand()); err != nil {
		return NodeStatus{}, err
	}

	var chainID string

	data, err := b.JSONEnsuredBytes()
	if err != nil {
		return NodeStatus{}, err
	}

	version := r.chainCmd.SDKVersion()
	switch {
	case version.GTE(cosmosver.StargateFortyVersion):
		out := struct {
			NodeInfo struct {
				Network string `json:"network"`
			} `json:"NodeInfo"`
		}{}

		if err := json.Unmarshal(data, &out); err != nil {
			return NodeStatus{}, err
		}

		chainID = out.NodeInfo.Network
	default:
		out := struct {
			NodeInfo struct {
				Network string `json:"network"`
			} `json:"node_info"`
		}{}

		if err := json.Unmarshal(data, &out); err != nil {
			return NodeStatus{}, err
		}

		chainID = out.NodeInfo.Network
	}

	return NodeStatus{
		ChainID: chainID,
	}, nil
}

// BankSend sends amount from fromAccount to toAccount.
func (r Runner) BankSend(ctx context.Context, fromAccount, toAccount, amount string, options ...chaincmd.BankSendOption) (string, error) {
	b := newBuffer()
	opt := []step.Option{
		r.chainCmd.BankSendCommand(fromAccount, toAccount, amount, options...),
	}

	if r.chainCmd.KeyringPassword() != "" {
		input := newBuffer()
		_, err := fmt.Fprintln(input, r.chainCmd.KeyringPassword())
		if err != nil {
			return "", err
		}
		_, err = fmt.Fprintln(input, r.chainCmd.KeyringPassword())
		if err != nil {
			return "", err
		}
		_, err = fmt.Fprintln(input, r.chainCmd.KeyringPassword())
		if err != nil {
			return "", err
		}
		opt = append(opt, step.Write(input.Bytes()))
	}

	if err := r.run(ctx, runOptions{stdout: b}, opt...); err != nil {
		if strings.Contains(err.Error(), "key not found") {
			return "", errors.New("account doesn't have any balances")
		}

		return "", err
	}

	txResult, err := decodeTxResult(b)
	if err != nil {
		return "", err
	}

	if txResult.Code > 0 {
		return "", fmt.Errorf("cannot send tokens (SDK code %d): %s", txResult.Code, txResult.RawLog)
	}

	return txResult.TxHash, nil
}

// WaitTx waits until a tx is successfully added to a block and can be queried.
func (r Runner) WaitTx(ctx context.Context, txHash string, retryDelay time.Duration, maxRetry int) error {
	retry := 0

	// retry querying the request
	checkTx := func() error {
		b := newBuffer()
		if err := r.run(ctx, runOptions{stdout: b}, r.chainCmd.QueryTxCommand(txHash)); err != nil {
			// filter not found error and check for max retry
			if !strings.Contains(err.Error(), "not found") {
				return backoff.Permanent(err)
			}
			retry++
			if retry == maxRetry {
				return backoff.Permanent(fmt.Errorf("can't retrieve tx %s", txHash))
			}
			return err
		}

		// parse tx and check code
		txResult, err := decodeTxResult(b)
		if err != nil {
			return backoff.Permanent(err)
		}
		if txResult.Code != 0 {
			return backoff.Permanent(fmt.Errorf("tx %s failed: %s", txHash, txResult.RawLog))
		}

		return nil
	}
	return backoff.Retry(checkTx, backoff.WithContext(backoff.NewConstantBackOff(retryDelay), ctx))
}

// Export exports the state of the chain into the specified file.
func (r Runner) Export(ctx context.Context, exportedFile string) error {
	// Make sure the path exists
	dir := filepath.Dir(exportedFile)
	if err := os.MkdirAll(dir, 0o755); err != nil {
		return err
	}

	stdout, stderr := newBuffer(), newBuffer()
	if err := r.run(ctx, runOptions{stdout: stdout, stderr: stderr}, r.chainCmd.ExportCommand()); err != nil {
		return err
	}

	// Exported genesis is written on stderr from Cosmos-SDK v0.44.0
	var exportedState []byte
	if stdout.Len() > 0 {
		exportedState = stdout.Bytes()
	} else {
		exportedState = stderr.Bytes()
	}

	// Save the new state
	return os.WriteFile(exportedFile, exportedState, 0o644)
}

// EventSelector is used to query events.
type EventSelector struct {
	typ   string
	attr  string
	value string
}

// NewEventSelector creates a new event selector.
func NewEventSelector(typ, addr, value string) EventSelector {
	return EventSelector{typ, addr, value}
}

// Event represents a TX event.
type Event struct {
	Type       string
	Attributes []EventAttribute
	Time       time.Time
}

// EventAttribute holds event's attributes.
type EventAttribute struct {
	Key   string
	Value string
}

// QueryTxByEvents queries tx events by event selectors.
func (r Runner) QueryTxByEvents(
	ctx context.Context,
	selectors ...EventSelector,
) ([]Event, error) {
<<<<<<< HEAD
	// prepare the selector.
	var list []string

	eventsSelectors := append([]EventSelector{selector}, moreSelectors...)

	for _, event := range eventsSelectors {
		list = append(list, fmt.Sprintf("%s.%s='%s'", event.typ, event.attr, event.value))
	}
	query := strings.Join(list, " AND ")
=======
	if len(selectors) == 0 {
		return nil, errors.New("event selector list should be greater than zero")
	}
	list := make([]string, len(selectors))
	for i, event := range selectors {
		list[i] = fmt.Sprintf("%s.%s=%s", event.typ, event.attr, event.value)
	}
	query := strings.Join(list, "&")
	return r.QueryTx(ctx, r.chainCmd.QueryTxEventsCommand(query))
}

// QueryTxByQuery queries tx events by event selectors.
func (r Runner) QueryTxByQuery(
	ctx context.Context,
	selectors ...EventSelector,
) ([]Event, error) {
	if len(selectors) == 0 {
		return nil, errors.New("event selector list should be greater than zero")
	}
	list := make([]string, len(selectors))
	for i, query := range selectors {
		list[i] = fmt.Sprintf("%s.%s='%s'", query.typ, query.attr, query.value)
	}
	query := strings.Join(list, " AND ")
	return r.QueryTx(ctx, r.chainCmd.QueryTxQueryCommand(query))
}
>>>>>>> 2b53b25b

// QueryTx queries tx events/query selectors.
func (r Runner) QueryTx(
	ctx context.Context,
	option ...step.Option,
) ([]Event, error) {
	// execute the command and parse the output.
	b := newBuffer()
<<<<<<< HEAD
	if err := r.run(ctx, runOptions{stdout: b}, r.chainCmd.QueryTxEventsCommand(query)); err != nil {
=======
	if err := r.run(ctx, runOptions{stdout: b}, option...); err != nil {
>>>>>>> 2b53b25b
		return nil, err
	}

	out := struct {
		Txs []struct {
			Logs []struct {
				Events []struct {
					Type  string `json:"type"`
					Attrs []struct {
						Key   string `json:"key"`
						Value string `json:"value"`
					} `json:"attributes"`
				} `json:"events"`
			} `json:"logs"`
			TimeStamp string `json:"timestamp"`
		} `json:"txs"`
	}{}

	data, err := b.JSONEnsuredBytes()
	if err != nil {
		return nil, err
	}
	if err := json.Unmarshal(data, &out); err != nil {
		return nil, err
	}

	var events []Event
	for _, tx := range out.Txs {
		for _, log := range tx.Logs {
			for _, e := range log.Events {
				var attrs []EventAttribute
				for _, attr := range e.Attrs {
					attrs = append(attrs, EventAttribute{
						Key:   attr.Key,
						Value: attr.Value,
					})
				}

				txTime, err := time.Parse(time.RFC3339, tx.TimeStamp)
				if err != nil {
					return nil, err
				}

				events = append(events, Event{
					Type:       e.Type,
					Attributes: attrs,
					Time:       txTime,
				})
			}
		}
	}

	return events, nil
}<|MERGE_RESOLUTION|>--- conflicted
+++ resolved
@@ -273,17 +273,6 @@
 	ctx context.Context,
 	selectors ...EventSelector,
 ) ([]Event, error) {
-<<<<<<< HEAD
-	// prepare the selector.
-	var list []string
-
-	eventsSelectors := append([]EventSelector{selector}, moreSelectors...)
-
-	for _, event := range eventsSelectors {
-		list = append(list, fmt.Sprintf("%s.%s='%s'", event.typ, event.attr, event.value))
-	}
-	query := strings.Join(list, " AND ")
-=======
 	if len(selectors) == 0 {
 		return nil, errors.New("event selector list should be greater than zero")
 	}
@@ -310,7 +299,6 @@
 	query := strings.Join(list, " AND ")
 	return r.QueryTx(ctx, r.chainCmd.QueryTxQueryCommand(query))
 }
->>>>>>> 2b53b25b
 
 // QueryTx queries tx events/query selectors.
 func (r Runner) QueryTx(
@@ -319,11 +307,7 @@
 ) ([]Event, error) {
 	// execute the command and parse the output.
 	b := newBuffer()
-<<<<<<< HEAD
-	if err := r.run(ctx, runOptions{stdout: b}, r.chainCmd.QueryTxEventsCommand(query)); err != nil {
-=======
 	if err := r.run(ctx, runOptions{stdout: b}, option...); err != nil {
->>>>>>> 2b53b25b
 		return nil, err
 	}
 
