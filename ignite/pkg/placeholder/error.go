--- conflicted
+++ resolved
@@ -20,12 +20,7 @@
 // Is true if both errors have the same list of missing placeholders.
 func (e *MissingPlaceholdersError) Is(err error) bool {
 	var other *MissingPlaceholdersError
-<<<<<<< HEAD
-	ok := errors.As(err, &other)
-	if !ok {
-=======
 	if !errors.As(err, &other) {
->>>>>>> 1b188d9a
 		return false
 	}
 	if len(other.missing) != len(e.missing) {
