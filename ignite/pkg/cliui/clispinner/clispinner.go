--- conflicted
+++ resolved
@@ -50,27 +50,14 @@
 		apply(&o)
 	}
 
-<<<<<<< HEAD
 	text := o.text
 	if text == "" {
 		text = DefaultText
 	}
 
-	underlyingSpinnerOptions := []spinner.Option{
+	spOptions := []spinner.Option{
 		spinner.WithColor(spinnerColor),
 		spinner.WithSuffix(" " + text),
-	}
-
-	if o.writer != nil {
-		underlyingSpinnerOptions = append(underlyingSpinnerOptions, spinner.WithWriter(o.writer))
-	}
-
-	return &Spinner{
-		sp: spinner.New(charset, refreshRate, underlyingSpinnerOptions...),
-=======
-	spOptions := []spinner.Option{
-		spinner.WithColor(spinnerColor),
-		spinner.WithSuffix(" " + DefaultText),
 	}
 
 	if o.writer != nil {
@@ -79,7 +66,6 @@
 
 	return &Spinner{
 		sp: spinner.New(charset, refreshRate, spOptions...),
->>>>>>> d7848911
 	}
 }
 
