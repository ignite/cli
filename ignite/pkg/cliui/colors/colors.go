package colors

import "github.com/fatih/color"

var (
<<<<<<< HEAD
	Info     = color.New(color.FgYellow).SprintFunc()
	Error    = color.New(color.FgRed).SprintFunc()
	Success  = color.New(color.FgGreen).SprintFunc()
	Modified = color.New(color.FgMagenta).SprintFunc()
)

func SprintFunc(c int) func(...interface{}) string {
	return color.New(color.Attribute(c)).SprintFunc()
}
=======
	Info  = color.New(color.FgYellow).SprintFunc()
	Infof = color.New(color.FgYellow).SprintfFunc()
)
>>>>>>> a7d00a2d
<|MERGE_RESOLUTION|>--- conflicted
+++ resolved
@@ -3,8 +3,8 @@
 import "github.com/fatih/color"
 
 var (
-<<<<<<< HEAD
 	Info     = color.New(color.FgYellow).SprintFunc()
+	Infof    = color.New(color.FgYellow).SprintfFunc()
 	Error    = color.New(color.FgRed).SprintFunc()
 	Success  = color.New(color.FgGreen).SprintFunc()
 	Modified = color.New(color.FgMagenta).SprintFunc()
@@ -12,9 +12,4 @@
 
 func SprintFunc(c int) func(...interface{}) string {
 	return color.New(color.Attribute(c)).SprintFunc()
-}
-=======
-	Info  = color.New(color.FgYellow).SprintFunc()
-	Infof = color.New(color.FgYellow).SprintfFunc()
-)
->>>>>>> a7d00a2d
+}