package colors

import (
	"fmt"

	"github.com/charmbracelet/lipgloss"
)

const (
	Yellow  = "#c4a000"
	Red     = "#ef2929"
	Green   = "#4e9a06"
	Magenta = "#75507b"
	Cyan    = "#34e2e2"
)

var (
<<<<<<< HEAD
	Error   = color.New(color.FgRed).SprintFunc()
	Info    = color.New(color.FgYellow).SprintFunc()
	Infof   = color.New(color.FgYellow).SprintfFunc()
	Success = color.New(color.FgGreen).SprintFunc()

	Mnemonic = color.New(color.FgHiBlue).SprintFunc()
	Modified = color.New(color.FgMagenta).SprintFunc()
	Name     = color.New(color.FgWhite, color.Bold).SprintFunc()
=======
	info     = lipgloss.NewStyle().Foreground(lipgloss.Color(Yellow)).Render
	infof    = lipgloss.NewStyle().Foreground(lipgloss.Color(Yellow)).Render
	error    = lipgloss.NewStyle().Foreground(lipgloss.Color(Red)).Render
	success  = lipgloss.NewStyle().Foreground(lipgloss.Color(Green)).Render
	modified = lipgloss.NewStyle().Foreground(lipgloss.Color(Magenta)).Render
>>>>>>> 45ff09c5
)

func SprintFunc(code string) func(i ...interface{}) string {
	return func(i ...interface{}) string {
		render := lipgloss.NewStyle().Foreground(lipgloss.Color(code)).Render
		return render(fmt.Sprint(i...))
	}
}

func Info(i ...interface{}) string {
	return info(fmt.Sprint(i...))
}

func Infof(i ...interface{}) string {
	return infof(fmt.Sprint(i...))
}

func Error(i ...interface{}) string {
	return error(fmt.Sprint(i...))
}

func Success(i ...interface{}) string {
	return success(fmt.Sprint(i...))
}

func Modified(i ...interface{}) string {
	return modified(fmt.Sprint(i...))
}<|MERGE_RESOLUTION|>--- conflicted
+++ resolved
@@ -12,25 +12,18 @@
 	Green   = "#4e9a06"
 	Magenta = "#75507b"
 	Cyan    = "#34e2e2"
+	White   = "#FFFFFF"
+	HiBlue  = "#729FCF"
 )
 
 var (
-<<<<<<< HEAD
-	Error   = color.New(color.FgRed).SprintFunc()
-	Info    = color.New(color.FgYellow).SprintFunc()
-	Infof   = color.New(color.FgYellow).SprintfFunc()
-	Success = color.New(color.FgGreen).SprintFunc()
-
-	Mnemonic = color.New(color.FgHiBlue).SprintFunc()
-	Modified = color.New(color.FgMagenta).SprintFunc()
-	Name     = color.New(color.FgWhite, color.Bold).SprintFunc()
-=======
 	info     = lipgloss.NewStyle().Foreground(lipgloss.Color(Yellow)).Render
 	infof    = lipgloss.NewStyle().Foreground(lipgloss.Color(Yellow)).Render
 	error    = lipgloss.NewStyle().Foreground(lipgloss.Color(Red)).Render
 	success  = lipgloss.NewStyle().Foreground(lipgloss.Color(Green)).Render
 	modified = lipgloss.NewStyle().Foreground(lipgloss.Color(Magenta)).Render
->>>>>>> 45ff09c5
+	name     = lipgloss.NewStyle().Foreground(lipgloss.Color(White)).Bold(true).Render
+	mnemonic = lipgloss.NewStyle().Foreground(lipgloss.Color(HiBlue)).Render
 )
 
 func SprintFunc(code string) func(i ...interface{}) string {
@@ -58,4 +51,12 @@
 
 func Modified(i ...interface{}) string {
 	return modified(fmt.Sprint(i...))
+}
+
+func Name(i ...interface{}) string {
+	return name(fmt.Sprint(i...))
+}
+
+func Mnemonic(i ...interface{}) string {
+	return mnemonic(fmt.Sprint(i...))
 }