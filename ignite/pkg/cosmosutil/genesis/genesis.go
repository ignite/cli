--- conflicted
+++ resolved
@@ -40,16 +40,12 @@
 	gentxs []struct{}
 )
 
-<<<<<<< HEAD
-// FromPath parse genesis object from path.
-=======
-// ModuleParamField returns the field name of a given module param pair
+// ModuleParamField returns the field name of a given module param pair.
 func ModuleParamField(module, param string) string {
 	return fmt.Sprintf(fieldModuleParamFormatString, module, param)
 }
 
-// FromPath parse genesis object from path
->>>>>>> ce76c257
+// FromPath parses genesis object from path.
 func FromPath(path string) (*Genesis, error) {
 	file, err := jsonfile.FromPath(path)
 	return &Genesis{
