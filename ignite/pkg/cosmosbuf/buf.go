--- conflicted
+++ resolved
@@ -12,11 +12,7 @@
 	"github.com/ignite/cli/v28/ignite/pkg/cmdrunner/exec"
 	"github.com/ignite/cli/v28/ignite/pkg/dircache"
 	"github.com/ignite/cli/v28/ignite/pkg/errors"
-<<<<<<< HEAD
-=======
 	"github.com/ignite/cli/v28/ignite/pkg/goenv"
-	"github.com/ignite/cli/v28/ignite/pkg/protoanalysis"
->>>>>>> da2f3b3d
 	"github.com/ignite/cli/v28/ignite/pkg/xexec"
 	"github.com/ignite/cli/v28/ignite/pkg/xos"
 )
@@ -127,13 +123,8 @@
 }
 
 // New creates a new Buf based on the installed binary.
-<<<<<<< HEAD
 func New(cacheStorage cache.Storage, goModPath string) (Buf, error) {
-	path, err := xexec.ResolveAbsPath(binaryName)
-=======
-func New() (Buf, error) {
 	path, err := xexec.ResolveAbsPath(filepath.Join(goenv.Bin(), binaryName))
->>>>>>> da2f3b3d
 	if err != nil {
 		return Buf{}, err
 	}
