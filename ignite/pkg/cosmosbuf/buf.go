package cosmosbuf

import (
	"context"
	"fmt"
	"path/filepath"
	"strings"

	"github.com/gobwas/glob"
	"golang.org/x/sync/errgroup"

	"github.com/ignite/cli/v29/ignite/pkg/cache"
	"github.com/ignite/cli/v29/ignite/pkg/cmdrunner/exec"
<<<<<<< HEAD
=======
	"github.com/ignite/cli/v29/ignite/pkg/dircache"
>>>>>>> 0b412628
	"github.com/ignite/cli/v29/ignite/pkg/errors"
	"github.com/ignite/cli/v29/ignite/pkg/xexec"
	"github.com/ignite/cli/v29/ignite/pkg/xos"
)

type (
	// Command represents a high level command under buf.
	Command string

	// Buf represents the buf application structure.
	Buf struct {
		path  string
		cache dircache.Cache
	}

<<<<<<< HEAD
	// genOptions represents the buf generate options.
	genOptions struct {
		flags          map[string]string
		excludeFiles   []string
		includeImports []string
	}

	// GenOptions represents the buf generate options function.
	GenOptions func(o *genOptions)
=======
	// genOptions used to configure code generation.
	genOptions struct {
		excluded   []glob.Glob
		fileByFile bool
	}

	// GenOption configures code generation.
	GenOption func(*genOptions)
>>>>>>> 0b412628
)

func newGenOptions() *genOptions {
	return &genOptions{
		flags:          make(map[string]string),
		excludeFiles:   make([]string, 0),
		includeImports: make([]string, 0),
	}
}

// WithGenerateFlag provides flag options for the buf generate command.
func WithGenerateFlag(flag, value string) GenOptions {
	return func(o *genOptions) {
		o.flags[flag] = value
	}
}

// ExcludeFiles exclude proto files.
func ExcludeFiles(excludeFiles ...string) GenOptions {
	return func(o *genOptions) {
		o.excludeFiles = append(o.excludeFiles, excludeFiles...)
	}
}

// IncludeImports include proto import.
func IncludeImports(includeImports ...string) GenOptions {
	return func(o *genOptions) {
		o.includeImports = append(o.includeImports, includeImports...)
	}
}

const (
	binaryName      = "buf"
	flagTemplate    = "template"
	flagOutput      = "output"
	flagErrorFormat = "error-format"
	flagLogFormat   = "log-format"
	flagPath        = "path"
	flagOnly        = "only"
	fmtJSON         = "json"

	// CMDGenerate generate command.
	CMDGenerate Command = "generate"
	CMDExport   Command = "export"
	CMDMod      Command = "mod"

	specCacheNamespace = "generate.buf"
)

var (
	commands = map[Command]struct{}{
		CMDGenerate: {},
		CMDExport:   {},
		CMDMod:      {},
	}

	// ErrInvalidCommand indicates an invalid command name.
	ErrInvalidCommand = errors.New("invalid command name")

	// ErrProtoFilesNotFound indicates that no ".proto" files were found.
	ErrProtoFilesNotFound = errors.New("no proto files found")
)

// ExcludeFiles exclude file names from the generate command using glob.
func ExcludeFiles(patterns ...string) GenOption {
	return func(o *genOptions) {
		for _, pattern := range patterns {
			o.excluded = append(o.excluded, glob.MustCompile(pattern))
		}
	}
}

// FileByFile runs the generate command for each proto file.
func FileByFile() GenOption {
	return func(o *genOptions) {
		o.fileByFile = true
	}
}

// New creates a new Buf based on the installed binary.
func New(cacheStorage cache.Storage, goModPath string) (Buf, error) {
	path, err := xexec.ResolveAbsPath(binaryName)
	if err != nil {
		return Buf{}, err
	}

	bufCacheDir := filepath.Join("buf", goModPath)
	c, err := dircache.New(cacheStorage, bufCacheDir, specCacheNamespace)
	if err != nil {
		return Buf{}, err
	}

	return Buf{
		path:  path,
		cache: c,
	}, nil
}

// String returns the command name.
func (c Command) String() string {
	return string(c)
}

// Update updates module dependencies.
// By default updates all dependencies unless one or more dependencies are specified.
func (b Buf) Update(ctx context.Context, modDir string, dependencies ...string) error {
	var flags map[string]string
	if dependencies != nil {
		flags = map[string]string{
			flagOnly: strings.Join(dependencies, ","),
		}
	}

	cmd, err := b.command(CMDMod, flags, "update", modDir)
	if err != nil {
		return err
	}

	return b.runCommand(ctx, cmd...)
}

// Export runs the buf Export command for the files in the proto directory.
func (b Buf) Export(ctx context.Context, protoDir, output string) error {
<<<<<<< HEAD
	specs, err := xos.FindFiles(protoDir, xos.ProtoFile)
=======
	specs, err := xos.FindFilesExtension(protoDir, xos.ProtoFile)
>>>>>>> 0b412628
	if err != nil {
		return err
	}
	if len(specs) == 0 {
		return errors.Errorf("%w: %s", ErrProtoFilesNotFound, protoDir)
	}
	flags := map[string]string{
		flagOutput: output,
	}

	cmd, err := b.command(CMDExport, flags, protoDir)
	if err != nil {
		return err
	}

	return b.runCommand(ctx, cmd...)
}

// Generate runs the buf Generate command for each file into the proto directory.
func (b Buf) Generate(
	ctx context.Context,
	protoPath,
	output,
	template string,
<<<<<<< HEAD
	options ...GenOptions,
) (err error) {
	opts := newGenOptions()
	for _, apply := range options {
		apply(opts)
=======
	options ...GenOption,
) (err error) {
	opts := genOptions{}
	for _, apply := range options {
		apply(&opts)
>>>>>>> 0b412628
	}
	opts.flags[flagTemplate] = template
	opts.flags[flagOutput] = output
	opts.flags[flagErrorFormat] = fmtJSON
	opts.flags[flagLogFormat] = fmtJSON

<<<<<<< HEAD
	excluded := make(map[string]struct{})
	for _, file := range opts.excludeFiles {
		excluded[file] = struct{}{}
=======
	// find all proto files into the path.
	foundFiles, err := xos.FindFilesExtension(protoPath, xos.ProtoFile)
	if err != nil || len(foundFiles) == 0 {
		return err
>>>>>>> 0b412628
	}

	// check if already exist a cache for the template.
	key, err := b.cache.CopyTo(protoPath, output, template)
	if err != nil && !errors.Is(err, dircache.ErrCacheNotFound) {
		return err
	} else if err == nil {
		return nil
	}

	// remove excluded and cached files.
	protoFiles := make([]string, 0)
	for _, file := range foundFiles {
		okExclude := false
		for _, g := range opts.excluded {
			if g.Match(file) {
				okExclude = true
				break
			}
		}
		if !okExclude {
			protoFiles = append(protoFiles, file)
		}
	}
	if len(protoFiles) == 0 {
		return nil
	}

	flags := map[string]string{
		flagTemplate:    template,
		flagOutput:      output,
		flagErrorFormat: fmtJSON,
		flagLogFormat:   fmtJSON,
	}

<<<<<<< HEAD
			cmd, err := b.generateCommand(CMDGenerate, opts.flags, file.Path)
=======
	if !opts.fileByFile {
		cmd, err := b.command(CMDGenerate, flags, protoPath)
		if err != nil {
			return err
		}
		for _, file := range protoFiles {
			cmd = append(cmd, fmt.Sprintf("--%s=%s", flagPath, file))
		}
		if err := b.runCommand(ctx, cmd...); err != nil {
			return err
		}
	} else {
		g, ctx := errgroup.WithContext(ctx)
		for _, file := range protoFiles {
			cmd, err := b.command(CMDGenerate, flags, file)
>>>>>>> 0b412628
			if err != nil {
				return err
			}

			g.Go(func() error {
				cmd := cmd
				return b.runCommand(ctx, cmd...)
			})
		}
		if err := g.Wait(); err != nil {
			return err
		}
	}

	return b.cache.Save(output, key)
}

// runCommand run the buf CLI command.
func (b Buf) runCommand(ctx context.Context, cmd ...string) error {
	execOpts := []exec.Option{
		exec.IncludeStdLogsToError(),
	}
	return exec.Exec(ctx, cmd, execOpts...)
}

// command generate the buf CLI command.
func (b Buf) command(
	c Command,
	flags map[string]string,
	args ...string,
) ([]string, error) {
	if _, ok := commands[c]; !ok {
		return nil, errors.Errorf("%w: %s", ErrInvalidCommand, c)
	}

	command := []string{
		b.path,
		c.String(),
	}
	command = append(command, args...)

	for flag, value := range flags {
		command = append(command,
			fmt.Sprintf("--%s=%s", flag, value),
		)
	}
	return command, nil
}<|MERGE_RESOLUTION|>--- conflicted
+++ resolved
@@ -11,10 +11,7 @@
 
 	"github.com/ignite/cli/v29/ignite/pkg/cache"
 	"github.com/ignite/cli/v29/ignite/pkg/cmdrunner/exec"
-<<<<<<< HEAD
-=======
 	"github.com/ignite/cli/v29/ignite/pkg/dircache"
->>>>>>> 0b412628
 	"github.com/ignite/cli/v29/ignite/pkg/errors"
 	"github.com/ignite/cli/v29/ignite/pkg/xexec"
 	"github.com/ignite/cli/v29/ignite/pkg/xos"
@@ -30,52 +27,34 @@
 		cache dircache.Cache
 	}
 
-<<<<<<< HEAD
-	// genOptions represents the buf generate options.
-	genOptions struct {
-		flags          map[string]string
-		excludeFiles   []string
-		includeImports []string
-	}
-
-	// GenOptions represents the buf generate options function.
-	GenOptions func(o *genOptions)
-=======
 	// genOptions used to configure code generation.
 	genOptions struct {
-		excluded   []glob.Glob
-		fileByFile bool
+		excluded       []glob.Glob
+		fileByFile     bool
+		flags          map[string]string
+		includeImports []string
 	}
 
 	// GenOption configures code generation.
 	GenOption func(*genOptions)
->>>>>>> 0b412628
 )
 
 func newGenOptions() *genOptions {
 	return &genOptions{
 		flags:          make(map[string]string),
-		excludeFiles:   make([]string, 0),
 		includeImports: make([]string, 0),
 	}
 }
 
 // WithGenerateFlag provides flag options for the buf generate command.
-func WithGenerateFlag(flag, value string) GenOptions {
+func WithGenerateFlag(flag, value string) GenOption {
 	return func(o *genOptions) {
 		o.flags[flag] = value
 	}
 }
 
-// ExcludeFiles exclude proto files.
-func ExcludeFiles(excludeFiles ...string) GenOptions {
-	return func(o *genOptions) {
-		o.excludeFiles = append(o.excludeFiles, excludeFiles...)
-	}
-}
-
 // IncludeImports include proto import.
-func IncludeImports(includeImports ...string) GenOptions {
+func IncludeImports(includeImports ...string) GenOption {
 	return func(o *genOptions) {
 		o.includeImports = append(o.includeImports, includeImports...)
 	}
@@ -173,11 +152,7 @@
 
 // Export runs the buf Export command for the files in the proto directory.
 func (b Buf) Export(ctx context.Context, protoDir, output string) error {
-<<<<<<< HEAD
-	specs, err := xos.FindFiles(protoDir, xos.ProtoFile)
-=======
 	specs, err := xos.FindFilesExtension(protoDir, xos.ProtoFile)
->>>>>>> 0b412628
 	if err != nil {
 		return err
 	}
@@ -202,35 +177,17 @@
 	protoPath,
 	output,
 	template string,
-<<<<<<< HEAD
-	options ...GenOptions,
-) (err error) {
-	opts := newGenOptions()
-	for _, apply := range options {
-		apply(opts)
-=======
 	options ...GenOption,
 ) (err error) {
 	opts := genOptions{}
 	for _, apply := range options {
 		apply(&opts)
->>>>>>> 0b412628
-	}
-	opts.flags[flagTemplate] = template
-	opts.flags[flagOutput] = output
-	opts.flags[flagErrorFormat] = fmtJSON
-	opts.flags[flagLogFormat] = fmtJSON
-
-<<<<<<< HEAD
-	excluded := make(map[string]struct{})
-	for _, file := range opts.excludeFiles {
-		excluded[file] = struct{}{}
-=======
+	}
+
 	// find all proto files into the path.
 	foundFiles, err := xos.FindFilesExtension(protoPath, xos.ProtoFile)
 	if err != nil || len(foundFiles) == 0 {
 		return err
->>>>>>> 0b412628
 	}
 
 	// check if already exist a cache for the template.
@@ -266,9 +223,6 @@
 		flagLogFormat:   fmtJSON,
 	}
 
-<<<<<<< HEAD
-			cmd, err := b.generateCommand(CMDGenerate, opts.flags, file.Path)
-=======
 	if !opts.fileByFile {
 		cmd, err := b.command(CMDGenerate, flags, protoPath)
 		if err != nil {
@@ -284,7 +238,6 @@
 		g, ctx := errgroup.WithContext(ctx)
 		for _, file := range protoFiles {
 			cmd, err := b.command(CMDGenerate, flags, file)
->>>>>>> 0b412628
 			if err != nil {
 				return err
 			}
