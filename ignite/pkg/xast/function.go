package xast

import (
	"bytes"
	"fmt"
	"go/ast"
	"go/format"
	"go/parser"
	"go/token"
	"sort"
	"strings"

	"github.com/ignite/cli/v29/ignite/pkg/errors"
)

type (
	// functionOpts represent the options for functions.
	functionOpts struct {
		funcName       string          // Name of the function to modify
		newParams      []functionParam // Parameters to add to the function
		body           string          // New function body content
		newLines       []functionLine  // Lines to insert at specific positions
		insideCall     functionCalls   // Function calls to modify
		insideStruct   functionStructs // Struct literals to modify
		appendTestCase []string        // Test cases to append
		appendCode     []string        // Code to append at the end
		returnVars     []string        // Return variables to modify
	}

	// FunctionOptions configures code generation.
	FunctionOptions func(*functionOpts)

	// functionStruct represents a struct literal to modify
	functionStruct struct {
		name  string // Name of the struct type
		param string // Name of the struct field
		code  string // Code to insert
		index int    // Position to insert at
	}
	functionStructs    []functionStruct
	functionStructsMap map[string]functionStructs

	// functionCall represents a function call to modify
	functionCall struct {
		name  string // Name of the function
		code  string // Code to insert
		index int    // Position to insert at
	}
	functionCalls    []functionCall
	functionCallsMap map[string]functionCalls

	// functionParam represents a parameter to add to a function
	functionParam struct {
		name    string // Parameter name
		varType string // Parameter type
		index   int    // Position to insert at
	}

	// functionLine represents a line of code to insert
	functionLine struct {
		code   string // Code to insert
		number uint64 // Line number to insert at
	}
)

// Field creates an AST field node from the function parameter
func (p functionParam) Field() *ast.Field {
	return &ast.Field{
		Names: []*ast.Ident{ast.NewIdent(p.name)},
		Type:  ast.NewIdent(p.varType),
	}
}

// Map converts a slice of functionStructs to a map keyed by struct name
func (s functionStructs) Map() functionStructsMap {
	structMap := make(functionStructsMap)
	for _, c := range s {
		structs, ok := structMap[c.name]
		if !ok {
			structs = make(functionStructs, 0)
		}
		structMap[c.name] = append(structs, c)
	}
	return structMap
}

// Map converts a slice of functionCalls to a map keyed by function name
func (c functionCalls) Map() functionCallsMap {
	callMap := make(functionCallsMap)
	for _, c := range c {
		calls, ok := callMap[c.name]
		if !ok {
			calls = make(functionCalls, 0)
		}
		callMap[c.name] = append(calls, c)
	}
	return callMap
}

// AppendFuncParams adds a new parameter to a function
func AppendFuncParams(name, varType string, index int) FunctionOptions {
	return func(c *functionOpts) {
		c.newParams = append(c.newParams, functionParam{
			name:    name,
			varType: varType,
			index:   index,
		})
	}
}

// ReplaceFuncBody replaces the entire body of a function, the method will replace first and apply the other options after.
func ReplaceFuncBody(body string) FunctionOptions {
	return func(c *functionOpts) {
		c.body = body
	}
}

// AppendFuncTestCase adds a test case to a test function, if exists, of a function in Go source code content.
func AppendFuncTestCase(testCase string) FunctionOptions {
	return func(c *functionOpts) {
		c.appendTestCase = append(c.appendTestCase, testCase)
	}
}

// AppendFuncCode adds code to the end of a function, if exists, of a function in Go source code content.
func AppendFuncCode(code string) FunctionOptions {
	return func(c *functionOpts) {
		c.appendCode = append(c.appendCode, code)
	}
}

<<<<<<< HEAD
// AppendFuncAtLine inserts code at a specific line number
=======
// AppendFuncCodeAtLine append a new code at line.
var AppendFuncCodeAtLine = AppendFuncAtLine

// AppendFuncAtLine append a new code at line.
>>>>>>> b4897653
func AppendFuncAtLine(code string, lineNumber uint64) FunctionOptions {
	return func(c *functionOpts) {
		c.newLines = append(c.newLines, functionLine{
			code:   code,
			number: lineNumber,
		})
	}
}

// AppendInsideFuncCall adds an argument to a function call. For instances, the method have a parameter a
// // call 'New(param1, param2)' and we want to add the param3 the result will be 'New(param1, param2, param3)'.
func AppendInsideFuncCall(callName, code string, index int) FunctionOptions {
	return func(c *functionOpts) {
		c.insideCall = append(c.insideCall, functionCall{
			name:  callName,
			code:  code,
			index: index,
		})
	}
}

// AppendFuncStruct adds a field to a struct literal. For instances,
// // the struct have only one parameter 'Params{Param1: param1}' and we want to add
// // the param2 the result will be 'Params{Param1: param1, Param2: param2}'.
func AppendFuncStruct(name, param, code string, index int) FunctionOptions {
	return func(c *functionOpts) {
		c.insideStruct = append(c.insideStruct, functionStruct{
			name:  name,
			param: param,
			code:  code,
			index: index,
		})
	}
}

// NewFuncReturn replaces return statements in a function
func NewFuncReturn(returnVars ...string) FunctionOptions {
	return func(c *functionOpts) {
		c.returnVars = append(c.returnVars, returnVars...)
	}
}

// newFunctionOptions creates a new functionOpts with defaults
func newFunctionOptions(funcName string) functionOpts {
	return functionOpts{
		funcName:       funcName,
		newParams:      make([]functionParam, 0),
		body:           "",
		newLines:       make([]functionLine, 0),
		insideCall:     make(functionCalls, 0),
		insideStruct:   make(functionStructs, 0),
		appendTestCase: make([]string, 0),
		appendCode:     make([]string, 0),
		returnVars:     make([]string, 0),
	}
}

// ModifyFunction modifies a function in Go source code using functional options
func ModifyFunction(content string, funcName string, functions ...FunctionOptions) (string, error) {
	// Collect all function options
	opts := newFunctionOptions(funcName)
	for _, fn := range functions {
		fn(&opts)
	}

	// Parse source into AST
	fset := token.NewFileSet()
	file, err := parser.ParseFile(fset, "", content, parser.ParseComments)
	if err != nil {
		return "", fmt.Errorf("failed to parse file: %w", err)
	}

	// Find target function
	funcDecl := findFuncDecl(file, funcName)
	if funcDecl == nil {
		return "", errors.Errorf("function %q not found", funcName)
	}

	// Apply modifications
	if err := applyFunctionOptions(fset, funcDecl, &opts); err != nil {
		return "", err
	}

	// Format and return modified source
	var buf bytes.Buffer
	if err := format.Node(&buf, fset, file); err != nil {
		return "", fmt.Errorf("failed to format modified file: %w", err)
	}
	return formatNode(fset, file)
}

// findFuncDecl finds a function declaration in an AST by name
func findFuncDecl(file *ast.File, name string) *ast.FuncDecl {
	for _, decl := range file.Decls {
		if fd, ok := decl.(*ast.FuncDecl); ok && fd.Name.Name == name {
			return fd
		}
	}
	return nil
}

// addCode converts string code snippets into AST statements
func addCode(fileSet *token.FileSet, appendCode []string) ([]ast.Stmt, error) {
	code := make([]ast.Stmt, 0)
	for _, codeToInsert := range appendCode {
		body, err := codeToBlockStmt(fileSet, codeToInsert)
		if err != nil {
			return nil, err
		}
		code = append(code, body.List...)
	}
	return code, nil
}

// modifyReturnVars converts return variable strings into AST expressions
func modifyReturnVars(fileSet *token.FileSet, returnVars []string) ([]ast.Expr, error) {
	stmts := make([]ast.Expr, 0)
	for _, returnVar := range returnVars {
		newRetExpr, err := parser.ParseExprFrom(fileSet, "", []byte(returnVar), parser.ParseComments)
		if err != nil {
			return nil, err
		}
		stmts = append(stmts, newRetExpr)
	}
	return stmts, nil
}

// addParams adds new parameters to a function declaration
func addParams(funcDecl *ast.FuncDecl, newParams []functionParam) error {
	for _, p := range newParams {
		switch {
		case p.index == -1:
			// Append at end
			funcDecl.Type.Params.List = append(funcDecl.Type.Params.List, p.Field())
		case p.index >= 0 && p.index <= len(funcDecl.Type.Params.List):
			// Insert at index
			funcDecl.Type.Params.List = append(
				funcDecl.Type.Params.List[:p.index],
				append([]*ast.Field{p.Field()}, funcDecl.Type.Params.List[p.index:]...)...,
			)
		default:
			return errors.Errorf("params index %d out of range", p.index)
		}
	}
	return nil
}

// addNewLine inserts code at specific line numbers in a function body
func addNewLine(fileSet *token.FileSet, funcDecl *ast.FuncDecl, newLines []functionLine) error {
	for _, newLine := range newLines {
		// Validate line number
		if newLine.number > uint64(len(funcDecl.Body.List))-1 {
			return errors.Errorf("line number %d out of range", newLine.number)
		}

		// Parse insertion code
		insertionExpr, err := parser.ParseExprFrom(fileSet, "", []byte(newLine.code), parser.ParseComments)
		if err != nil {
			return err
		}

		// Insert at line number
		funcDecl.Body.List = append(
			funcDecl.Body.List[:newLine.number],
			append([]ast.Stmt{&ast.ExprStmt{X: insertionExpr}}, funcDecl.Body.List[newLine.number:]...)...,
		)
	}
	return nil
}

// modifyReturn handles return statement modifications and code appending
func modifyReturn(funcDecl *ast.FuncDecl, returnStmts []ast.Expr, appendCode []ast.Stmt) error {
	if len(funcDecl.Body.List) > 0 {
		lastStmt := funcDecl.Body.List[len(funcDecl.Body.List)-1]
		switch stmt := lastStmt.(type) {
		case *ast.ReturnStmt:
			// Modify return statement
			if len(returnStmts) > 0 {
				stmt.Results = returnStmts
			}
			if len(appendCode) > 0 {
				// Insert before return
				appendCode = append(appendCode, stmt)
				funcDecl.Body.List = append(funcDecl.Body.List[:len(funcDecl.Body.List)-1], appendCode...)
			}
		default:
			if len(returnStmts) > 0 {
				return errors.New("return statement not found")
			}
			// Append at end
			if len(appendCode) > 0 {
				funcDecl.Body.List = append(funcDecl.Body.List, appendCode...)
			}
		}
	} else {
		if len(returnStmts) > 0 {
			return errors.New("return statement not found")
		}
		// Append to empty body
		if len(appendCode) > 0 {
			funcDecl.Body.List = append(funcDecl.Body.List, appendCode...)
		}
	}
	return nil
}

// addTestCase adds test cases to a test function
func addTestCase(funcDecl *ast.FuncDecl, testCase []string) error {
	// Find tests variable
	for _, stmt := range funcDecl.Body.List {
		assignStmt, ok := stmt.(*ast.AssignStmt)
		if !ok || len(assignStmt.Lhs) == 0 {
			continue
		}

		// Check for "tests" variable
		ident, ok := assignStmt.Lhs[0].(*ast.Ident)
		if !ok || ident.Name != "tests" {
			continue
		}

		// Get composite literal
		compositeLit, ok := assignStmt.Rhs[0].(*ast.CompositeLit)
		if !ok {
			continue
		}

		// Add test cases
		for _, testCase := range testCase {
			testCaseStmt, err := structToBlockStmt(testCase)
			if err != nil {
				return err
			}
			compositeLit.Elts = append(compositeLit.Elts, testCaseStmt)
		}
	}
	return nil
}

// exprName extracts the name from an AST expression
func exprName(expr ast.Expr) (string, bool) {
	switch exp := expr.(type) {
	case *ast.Ident:
		return exp.Name, true
	case *ast.SelectorExpr:
		return exp.Sel.Name, true
	default:
		return "", false
	}
}

// addFunctionCall modifies function call arguments
func addFunctionCall(expr *ast.CallExpr, calls functionCalls) error {
	for _, c := range calls {
		newArg := ast.NewIdent(c.code)
		newArg.NamePos = token.Pos(c.index)

		switch {
		case c.index == -1:
			// Append at end
			expr.Args = append(expr.Args, newArg)
		case c.index >= 0 && c.index <= len(expr.Args):
			// Insert at index
			expr.Args = append(expr.Args[:c.index], append([]ast.Expr{newArg}, expr.Args[c.index:]...)...)
		default:
			return errors.Errorf("function call index %d out of range", c.index)
		}
	}
	return nil
}

// addStructs modifies struct literal fields
func addStructs(expr *ast.CompositeLit, structs functionStructs) error {
	for _, s := range structs {
		var newArg ast.Expr = ast.NewIdent(s.code)
		if s.param != "" {
			newArg = &ast.KeyValueExpr{
				Key:   ast.NewIdent(s.param),
				Colon: token.Pos(s.index),
				Value: ast.NewIdent(s.code),
			}
		}

		switch {
		case s.index == -1:
			// Append at end
			expr.Elts = append(expr.Elts, newArg)
		case s.index >= 0 && s.index <= len(expr.Elts):
			// Insert at index
			expr.Elts = append(expr.Elts[:s.index], append([]ast.Expr{newArg}, expr.Elts[s.index:]...)...)
		default:
			return errors.Errorf("function call index %d out of range", s.index)
		}
	}
	return nil
}

// codeToBlockStmt parses code string into AST block statement
func codeToBlockStmt(fileSet *token.FileSet, code string) (*ast.BlockStmt, error) {
	newFuncContent := toCode(code)
	newContent, err := parser.ParseFile(fileSet, "", newFuncContent, parser.ParseComments)
	if err != nil {
		return nil, err
	}
	return newContent.Decls[0].(*ast.FuncDecl).Body, nil
}

// toCode wraps code in a function for parsing
func toCode(code string) string {
	return fmt.Sprintf("package p; func _() { %s }", strings.TrimSpace(code))
}

// structToBlockStmt parses struct literal code into AST expression
func structToBlockStmt(code string) (ast.Expr, error) {
	newFuncContent := toStruct(code)
	newContent, err := parser.ParseExpr(newFuncContent)
	if err != nil {
		return nil, err
	}

	newCompositeList, ok := newContent.(*ast.CompositeLit)
	if !ok {
		return nil, errors.New("not a composite literal")
	}

	if len(newCompositeList.Elts) != 1 {
		return nil, errors.New("composite literal has more than one element or zero")
	}

	return newCompositeList.Elts[0], nil
}

// toStruct wraps code in an anonymous struct literal for parsing
func toStruct(code string) string {
	return fmt.Sprintf(`struct {}{ %s }`, strings.TrimSpace(code))
}

// formatNode formats an AST node into Go source code
func formatNode(fileSet *token.FileSet, f *ast.File) (string, error) {
	var buf bytes.Buffer
	if err := format.Node(&buf, fileSet, f); err != nil {
		return "", err
	}
	return buf.String(), nil
}

// applyFunctionOptions applies all modifications to a function
func applyFunctionOptions(fileSet *token.FileSet, f *ast.FuncDecl, opts *functionOpts) (err error) {
	// Parse new function body if provided
	var newFunctionBody *ast.BlockStmt
	if opts.body != "" {
		newFunctionBody, err = codeToBlockStmt(fileSet, opts.body)
		if err != nil {
			return err
		}
	}

	// Parse append code
	appendCode, err := addCode(fileSet, opts.appendCode)
	if err != nil {
		return err
	}

	// Parse return variables
	returnStmts, err := modifyReturnVars(fileSet, opts.returnVars)
	if err != nil {
		return err
	}

	// Create maps for tracking modifications
	var (
		callMap        = opts.insideCall.Map()
		callMapCheck   = opts.insideCall.Map()
		structMap      = opts.insideStruct.Map()
		structMapCheck = opts.insideStruct.Map()
	)

	// Apply all modifications
	var (
		found      bool
		errInspect error
	)
	ast.Inspect(f, func(n ast.Node) bool {
		funcDecl, ok := n.(*ast.FuncDecl)
		if !ok || funcDecl.Name.Name != opts.funcName {
			return true
		}

		// Add parameters
		if err := addParams(funcDecl, opts.newParams); err != nil {
			errInspect = err
			return false
		}

		// Replace body if needed
		if newFunctionBody != nil {
			funcDecl.Body = newFunctionBody
			funcDecl.Body.Rbrace = funcDecl.Body.Pos()
		}

<<<<<<< HEAD
		// Add new lines
		if err := addNewLine(fileSet, funcDecl, opts.newLines); err != nil {
			errInspect = err
			return false
=======
		// Add the new code at line.
		for _, newLine := range opts.newLines {
			// Check if the function body has enough lines.
			if newLine.number > uint64(len(funcDecl.Body.List))-1 {
				errInspect = errors.Errorf("line number %d out of range", newLine.number)
				return false
			}

			// Parse the Go code to insert.
			body, err := codeToBlockStmt(fileSet, newLine.code)
			if err != nil {
				errInspect = err
				return false
			}

			// Insert code at the specified line number.
			funcDecl.Body.List = append(
				funcDecl.Body.List[:newLine.number],
				append(body.List, funcDecl.Body.List[newLine.number:]...)...,
			)
>>>>>>> b4897653
		}

		// Modify returns and append code
		if err := modifyReturn(funcDecl, returnStmts, appendCode); err != nil {
			errInspect = err
			return false
		}

		// Modify function calls and struct literals
		ast.Inspect(funcDecl, func(n ast.Node) bool {
			switch expr := n.(type) {
			case *ast.CallExpr:
				name, exist := exprName(expr.Fun)
				if !exist {
					return true
				}

				calls, ok := callMap[name]
				if !ok {
					return true
				}

				if err := addFunctionCall(expr, calls); err != nil {
					errInspect = err
					return false
				}
				delete(callMapCheck, name)

			case *ast.CompositeLit:
				name, exist := exprName(expr.Type)
				if !exist {
					return true
				}

				structs, ok := structMap[name]
				if !ok {
					return true
				}

				if err := addStructs(expr, structs); err != nil {
					errInspect = err
					return false
				}
				delete(structMapCheck, name)

			default:
				return true
			}
			return true
		})
		if errInspect != nil {
			return false
		}

		// Verify all modifications were applied
		if len(callMapCheck) > 0 {
			errInspect = errors.Errorf("function calls not found: %v", callMapCheck)
			return false
		}
		if len(structMapCheck) > 0 {
			errInspect = errors.Errorf("function structs not found: %v", structMapCheck)
			return false
		}

		// Add test cases
		if err := addTestCase(funcDecl, opts.appendTestCase); err != nil {
			errInspect = err
			return false
		}

		found = true
		return false
	})

	if errInspect != nil {
		return errInspect
	}
	if !found {
		return errors.Errorf("function %s not found in file content", opts.funcName)
	}

<<<<<<< HEAD
	return nil
=======
	return newCompositeList.Elts[0], nil
}

func toStruct(code string) string {
	return fmt.Sprintf(`struct {}{ %s }`, strings.TrimSpace(code))
}

// ModifyCaller replaces all arguments of a specific function call in the given content.
// The callerExpr should be in the format "pkgname.FuncName" or just "FuncName".
// The modifiers function is called with the existing arguments and should return the new arguments.
func ModifyCaller(content, callerExpr string, modifiers func([]string) ([]string, error)) (string, error) {
	// parse the caller expression to extract package name and function name
	var pkgName, funcName string
	parts := strings.Split(callerExpr, ".")
	switch len(parts) {
	case 1:
		funcName = parts[0]
	case 2:
		pkgName = parts[0]
		funcName = parts[1]
	default:
		return "", errors.New("invalid caller expression format, use 'pkgname.FuncName' or 'FuncName'")
	}

	fileSet := token.NewFileSet()
	// preserve original source positions for maintaining whitespace
	fileSet.AddFile("", fileSet.Base(), len(content))

	f, err := parser.ParseFile(fileSet, "", content, parser.ParseComments)
	if err != nil {
		return "", err
	}

	// track positions of all call expressions that need modification
	type callModification struct {
		node     *ast.CallExpr
		newArgs  []string
		startPos token.Pos
		endPos   token.Pos
	}

	var modifications []callModification

	errInspect := Inspect(f, func(n ast.Node) error {
		callExpr, ok := n.(*ast.CallExpr)
		if !ok {
			return nil
		}

		// check if this call matches our target function
		match := false
		switch fun := callExpr.Fun.(type) {
		case *ast.Ident:
			// handle case of FuncName()
			if pkgName == "" && fun.Name == funcName {
				match = true
			}
		case *ast.SelectorExpr:
			// handle case of pkg.FuncName()
			if ident, ok := fun.X.(*ast.Ident); ok && ident.Name == pkgName && fun.Sel.Name == funcName {
				match = true
			}
		}

		if !match {
			return nil
		}

		// extract current arguments as strings
		currentArgs := make([]string, len(callExpr.Args))
		for i, arg := range callExpr.Args {
			var buf bytes.Buffer
			if err := format.Node(&buf, fileSet, arg); err != nil {
				return err
			}
			currentArgs[i] = buf.String()
		}

		// apply the modifier function
		newArgs, err := modifiers(currentArgs)
		if err != nil {
			return err
		}

		// record this modification for later application
		modifications = append(modifications, callModification{
			node:     callExpr,
			newArgs:  newArgs,
			startPos: callExpr.Lparen + 1, // position right after the left parenthesis
			endPos:   callExpr.Rparen,     // position of the right parenthesis
		})

		return nil
	})

	if errInspect != nil {
		return "", errInspect
	}

	if len(modifications) == 0 {
		return "", errors.Errorf("function call %s not found in file content", callerExpr)
	}

	// apply modifications in reverse order to avoid position shifts
	sort.Slice(modifications, func(i, j int) bool {
		return modifications[i].startPos > modifications[j].startPos
	})

	// make modifications directly to the content string
	result := []byte(content)
	for _, mod := range modifications {
		// build the new arguments string
		newArgsStr := strings.Join(mod.newArgs, ", ")

		// replace the arguments in the original content
		startOffset := fileSet.Position(mod.startPos).Offset
		endOffset := fileSet.Position(mod.endPos).Offset

		result = append(
			result[:startOffset],
			append(
				[]byte(newArgsStr),
				result[endOffset:]...,
			)...,
		)
	}

	return string(result), nil
>>>>>>> b4897653
}<|MERGE_RESOLUTION|>--- conflicted
+++ resolved
@@ -16,54 +16,54 @@
 type (
 	// functionOpts represent the options for functions.
 	functionOpts struct {
-		funcName       string          // Name of the function to modify
-		newParams      []functionParam // Parameters to add to the function
-		body           string          // New function body content
-		newLines       []functionLine  // Lines to insert at specific positions
-		insideCall     functionCalls   // Function calls to modify
-		insideStruct   functionStructs // Struct literals to modify
-		appendTestCase []string        // Test cases to append
-		appendCode     []string        // Code to append at the end
-		returnVars     []string        // Return variables to modify
+		funcName       string          // Name of the function to modify.
+		newParams      []functionParam // Parameters to add to the function.
+		body           string          // New function body content.
+		newLines       []functionLine  // Lines to insert at specific positions.
+		insideCall     functionCalls   // Function calls to modify.
+		insideStruct   functionStructs // Struct literals to modify.
+		appendTestCase []string        // Test cases to append.
+		appendCode     []string        // Code to append at the end.
+		returnVars     []string        // Return variables to modify.
 	}
 
 	// FunctionOptions configures code generation.
 	FunctionOptions func(*functionOpts)
 
-	// functionStruct represents a struct literal to modify
+	// functionStruct represents a struct literal to modify.
 	functionStruct struct {
-		name  string // Name of the struct type
-		param string // Name of the struct field
-		code  string // Code to insert
-		index int    // Position to insert at
+		name  string // Name of the struct type.
+		param string // Name of the struct field.
+		code  string // Code to insert.
+		index int    // Position to insert at.
 	}
 	functionStructs    []functionStruct
 	functionStructsMap map[string]functionStructs
 
-	// functionCall represents a function call to modify
+	// functionCall represents a function call to modify.
 	functionCall struct {
-		name  string // Name of the function
-		code  string // Code to insert
-		index int    // Position to insert at
+		name  string // Name of the function.
+		code  string // Code to insert.
+		index int    // Position to insert at.
 	}
 	functionCalls    []functionCall
 	functionCallsMap map[string]functionCalls
 
-	// functionParam represents a parameter to add to a function
+	// functionParam represents a parameter to add to a function.
 	functionParam struct {
-		name    string // Parameter name
-		varType string // Parameter type
-		index   int    // Position to insert at
-	}
-
-	// functionLine represents a line of code to insert
+		name    string // Parameter name.
+		varType string // Parameter type.
+		index   int    // Position to insert at.
+	}
+
+	// functionLine represents a line of code to insert.
 	functionLine struct {
-		code   string // Code to insert
-		number uint64 // Line number to insert at
+		code   string // Code to insert.
+		number uint64 // Line number to insert at.
 	}
 )
 
-// Field creates an AST field node from the function parameter
+// Field creates an AST field node from the function parameter.
 func (p functionParam) Field() *ast.Field {
 	return &ast.Field{
 		Names: []*ast.Ident{ast.NewIdent(p.name)},
@@ -71,7 +71,7 @@
 	}
 }
 
-// Map converts a slice of functionStructs to a map keyed by struct name
+// Map converts a slice of functionStructs to a map keyed by struct name.
 func (s functionStructs) Map() functionStructsMap {
 	structMap := make(functionStructsMap)
 	for _, c := range s {
@@ -84,7 +84,7 @@
 	return structMap
 }
 
-// Map converts a slice of functionCalls to a map keyed by function name
+// Map converts a slice of functionCalls to a map keyed by function name.
 func (c functionCalls) Map() functionCallsMap {
 	callMap := make(functionCallsMap)
 	for _, c := range c {
@@ -97,7 +97,7 @@
 	return callMap
 }
 
-// AppendFuncParams adds a new parameter to a function
+// AppendFuncParams adds a new parameter to a function.
 func AppendFuncParams(name, varType string, index int) FunctionOptions {
 	return func(c *functionOpts) {
 		c.newParams = append(c.newParams, functionParam{
@@ -129,14 +129,10 @@
 	}
 }
 
-<<<<<<< HEAD
-// AppendFuncAtLine inserts code at a specific line number
-=======
-// AppendFuncCodeAtLine append a new code at line.
+// AppendFuncCodeAtLine inserts code at a specific line number.
 var AppendFuncCodeAtLine = AppendFuncAtLine
 
-// AppendFuncAtLine append a new code at line.
->>>>>>> b4897653
+// AppendFuncAtLine inserts code at a specific line number.
 func AppendFuncAtLine(code string, lineNumber uint64) FunctionOptions {
 	return func(c *functionOpts) {
 		c.newLines = append(c.newLines, functionLine{
@@ -179,7 +175,7 @@
 	}
 }
 
-// newFunctionOptions creates a new functionOpts with defaults
+// newFunctionOptions creates a new functionOpts with defaults.
 func newFunctionOptions(funcName string) functionOpts {
 	return functionOpts{
 		funcName:       funcName,
@@ -194,9 +190,9 @@
 	}
 }
 
-// ModifyFunction modifies a function in Go source code using functional options
+// ModifyFunction modifies a function in Go source code using functional options.
 func ModifyFunction(content string, funcName string, functions ...FunctionOptions) (string, error) {
-	// Collect all function options
+	// Collect all function options.
 	opts := newFunctionOptions(funcName)
 	for _, fn := range functions {
 		fn(&opts)
@@ -209,18 +205,18 @@
 		return "", fmt.Errorf("failed to parse file: %w", err)
 	}
 
-	// Find target function
+	// Find the target function.
 	funcDecl := findFuncDecl(file, funcName)
 	if funcDecl == nil {
 		return "", errors.Errorf("function %q not found", funcName)
 	}
 
-	// Apply modifications
+	// Apply modifications.
 	if err := applyFunctionOptions(fset, funcDecl, &opts); err != nil {
 		return "", err
 	}
 
-	// Format and return modified source
+	// Format and return the modified source.
 	var buf bytes.Buffer
 	if err := format.Node(&buf, fset, file); err != nil {
 		return "", fmt.Errorf("failed to format modified file: %w", err)
@@ -228,7 +224,7 @@
 	return formatNode(fset, file)
 }
 
-// findFuncDecl finds a function declaration in an AST by name
+// findFuncDecl finds a function declaration in an AST by name.
 func findFuncDecl(file *ast.File, name string) *ast.FuncDecl {
 	for _, decl := range file.Decls {
 		if fd, ok := decl.(*ast.FuncDecl); ok && fd.Name.Name == name {
@@ -238,7 +234,7 @@
 	return nil
 }
 
-// addCode converts string code snippets into AST statements
+// addCode converts string code snippets into AST statements.
 func addCode(fileSet *token.FileSet, appendCode []string) ([]ast.Stmt, error) {
 	code := make([]ast.Stmt, 0)
 	for _, codeToInsert := range appendCode {
@@ -251,7 +247,7 @@
 	return code, nil
 }
 
-// modifyReturnVars converts return variable strings into AST expressions
+// modifyReturnVars converts return variable strings into AST expressions.
 func modifyReturnVars(fileSet *token.FileSet, returnVars []string) ([]ast.Expr, error) {
 	stmts := make([]ast.Expr, 0)
 	for _, returnVar := range returnVars {
@@ -264,7 +260,7 @@
 	return stmts, nil
 }
 
-// addParams adds new parameters to a function declaration
+// addParams adds new parameters to a function declaration.
 func addParams(funcDecl *ast.FuncDecl, newParams []functionParam) error {
 	for _, p := range newParams {
 		switch {
@@ -284,7 +280,7 @@
 	return nil
 }
 
-// addNewLine inserts code at specific line numbers in a function body
+// addNewLine inserts code at specific line numbers in a function body.
 func addNewLine(fileSet *token.FileSet, funcDecl *ast.FuncDecl, newLines []functionLine) error {
 	for _, newLine := range newLines {
 		// Validate line number
@@ -307,7 +303,7 @@
 	return nil
 }
 
-// modifyReturn handles return statement modifications and code appending
+// modifyReturn handles return statement modifications and code appending.
 func modifyReturn(funcDecl *ast.FuncDecl, returnStmts []ast.Expr, appendCode []ast.Stmt) error {
 	if len(funcDecl.Body.List) > 0 {
 		lastStmt := funcDecl.Body.List[len(funcDecl.Body.List)-1]
@@ -343,7 +339,7 @@
 	return nil
 }
 
-// addTestCase adds test cases to a test function
+// addTestCase adds test cases to a test function.
 func addTestCase(funcDecl *ast.FuncDecl, testCase []string) error {
 	// Find tests variable
 	for _, stmt := range funcDecl.Body.List {
@@ -376,7 +372,7 @@
 	return nil
 }
 
-// exprName extracts the name from an AST expression
+// exprName extracts the name from an AST expression.
 func exprName(expr ast.Expr) (string, bool) {
 	switch exp := expr.(type) {
 	case *ast.Ident:
@@ -388,7 +384,7 @@
 	}
 }
 
-// addFunctionCall modifies function call arguments
+// addFunctionCall modifies function call arguments.
 func addFunctionCall(expr *ast.CallExpr, calls functionCalls) error {
 	for _, c := range calls {
 		newArg := ast.NewIdent(c.code)
@@ -408,7 +404,7 @@
 	return nil
 }
 
-// addStructs modifies struct literal fields
+// addStructs modifies struct literal fields.
 func addStructs(expr *ast.CompositeLit, structs functionStructs) error {
 	for _, s := range structs {
 		var newArg ast.Expr = ast.NewIdent(s.code)
@@ -434,7 +430,7 @@
 	return nil
 }
 
-// codeToBlockStmt parses code string into AST block statement
+// codeToBlockStmt parses code string into AST block statement.
 func codeToBlockStmt(fileSet *token.FileSet, code string) (*ast.BlockStmt, error) {
 	newFuncContent := toCode(code)
 	newContent, err := parser.ParseFile(fileSet, "", newFuncContent, parser.ParseComments)
@@ -444,12 +440,12 @@
 	return newContent.Decls[0].(*ast.FuncDecl).Body, nil
 }
 
-// toCode wraps code in a function for parsing
+// toCode wraps code in a function for parsing.
 func toCode(code string) string {
 	return fmt.Sprintf("package p; func _() { %s }", strings.TrimSpace(code))
 }
 
-// structToBlockStmt parses struct literal code into AST expression
+// structToBlockStmt parses struct literal code into AST expression.
 func structToBlockStmt(code string) (ast.Expr, error) {
 	newFuncContent := toStruct(code)
 	newContent, err := parser.ParseExpr(newFuncContent)
@@ -469,12 +465,12 @@
 	return newCompositeList.Elts[0], nil
 }
 
-// toStruct wraps code in an anonymous struct literal for parsing
+// toStruct wraps code in an anonymous struct literal for parsing.
 func toStruct(code string) string {
 	return fmt.Sprintf(`struct {}{ %s }`, strings.TrimSpace(code))
 }
 
-// formatNode formats an AST node into Go source code
+// formatNode formats an AST node into Go source code.
 func formatNode(fileSet *token.FileSet, f *ast.File) (string, error) {
 	var buf bytes.Buffer
 	if err := format.Node(&buf, fileSet, f); err != nil {
@@ -483,7 +479,7 @@
 	return buf.String(), nil
 }
 
-// applyFunctionOptions applies all modifications to a function
+// applyFunctionOptions applies all modifications to a function.
 func applyFunctionOptions(fileSet *token.FileSet, f *ast.FuncDecl, opts *functionOpts) (err error) {
 	// Parse new function body if provided
 	var newFunctionBody *ast.BlockStmt
@@ -494,19 +490,19 @@
 		}
 	}
 
-	// Parse append code
+	// Parse append code.
 	appendCode, err := addCode(fileSet, opts.appendCode)
 	if err != nil {
 		return err
 	}
 
-	// Parse return variables
+	// Parse return variables.
 	returnStmts, err := modifyReturnVars(fileSet, opts.returnVars)
 	if err != nil {
 		return err
 	}
 
-	// Create maps for tracking modifications
+	// Create maps for tracking modifications.
 	var (
 		callMap        = opts.insideCall.Map()
 		callMapCheck   = opts.insideCall.Map()
@@ -514,7 +510,7 @@
 		structMapCheck = opts.insideStruct.Map()
 	)
 
-	// Apply all modifications
+	// Apply all modifications.
 	var (
 		found      bool
 		errInspect error
@@ -525,54 +521,31 @@
 			return true
 		}
 
-		// Add parameters
+		// Add parameters.
 		if err := addParams(funcDecl, opts.newParams); err != nil {
 			errInspect = err
 			return false
 		}
 
-		// Replace body if needed
+		// Replace body if needed.
 		if newFunctionBody != nil {
 			funcDecl.Body = newFunctionBody
 			funcDecl.Body.Rbrace = funcDecl.Body.Pos()
 		}
 
-<<<<<<< HEAD
-		// Add new lines
+		// Add new lines.
 		if err := addNewLine(fileSet, funcDecl, opts.newLines); err != nil {
 			errInspect = err
 			return false
-=======
-		// Add the new code at line.
-		for _, newLine := range opts.newLines {
-			// Check if the function body has enough lines.
-			if newLine.number > uint64(len(funcDecl.Body.List))-1 {
-				errInspect = errors.Errorf("line number %d out of range", newLine.number)
-				return false
-			}
-
-			// Parse the Go code to insert.
-			body, err := codeToBlockStmt(fileSet, newLine.code)
-			if err != nil {
-				errInspect = err
-				return false
-			}
-
-			// Insert code at the specified line number.
-			funcDecl.Body.List = append(
-				funcDecl.Body.List[:newLine.number],
-				append(body.List, funcDecl.Body.List[newLine.number:]...)...,
-			)
->>>>>>> b4897653
-		}
-
-		// Modify returns and append code
+		}
+
+		// Modify returns and append code.
 		if err := modifyReturn(funcDecl, returnStmts, appendCode); err != nil {
 			errInspect = err
 			return false
 		}
 
-		// Modify function calls and struct literals
+		// Modify function calls and struct literals.
 		ast.Inspect(funcDecl, func(n ast.Node) bool {
 			switch expr := n.(type) {
 			case *ast.CallExpr:
@@ -618,7 +591,7 @@
 			return false
 		}
 
-		// Verify all modifications were applied
+		// Verify all modifications were applied.
 		if len(callMapCheck) > 0 {
 			errInspect = errors.Errorf("function calls not found: %v", callMapCheck)
 			return false
@@ -628,7 +601,7 @@
 			return false
 		}
 
-		// Add test cases
+		// Add test cases.
 		if err := addTestCase(funcDecl, opts.appendTestCase); err != nil {
 			errInspect = err
 			return false
@@ -645,14 +618,7 @@
 		return errors.Errorf("function %s not found in file content", opts.funcName)
 	}
 
-<<<<<<< HEAD
 	return nil
-=======
-	return newCompositeList.Elts[0], nil
-}
-
-func toStruct(code string) string {
-	return fmt.Sprintf(`struct {}{ %s }`, strings.TrimSpace(code))
 }
 
 // ModifyCaller replaces all arguments of a specific function call in the given content.
@@ -776,5 +742,4 @@
 	}
 
 	return string(result), nil
->>>>>>> b4897653
 }