--- conflicted
+++ resolved
@@ -4,6 +4,7 @@
 	"bytes"
 	"context"
 	"encoding/json"
+	"fmt"
 	"io"
 	"io/fs"
 	"os"
@@ -16,11 +17,8 @@
 	"github.com/ignite/cli/ignite/pkg/cache"
 	"github.com/ignite/cli/ignite/pkg/cmdrunner/exec"
 	"github.com/ignite/cli/ignite/pkg/cmdrunner/step"
-<<<<<<< HEAD
 	"github.com/ignite/cli/ignite/pkg/errors"
-=======
 	"github.com/ignite/cli/ignite/pkg/gocmd"
->>>>>>> ab3f5c1e
 )
 
 const pathCacheNamespace = "gomodule.path"
@@ -191,9 +189,5 @@
 		}
 	}
 
-<<<<<<< HEAD
-	return "", errors.Errorf("module %q not found", pkg.Path)
-=======
-	return Module{}, fmt.Errorf("%w: %s", ErrModuleNotFound, path)
->>>>>>> ab3f5c1e
+	return Module{}, errors.Errorf("%w: %s", ErrModuleNotFound, path)
 }