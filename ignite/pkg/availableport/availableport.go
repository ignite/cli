--- conflicted
+++ resolved
@@ -60,14 +60,10 @@
 	registered := make(map[uint]bool)
 	for i := uint(0); i < n; i++ {
 		for {
-<<<<<<< HEAD
 			// Greater or equal to min and lower than max
 			totalPorts := opts.maxPort - opts.minPort + 1
 			randomPort := opts.randomizer.Intn(int(totalPorts))
 			port := uint(randomPort) + opts.minPort
-=======
-			port := rand.Intn(max-min+1) + min
->>>>>>> 6cb985b5
 
 			conn, err := net.Dial("tcp", fmt.Sprintf(":%d", port))
 			// if there is an error, this might mean that no one is listening from this port
