// Package events provides functionalities for packages to log their states as events
// for others to consume and display to end users in meaningful ways.
package events

import "fmt"

// ProgressIndication enumerates possible states of progress indication for an Event
type ProgressIndication uint8

const (
	IndicationNone ProgressIndication = iota
	IndicationStart
	IndicationUpdate
	IndicationFinish
)

type (
	// Event represents a state.
	Event struct {
		ProgressIndication ProgressIndication
		Icon               string
		Message            string
		Verbose            bool
	}

	// Option event options.
	Option func(*Event)
)

// ProgressStart indicates that the event starts the progress indicator.
func ProgressStart() Option {
	return func(e *Event) {
		e.ProgressIndication = IndicationStart
	}
}

// ProgressUpdate indicates that the event updates the current progress.
func ProgressUpdate() Option {
	return func(e *Event) {
		e.ProgressIndication = IndicationUpdate
	}
}

<<<<<<< HEAD
// ProgressFinished sets ProgressIndication as finished
func ProgressFinished() Option {
=======
// ProgressFinish indicates that the event finish the current progress.
func ProgressFinish() Option {
>>>>>>> d942df86
	return func(e *Event) {
		e.ProgressIndication = IndicationFinish
	}
}

// Verbose sets high verbosity for the Event.
func Verbose() Option {
	return func(e *Event) {
		e.Verbose = true
	}
}

// Icon sets the text icon prefix.
func Icon(icon string) Option {
	return func(e *Event) {
		e.Icon = icon
	}
}

// New creates a new event with given config.
func New(message string, options ...Option) Event {
	ev := Event{Message: message}

	for _, applyOption := range options {
		applyOption(&ev)
	}

	return ev
}

func (e Event) String() string {
	if e.Icon != "" {
		return fmt.Sprintf("%s %s", e.Icon, e.Message)
	}

	return e.Message
}

// InProgress returns true when the event is in progress.
func (e Event) InProgress() bool {
	return e.ProgressIndication == IndicationStart || e.ProgressIndication == IndicationUpdate
}<|MERGE_RESOLUTION|>--- conflicted
+++ resolved
@@ -27,27 +27,22 @@
 	Option func(*Event)
 )
 
-// ProgressStart indicates that the event starts the progress indicator.
+// ProgressStart indicates that a status event starts the progress indicator.
 func ProgressStart() Option {
 	return func(e *Event) {
 		e.ProgressIndication = IndicationStart
 	}
 }
 
-// ProgressUpdate indicates that the event updates the current progress.
+// ProgressUpdate indicates that a status event updated the current progress.
 func ProgressUpdate() Option {
 	return func(e *Event) {
 		e.ProgressIndication = IndicationUpdate
 	}
 }
 
-<<<<<<< HEAD
-// ProgressFinished sets ProgressIndication as finished
-func ProgressFinished() Option {
-=======
-// ProgressFinish indicates that the event finish the current progress.
+// ProgressFinish indicates that a status event finished the ongoing task.
 func ProgressFinish() Option {
->>>>>>> d942df86
 	return func(e *Event) {
 		e.ProgressIndication = IndicationFinish
 	}
