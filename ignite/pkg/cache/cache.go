package cache

import (
	"bytes"
	"encoding/gob"
<<<<<<< HEAD
	"errors"
	"fmt"
=======
>>>>>>> 1b08ba35
	"os"
	"path/filepath"
	"strings"
	"time"

	bolt "go.etcd.io/bbolt"

	"github.com/ignite/cli/v28/ignite/pkg/errors"
)

var ErrorNotFound = errors.New("no value was found with the provided key")

// Storage is meant to be passed around and used by the New function (which provides namespacing and type-safety).
type Storage struct {
	path, version string
}

// Cache is a namespaced and type-safe key-value store.
type Cache[T any] struct {
	storage   Storage
	namespace string
}

// NewStorage sets up the storage needed for later cache usage
// path is the full path (including filename) to the database file to use.
// It does not need to be closed as this happens automatically in each call to the cache.
func NewStorage(path string, options ...StorageOption) (Storage, error) {
	if err := os.MkdirAll(filepath.Dir(path), 0o755); err != nil {
		return Storage{}, err
	}

	s := Storage{path: path}
	for _, apply := range options {
		apply(&s)
	}
	return s, nil
}

// New creates a namespaced and typesafe key-value Cache.
func New[T any](storage Storage, namespace string) Cache[T] {
	if storage.version != "" {
		namespace = fmt.Sprint(storage.version, namespace)
	}

	return Cache[T]{
		storage:   storage,
		namespace: namespace,
	}
}

// Key creates a single composite key from a list of keyParts.
func Key(keyParts ...string) string {
	return strings.Join(keyParts, "")
}

// Clear deletes all namespaces and cached values.
func (s Storage) Clear() error {
	db, err := openDB(s.path)
	if err != nil {
		return err
	}
	defer db.Close()

	return db.Update(func(tx *bolt.Tx) error {
		return tx.ForEach(func(name []byte, _ *bolt.Bucket) error {
			return tx.DeleteBucket(name)
		})
	})
}

// Put sets key to value within the namespace
// If the key already exists, it will be overwritten.
func (c Cache[T]) Put(key string, value T) error {
	db, err := openDB(c.storage.path)
	if err != nil {
		return err
	}
	defer db.Close()

	var buf bytes.Buffer
	encoder := gob.NewEncoder(&buf)
	if err := encoder.Encode(value); err != nil {
		return err
	}
	result := buf.Bytes()

	return db.Update(func(tx *bolt.Tx) error {
		b, err := tx.CreateBucketIfNotExists([]byte(c.namespace))
		if err != nil {
			return err
		}
		return b.Put([]byte(key), result)
	})
}

// Get fetches the value of key within the namespace.
// If no value exists, it will return found == false.
func (c Cache[T]) Get(key string) (val T, err error) {
	db, err := openDB(c.storage.path)
	if err != nil {
		return val, err
	}
	defer db.Close()

	err = db.View(func(tx *bolt.Tx) error {
		b := tx.Bucket([]byte(c.namespace))
		if b == nil {
			return ErrorNotFound
		}
		c := b.Cursor()
		if k, v := c.Seek([]byte(key)); bytes.Equal(k, []byte(key)) {
			if v == nil {
				return ErrorNotFound
			}

			var decodedVal T
			d := gob.NewDecoder(bytes.NewReader(v))
			if err := d.Decode(&decodedVal); err != nil {
				return err
			}

			val = decodedVal
		} else {
			return ErrorNotFound
		}

		return nil
	})

	return val, err
}

// Delete removes a value for key within the namespace.
func (c Cache[T]) Delete(key string) error {
	db, err := openDB(c.storage.path)
	if err != nil {
		return err
	}
	defer db.Close()

	return db.Update(func(tx *bolt.Tx) error {
		b := tx.Bucket([]byte(c.namespace))
		if b == nil {
			return nil
		}

		return b.Delete([]byte(key))
	})
}

func openDB(path string) (*bolt.DB, error) {
	return bolt.Open(path, 0o640, &bolt.Options{Timeout: 1 * time.Minute})
}<|MERGE_RESOLUTION|>--- conflicted
+++ resolved
@@ -3,11 +3,7 @@
 import (
 	"bytes"
 	"encoding/gob"
-<<<<<<< HEAD
-	"errors"
 	"fmt"
-=======
->>>>>>> 1b08ba35
 	"os"
 	"path/filepath"
 	"strings"
