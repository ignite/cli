// Package gomodulepath implements functions for the manipulation of Go module paths.
// Paths are typically defined as a domain name and a path containing the user and
// repository names, e.g. "github.com/username/reponame", but Go also allows other module
// names like "domain.com/name", "name", "namespace/name", or similar variants.
package gomodulepath

import (
	"fmt"
	"go/parser"
	"go/token"
	"path/filepath"
	"regexp"
	"strings"

	"github.com/pkg/errors"
	"golang.org/x/mod/module"
	"golang.org/x/mod/semver"

	"github.com/ignite-hq/cli/ignite/pkg/gomodule"
)

// Path represents a Go module's path.
type Path struct {
	// Path is Go module's full path.
	// e.g.: github.com/ignite-hq/cli.
	RawPath string

	// Root is the root directory name of Go module.
<<<<<<< HEAD
	// e.g.: ignite for github.com/ignite-hq/cli.
=======
	// e.g.: cli for github.com/ignite-hq/cli.
>>>>>>> 3a08f1d7
	Root string

	// Package is the default package name for the Go module that can be used
	// to host main functionality of the module.
<<<<<<< HEAD
	// e.g.: ignite for github.com/ignite-hq/cli.
=======
	// e.g.: cli for github.com/ignite-hq/cli.
>>>>>>> 3a08f1d7
	Package string
}

// Parse parses rawpath into a module Path.
func Parse(rawpath string) (Path, error) {
	if err := validateRawPath(rawpath); err != nil {
		return Path{}, err
	}
	rootName := root(rawpath)
	// package name cannot contain "-" so gracefully remove them
	// if they present.
	packageName := stripNonAlphaNumeric(rootName)
	if err := validatePackageName(packageName); err != nil {
		return Path{}, err
	}
	p := Path{
		RawPath: rawpath,
		Root:    rootName,
		Package: packageName,
	}

	return p, nil
}

// ParseAt parses Go module path of an app resides at path.
func ParseAt(path string) (Path, error) {
	parsed, err := gomodule.ParseAt(path)
	if err != nil {
		return Path{}, err
	}
	return Parse(parsed.Module.Mod.Path)
}

// Find search the Go module in the current and parent paths until finding it.
func Find(path string) (parsed Path, appPath string, err error) {
	for len(path) != 0 && path != "." && path != "/" {
		parsed, err = ParseAt(path)
		if errors.Is(err, gomodule.ErrGoModNotFound) {
			path = filepath.Dir(path)
			continue
		}
		return parsed, path, err
	}
	return Path{}, "", errors.Wrap(gomodule.ErrGoModNotFound, "could not locate your app's root dir")
}

// ExtractAppPath extracts the app module path from a Go module path.
func ExtractAppPath(path string) string {
	if path == "" {
		return ""
	}

	items := strings.Split(path, "/")

	// Remove the first path item if it is assumed to be a domain name
	if len(items) > 1 && strings.Contains(items[0], ".") {
		items = items[1:]
	}

	count := len(items)
	if count == 1 {
		// The Go module path is a single name
		return items[0]
	}

	// The last two items in the path define the namespace and app name
	return strings.Join(items[count-2:], "/")
}

func hasDomainNamePrefix(path string) bool {
	if path == "" {
		return false
	}

	// TODO: should we use a regexp instead of the simplistic check ?
	name, _, _ := strings.Cut(path, "/")
	return strings.Contains(name, ".")
}

func validateRawPath(path string) error {
	// A raw path should be either a URI, a single name or a path
	if hasDomainNamePrefix(path) {
		return validateURIPath(path)
	}
	return validateNamePath(path)
}

func validateURIPath(path string) error {
	if err := module.CheckPath(path); err != nil {
		return fmt.Errorf("app name is an invalid go module name: %w", err)
	}
	return nil
}

func validateNamePath(path string) error {
	if err := module.CheckImportPath(path); err != nil {
		return fmt.Errorf("app name is an invalid go module name: %w", err)
	}
	return nil
}

func validatePackageName(name string) error {
	fset := token.NewFileSet()
	src := fmt.Sprintf("package %s", name)
	if _, err := parser.ParseFile(fset, "", src, parser.PackageClauseOnly); err != nil {
		// parser error is very low level here so let's hide it from the user
		// completely.
		return errors.New("app name is an invalid go package name")
	}
	return nil
}

func root(path string) string {
	sp := strings.Split(path, "/")
	name := sp[len(sp)-1]
	if semver.IsValid(name) { // omit versions.
		name = sp[len(sp)-2]
	}
	return name
}

func stripNonAlphaNumeric(name string) string {
	reg := regexp.MustCompile(`[^a-zA-Z0-9]+`)
	return strings.ToLower(reg.ReplaceAllString(name, ""))
}<|MERGE_RESOLUTION|>--- conflicted
+++ resolved
@@ -26,20 +26,12 @@
 	RawPath string
 
 	// Root is the root directory name of Go module.
-<<<<<<< HEAD
-	// e.g.: ignite for github.com/ignite-hq/cli.
-=======
 	// e.g.: cli for github.com/ignite-hq/cli.
->>>>>>> 3a08f1d7
 	Root string
 
 	// Package is the default package name for the Go module that can be used
 	// to host main functionality of the module.
-<<<<<<< HEAD
-	// e.g.: ignite for github.com/ignite-hq/cli.
-=======
 	// e.g.: cli for github.com/ignite-hq/cli.
->>>>>>> 3a08f1d7
 	Package string
 }
 
