--- conflicted
+++ resolved
@@ -55,15 +55,11 @@
 		cleanupScriptDir()
 	}
 
-<<<<<<< HEAD
 	// Wrap the TypeScript protobuf generator in a script with a fixed name
 	// located in a random temporary directory.
 	script := fmt.Sprintf(scriptTemplate, strings.Join(command, " "))
 	path = filepath.Join(tmpDir, pluginName)
-	err = os.WriteFile(path, []byte(script), 0755)
-=======
 	err = os.WriteFile(path, []byte(script), 0o755)
->>>>>>> a71a2c99
 
 	return path, cleanup, err
 }