package jsonfile

import (
	"bufio"
	"bytes"
	"context"
	"crypto/sha256"
	"encoding/hex"
	"encoding/json"
	"io"
	"net/http"
	"os"
	"strconv"
	"strings"
	"time"

	"github.com/buger/jsonparser"
	"github.com/pkg/errors"

	"github.com/ignite/cli/ignite/pkg/tarball"
)

const (
	keySeparator = "."
)

var (
	// ErrFieldNotFound parameter not found into json.
	ErrFieldNotFound = errors.New("JSON field not found")

	// ErrInvalidValueType invalid value type.
	ErrInvalidValueType = errors.New("invalid value type")

	// ErrInvalidURL invalid file URL.
	ErrInvalidURL = errors.New("invalid file URL")
)

type (
	// JSONFile represents the JSON file and also implements the io.write interface,
	// saving directly to the file.
	JSONFile struct {
		file        ReadWriteSeeker
		tarballPath string
		url         string
		updates     map[string][]byte
		cache       []byte
	}

	// UpdateFileOption configures file update function with key and value.
	UpdateFileOption func(map[string][]byte)
)

type (
	// writeTruncate represents the truncate method from io.WriteSeeker interface.
	writeTruncate interface {
		Truncate(size int64) error
	}

	// ReadWriteSeeker represents the owns ReadWriteSeeker interface inherit from io.ReadWriteSeeker.
	ReadWriteSeeker interface {
		io.ReadWriteSeeker
		Close() error
		Sync() error
	}
)

// New creates a new JSONFile.
func New(file ReadWriteSeeker) *JSONFile {
	return &JSONFile{
		updates: make(map[string][]byte),
		file:    file,
	}
}

// FromPath parses a JSONFile object from path.
func FromPath(path string) (*JSONFile, error) {
	file, err := os.OpenFile(path, os.O_RDWR|os.O_APPEND, 0o600)
	if err != nil {
		return nil, errors.Wrap(err, "cannot open the file")
	}
	return New(file), nil
}

// FromURL fetches the file from the given URL and returns its content.
// If tarballFileName is not empty, the URL is interpreted as a tarball file,
// tarballFileName is extracted from it and is returned instead of the URL
// content.
func FromURL(ctx context.Context, url, destPath, tarballFileName string) (*JSONFile, error) {
	// TODO create a cache system to avoid download genesis with the same hash again

	// Download the file from URL
	req, err := http.NewRequestWithContext(ctx, http.MethodGet, url, nil)
	if err != nil {
		return nil, err
	}

	resp, err := http.DefaultClient.Do(req)
	if err != nil {
		return nil, err
	}
	defer resp.Body.Close()

	if resp.StatusCode == http.StatusNotFound {
		return nil, ErrInvalidURL
	}

	// Remove the old file if exists and create a new one
	if err := os.RemoveAll(destPath); err != nil {
		return nil, err
	}
	file, err := os.OpenFile(destPath, os.O_RDWR|os.O_APPEND|os.O_CREATE, 0o600)
	if err != nil {
		return nil, errors.Wrap(err, "cannot create the file")
	}

	// Copy the downloaded file to buffer and the opened file
	var buf bytes.Buffer
	if _, err := io.Copy(file, io.TeeReader(resp.Body, &buf)); err != nil {
		return nil, err
	}

	// Check if the downloaded file is a tarball and extract only the necessary JSON file
	var ext bytes.Buffer
	tarballPath, err := tarball.ExtractFile(&buf, &ext, tarballFileName)
	if err != nil && !errors.Is(err, tarball.ErrNotGzipType) && !errors.Is(err, tarball.ErrInvalidFileName) {
		return nil, err
	} else if err == nil {
		// Erase the tarball bite code from the file and copy the correct one
		if err := truncate(file, 0); err != nil {
			return nil, err
		}
		if _, err := io.Copy(file, &ext); err != nil {
			return nil, err
		}
	}

	return &JSONFile{
		updates:     make(map[string][]byte),
		file:        file,
		url:         url,
		tarballPath: tarballPath,
	}, nil
}

// Bytes returns the jsonfile byte array.
func (f *JSONFile) Bytes() ([]byte, error) {
	file := f.cache
	if file != nil {
		return file, nil
	}
	if err := f.Reset(); err != nil {
		return nil, err
	}
	scanner := bufio.NewScanner(f.file)
	for scanner.Scan() {
		file = append(file, scanner.Bytes()...)
	}
	if err := scanner.Err(); err != nil {
		return nil, err
	}
	f.cache = file
	return file, nil
}

// Field returns the param by key and the position into byte slice from the file reader.
<<<<<<< HEAD
// Key can be a path to a nested parameter eg: app_state.staking.accounts.
=======
// Key can be a path to a nested parameter eg: app_state.staking.accounts
>>>>>>> ce76c257
func (f *JSONFile) Field(key string, param interface{}) error {
	file, err := f.Bytes()
	if err != nil {
		return err
	}

	value, dataType, _, err := jsonparser.Get(file, strings.Split(key, keySeparator)...)
	if errors.Is(err, jsonparser.KeyPathNotFoundError) {
		return ErrFieldNotFound
	} else if err != nil {
		return err
	}

	switch dataType {
	case jsonparser.Boolean, jsonparser.Array, jsonparser.Number, jsonparser.Object:
		err := json.Unmarshal(value, param)
		if _, ok := err.(*json.UnmarshalTypeError); ok { //nolint:errorlint
			return ErrInvalidValueType
		} else if err != nil {
			return err
		}
	case jsonparser.String:
		paramStr, ok := param.(*string)
		if !ok {
			return ErrInvalidValueType
		}
		*paramStr, err = jsonparser.ParseString(value)
		if err != nil {
			return err
		}
	case jsonparser.NotExist:
	case jsonparser.Null:
	case jsonparser.Unknown:
	default:
		return ErrInvalidValueType
	}
	return nil
}

<<<<<<< HEAD
// WithKeyValue updates a file value object by key.
func WithKeyValue(key string, value string) UpdateFileOption {
=======
// WithKeyValue update a file value object by key
func WithKeyValue(key, value string) UpdateFileOption {
>>>>>>> ce76c257
	return func(update map[string][]byte) {
		update[key] = []byte(`"` + value + `"`)
	}
}

<<<<<<< HEAD
// WithKeyValueTimestamp update a time value.
=======
// WithKeyValueByte update a file byte value object by key
func WithKeyValueByte(key string, value []byte) UpdateFileOption {
	return func(update map[string][]byte) {
		update[key] = value
	}
}

// WithKeyValueTimestamp update a time value
>>>>>>> ce76c257
func WithKeyValueTimestamp(key string, t int64) UpdateFileOption {
	return func(update map[string][]byte) {
		formatted := time.Unix(t, 0).UTC().Format(time.RFC3339Nano)
		update[key] = []byte(`"` + formatted + `"`)
	}
}

// WithKeyValueInt updates a file int value object by key.
func WithKeyValueInt(key string, value int64) UpdateFileOption {
	return func(update map[string][]byte) {
		update[key] = []byte(strconv.FormatInt(value, 10))
	}
}

// WithKeyValueUint updates a file uint value object by key.
func WithKeyValueUint(key string, value uint64) UpdateFileOption {
	return WithKeyValueInt(key, int64(value))
}

// Update updates the file with the new parameters by key.
func (f *JSONFile) Update(opts ...UpdateFileOption) error {
	for _, opt := range opts {
		opt(f.updates)
	}
	if err := f.Reset(); err != nil {
		return err
	}
	_, err := io.Copy(f, f.file)
	return err
}

// Write implement the write method for io.Writer interface.
func (f *JSONFile) Write(p []byte) (int, error) {
	var err error
	length := len(p)
	for key, value := range f.updates {
		p, err = jsonparser.Set(p, value, strings.Split(key, keySeparator)...)
		if err != nil {
			return 0, err
		}
		delete(f.updates, key)
	}
	f.cache = p

	err = truncate(f.file, 0)
	if err != nil {
		return 0, err
	}

	if err := f.Reset(); err != nil {
		return 0, err
	}
	n, err := f.file.Write(p)
	if err != nil {
		return n, err
	}

	if n != len(p) {
		return n, io.ErrShortWrite
	}

	return length, nil
}

// truncate removes the current file content.
func truncate(rws io.WriteSeeker, size int) error {
	t, ok := rws.(writeTruncate)
	if !ok {
		return errors.New("truncate: unable to truncate")
	}

	return t.Truncate(int64(size))
}

// Close the file.
func (f *JSONFile) Close() error {
	return f.file.Close()
}

// URL returns the genesis URL.
func (f *JSONFile) URL() string {
	return f.url
}

// TarballPath returns the tarball path.
func (f *JSONFile) TarballPath() string {
	return f.tarballPath
}

// Hash returns the hash of the file.
func (f *JSONFile) Hash() (string, error) {
	if err := f.Reset(); err != nil {
		return "", err
	}

	h := sha256.New()
	if _, err := io.Copy(h, f.file); err != nil {
		return "", err
	}

	return hex.EncodeToString(h.Sum(nil)), nil
}

// String returns the file string.
func (f *JSONFile) String() (string, error) {
	if err := f.Reset(); err != nil {
		return "", err
	}

	data, err := io.ReadAll(f.file)
	return string(data), err
}

// Reset sets the offset for the next Read or Write to 0.
func (f *JSONFile) Reset() error {
	// TODO find a better way to reset or create a
	// read of copy the writer with io.TeeReader
	_, err := f.file.Seek(0, 0)
	return err
}<|MERGE_RESOLUTION|>--- conflicted
+++ resolved
@@ -163,11 +163,7 @@
 }
 
 // Field returns the param by key and the position into byte slice from the file reader.
-<<<<<<< HEAD
-// Key can be a path to a nested parameter eg: app_state.staking.accounts.
-=======
-// Key can be a path to a nested parameter eg: app_state.staking.accounts
->>>>>>> ce76c257
+// Key can be a path to a nested parameters eg: app_state.staking.accounts.
 func (f *JSONFile) Field(key string, param interface{}) error {
 	file, err := f.Bytes()
 	if err != nil {
@@ -207,30 +203,21 @@
 	return nil
 }
 
-<<<<<<< HEAD
 // WithKeyValue updates a file value object by key.
 func WithKeyValue(key string, value string) UpdateFileOption {
-=======
-// WithKeyValue update a file value object by key
-func WithKeyValue(key, value string) UpdateFileOption {
->>>>>>> ce76c257
 	return func(update map[string][]byte) {
 		update[key] = []byte(`"` + value + `"`)
 	}
 }
 
-<<<<<<< HEAD
-// WithKeyValueTimestamp update a time value.
-=======
-// WithKeyValueByte update a file byte value object by key
+// WithKeyValueByte updates a file byte value object by key.
 func WithKeyValueByte(key string, value []byte) UpdateFileOption {
 	return func(update map[string][]byte) {
 		update[key] = value
 	}
 }
 
-// WithKeyValueTimestamp update a time value
->>>>>>> ce76c257
+// WithKeyValueTimestamp updates a time value.
 func WithKeyValueTimestamp(key string, t int64) UpdateFileOption {
 	return func(update map[string][]byte) {
 		formatted := time.Unix(t, 0).UTC().Format(time.RFC3339Nano)
