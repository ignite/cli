--- conflicted
+++ resolved
@@ -6,12 +6,11 @@
 	"io"
 	"os"
 
-	"github.com/ignite/cli/ignite/config/plugins"
-
 	"github.com/cosmos/cosmos-sdk/types/bech32"
 	"gopkg.in/yaml.v2"
 
 	chainconfig "github.com/ignite/cli/ignite/config/chain"
+	"github.com/ignite/cli/ignite/config/plugins"
 )
 
 // Parse reads a config file.
@@ -129,11 +128,7 @@
 	return c.Version, err
 }
 
-<<<<<<< HEAD
-func decodeChainConfig(r io.Reader, version base.Version) (base.Converter, error) {
-=======
-func decodeConfig(r io.Reader, version chainconfig.Version) (chainconfig.Converter, error) {
->>>>>>> 6d081b62
+func decodeChainConfig(r io.Reader, version chainconfig.Version) (chainconfig.Converter, error) {
 	c, ok := Versions[version]
 	if !ok {
 		return nil, &UnsupportedVersionError{version}
