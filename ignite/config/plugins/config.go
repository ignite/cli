--- conflicted
+++ resolved
@@ -35,12 +35,8 @@
 	// path: github.com/foo/bar/plugin1@v42
 	Path string `yaml:"path"`
 	// With holds arguments passed to the plugin interface
-<<<<<<< HEAD
 	With       map[string]string `yaml:"with"`
 	SharedHost bool              `yaml:"sharedHost"`
-=======
-	With map[string]string `yaml:"with,omitempty"`
->>>>>>> 030bcd4a
 }
 
 // Path return the path of the config file.
