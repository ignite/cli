--- conflicted
+++ resolved
@@ -15,14 +15,9 @@
 type Config struct {
 	path string
 
-<<<<<<< HEAD
-	// Plugins holds the list of installed plugins.
-	Plugins []Plugin `yaml:"plugins"`
-=======
 	// Apps holds the list of installed Ignite Apps.
 	// Ignite Apps are implemented as plugins.
 	Apps []Plugin `yaml:"apps"`
->>>>>>> 35e7c7a2
 }
 
 // Plugin keeps plugin name and location.
