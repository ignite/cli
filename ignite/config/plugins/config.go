package plugins

import (
	"errors"
	"fmt"
	"os"
	"strings"

	"golang.org/x/exp/slices"
	"gopkg.in/yaml.v2"
)

type Config struct {
	// path to the config file
	path string

	Plugins []Plugin `yaml:"plugins"`
}

// Plugin keeps plugin name and location.
type Plugin struct {
	// Path holds the location of the plugin.
	// A path can be local, in that case it must start with a `/`.
	// A remote path on the other hand, is an URL to a public remote git
	// repository. For example:
	//
	// path: github.com/foo/bar
	//
	// It can contain a path inside that repository, if for instance the repo
	// contains multiple plugins, for example:
	//
	// path: github.com/foo/bar/plugin1
	//
	// It can also specify a tag or a branch, by adding a `@` and the branch/tag
	// name at the end of the path. For example:
	//
	// path: github.com/foo/bar/plugin1@v42
	Path string `yaml:"path"`
	// With holds arguments passed to the plugin interface
	With map[string]string `yaml:"with,omitempty"`
	// Global holds whether the plugin is installed globally
	// (default: $HOME/.ignite/plugins/plugins.yml) or locally for a chain.
	Global bool `yaml:"-"`
}

<<<<<<< HEAD
=======
// RemoveDuplicates takes a list of Plugins and returns a new list with only unique values.
// Local plugins take precedence over global plugins if duplicate paths exist.
// Duplicates are compared regardless of version.
func RemoveDuplicates(plugins []Plugin) (unique []Plugin) {
	// struct to track plugin configs
	type check struct {
		hasPath   bool
		global    bool
		prevIndex int
	}

	keys := make(map[string]check)
	for i, plugin := range plugins {
		c := keys[plugin.CanonicalPath()]
		if !c.hasPath {
			keys[plugin.CanonicalPath()] = check{
				hasPath:   true,
				global:    plugin.Global,
				prevIndex: i,
			}
			unique = append(unique, plugin)
		} else if c.hasPath && !plugin.Global && c.global { // overwrite global plugin if local duplicate exists
			unique[c.prevIndex] = plugin
		}
	}

	return unique
}

// HasPath verifies if a plugin has the given path regardless of version.
// Example:
// github.com/foo/bar@v1 and github.com/foo/bar@v2 have the same path so "true"
// will be returned.
>>>>>>> b4f9618e
func (p Plugin) HasPath(path string) bool {
	if path == "" {
		return false
	}
	if p.Path == path {
		return true
	}
<<<<<<< HEAD
	pluginPath := strings.Split(p.Path, "@")[0]
=======
	pluginPath := p.CanonicalPath()
>>>>>>> b4f9618e
	path = strings.Split(path, "@")[0]
	return pluginPath == path
}

<<<<<<< HEAD
=======
// CanonicalPath returns the canonical path of a plugin (excludes version ref).
func (p Plugin) CanonicalPath() string {
	return strings.Split(p.Path, "@")[0]
}

>>>>>>> b4f9618e
// Path return the path of the config file.
func (c Config) Path() string {
	return c.path
}

// Save persists a config yaml to a specified path on disk.
// Must be writable.
func (c *Config) Save() error {
	errf := func(err error) error {
		return fmt.Errorf("plugin config save: %w", err)
	}
	if c.path == "" {
		return errf(errors.New("empty path"))
	}
	file, err := os.Create(c.path)
	if err != nil {
		return errf(err)
	}
	defer file.Close()
	if err := yaml.NewEncoder(file).Encode(c); err != nil {
		return errf(err)
	}
	return nil
}

// HasPlugin returns true if c contains a plugin with given path.
func (c Config) HasPlugin(path string) bool {
	return slices.ContainsFunc(c.Plugins, func(cp Plugin) bool {
		return cp.HasPath(path)
	})
}<|MERGE_RESOLUTION|>--- conflicted
+++ resolved
@@ -43,8 +43,6 @@
 	Global bool `yaml:"-"`
 }
 
-<<<<<<< HEAD
-=======
 // RemoveDuplicates takes a list of Plugins and returns a new list with only unique values.
 // Local plugins take precedence over global plugins if duplicate paths exist.
 // Duplicates are compared regardless of version.
@@ -78,7 +76,6 @@
 // Example:
 // github.com/foo/bar@v1 and github.com/foo/bar@v2 have the same path so "true"
 // will be returned.
->>>>>>> b4f9618e
 func (p Plugin) HasPath(path string) bool {
 	if path == "" {
 		return false
@@ -86,23 +83,16 @@
 	if p.Path == path {
 		return true
 	}
-<<<<<<< HEAD
-	pluginPath := strings.Split(p.Path, "@")[0]
-=======
 	pluginPath := p.CanonicalPath()
->>>>>>> b4f9618e
 	path = strings.Split(path, "@")[0]
 	return pluginPath == path
 }
 
-<<<<<<< HEAD
-=======
 // CanonicalPath returns the canonical path of a plugin (excludes version ref).
 func (p Plugin) CanonicalPath() string {
 	return strings.Split(p.Path, "@")[0]
 }
 
->>>>>>> b4f9618e
 // Path return the path of the config file.
 func (c Config) Path() string {
 	return c.path
