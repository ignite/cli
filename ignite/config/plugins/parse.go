package plugins

import (
<<<<<<< HEAD
	"errors"
=======
	"fmt"
>>>>>>> ce76c257
	"io"
	"os"
	"path/filepath"

	"gopkg.in/yaml.v2"
)

// ParseDir expects to find a plugin config file in dir. If dir is not a folder,
// an error is returned.
// The plugin config file format can be `plugins.yml` or `plugins.yaml`. If
// found, the file is parsed into a Config and returned. If no file from the
// given names above are found, then an empty config is returned, w/o errors.
func ParseDir(dir string) (*Config, error) {
	// handy function that wraps and prefix err with a common label
	errf := func(err error) (*Config, error) {
		return nil, fmt.Errorf("plugin config parse: %w", err)
	}
	fi, err := os.Stat(dir)
	if err != nil {
		return errf(err)
	}
	if !fi.IsDir() {
		return errf(fmt.Errorf("path %s is not a dir", dir))
	}

	filename, err := locateFile(dir)
	if err != nil {
		return errf(err)
	}
	c := Config{
		path: filename,
	}

	f, err := os.Open(filename)
	if err != nil {
		if os.IsNotExist(err) {
			return &c, nil
		}
		return errf(err)
	}
	defer f.Close()

<<<<<<< HEAD
// Parse reads a config file for ignite binary plugins.
func Parse(configFile io.Reader) (*Config, error) {
	return parse(configFile)
=======
	// if the error is end of file meaning an empty file on read return nil
	if err := yaml.NewDecoder(f).Decode(&c); err != nil && err != io.EOF {
		return errf(err)
	}
	return &c, nil
>>>>>>> ce76c257
}

var (
	// filenames is a list of recognized names as Ignite's plugins config file.
	filenames       = []string{"plugins.yml", "plugins.yaml"}
	defaultFilename = filenames[0]
)

<<<<<<< HEAD
	err := yaml.NewDecoder(configFile).Decode(&c)
	// if the error is end of file we have an empty configuration, return the default config
	if errors.Is(err, io.EOF) {
		return DefaultConfig(), nil
=======
func locateFile(root string) (string, error) {
	for _, name := range filenames {
		path := filepath.Join(root, name)
		_, err := os.Stat(path)
		if err == nil {
			// file found
			return path, nil
		}
		if !os.IsNotExist(err) {
			return "", err
		}
>>>>>>> ce76c257
	}
	// no file found, return the default config name
	return filepath.Join(root, defaultFilename), nil
}<|MERGE_RESOLUTION|>--- conflicted
+++ resolved
@@ -1,11 +1,7 @@
 package plugins
 
 import (
-<<<<<<< HEAD
-	"errors"
-=======
 	"fmt"
->>>>>>> ce76c257
 	"io"
 	"os"
 	"path/filepath"
@@ -48,17 +44,11 @@
 	}
 	defer f.Close()
 
-<<<<<<< HEAD
-// Parse reads a config file for ignite binary plugins.
-func Parse(configFile io.Reader) (*Config, error) {
-	return parse(configFile)
-=======
 	// if the error is end of file meaning an empty file on read return nil
 	if err := yaml.NewDecoder(f).Decode(&c); err != nil && err != io.EOF {
 		return errf(err)
 	}
 	return &c, nil
->>>>>>> ce76c257
 }
 
 var (
@@ -67,12 +57,6 @@
 	defaultFilename = filenames[0]
 )
 
-<<<<<<< HEAD
-	err := yaml.NewDecoder(configFile).Decode(&c)
-	// if the error is end of file we have an empty configuration, return the default config
-	if errors.Is(err, io.EOF) {
-		return DefaultConfig(), nil
-=======
 func locateFile(root string) (string, error) {
 	for _, name := range filenames {
 		path := filepath.Join(root, name)
@@ -84,7 +68,6 @@
 		if !os.IsNotExist(err) {
 			return "", err
 		}
->>>>>>> ce76c257
 	}
 	// no file found, return the default config name
 	return filepath.Join(root, defaultFilename), nil
