--- conflicted
+++ resolved
@@ -277,12 +277,8 @@
 		{
 			name: "ok: config path is an existing file",
 			buildConfig: func(t *testing.T) *pluginsconfig.Config {
-<<<<<<< HEAD
+				t.Helper()
 				// copy testdata/extensions.yml to tmp because it will be modified
-=======
-				t.Helper()
-				// copy testdata/igniteapps.yml to tmp because it will be modified
->>>>>>> 41356017
 				dir := t.TempDir()
 				bz, err := os.ReadFile("testdata/extensions.yml")
 				require.NoError(t, err)
