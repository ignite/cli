--- conflicted
+++ resolved
@@ -58,13 +58,6 @@
 	}
 	for _, tt := range tests {
 		t.Run(tt.name, func(t *testing.T) {
-<<<<<<< HEAD
-			assert := assert.New(t)
-
-			res := tt.plugin.HasPath(tt.path)
-
-			assert.Equal(tt.expectedRes, res)
-=======
 			res := tt.plugin.HasPath(tt.path)
 			require.Equal(t, tt.expectedRes, res)
 		})
@@ -238,7 +231,6 @@
 		t.Run(tt.name, func(t *testing.T) {
 			unique := pluginsconfig.RemoveDuplicates(tt.configs)
 			require.EqualValues(t, tt.expected, unique)
->>>>>>> b4f9618e
 		})
 	}
 }
