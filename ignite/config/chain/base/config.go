--- conflicted
+++ resolved
@@ -166,7 +166,6 @@
 
 // Config defines a struct with the fields that are common to all config versions.
 type Config struct {
-<<<<<<< HEAD
 	Validation Validation      `yaml:"validation,omitempty"`
 	Version    version.Version `yaml:"version"`
 	Build      Build           `yaml:"build,omitempty"`
@@ -174,15 +173,7 @@
 	Faucet     Faucet          `yaml:"faucet,omitempty"`
 	Client     Client          `yaml:"client,omitempty"`
 	Genesis    xyaml.Map       `yaml:"genesis,omitempty"`
-=======
-	Version  version.Version `yaml:"version"`
-	Build    Build           `yaml:"build,omitempty"`
-	Accounts []Account       `yaml:"accounts"`
-	Faucet   Faucet          `yaml:"faucet,omitempty"`
-	Client   Client          `yaml:"client,omitempty"`
-	Genesis  xyaml.Map       `yaml:"genesis,omitempty"`
-	Minimal  bool            `yaml:"minimal,omitempty"`
->>>>>>> ae99bf03
+	Minimal    bool            `yaml:"minimal,omitempty"`
 }
 
 // GetVersion returns the config version.
@@ -190,18 +181,17 @@
 	return c.Version
 }
 
-<<<<<<< HEAD
-func (c Config) IsSovereignChain() bool {
-	return c.Validation == "" || c.Validation == ValidationSovereign
-}
-
-func (c Config) IsConsumerChain() bool {
-	return c.Validation == ValidationConsumer
-=======
 // IsChainMinimal returns true if the chain is minimally scaffolded.
 func (c Config) IsChainMinimal() bool {
 	return c.Minimal
->>>>>>> ae99bf03
+}
+
+func (c Config) IsSovereignChain() bool {
+	return c.Validation == "" || c.Validation == ValidationSovereign
+}
+
+func (c Config) IsConsumerChain() bool {
+	return c.Validation == ValidationConsumer
 }
 
 // SetDefaults assigns default values to empty config fields.
