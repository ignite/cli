--- conflicted
+++ resolved
@@ -30,15 +30,7 @@
 // Proto holds proto build configs.
 type Proto struct {
 	// Path is the relative path of where app's proto files are located at.
-<<<<<<< HEAD
-	Path string `yaml:"path" doc:"relative path of where app's proto files are located at"`
-=======
 	Path string `yaml:"path" doc:"Relative path where the application's proto files are located."`
-
-	// ThirdPartyPath is the relative path of where the third party proto files are
-	// located that used by the app.
-	ThirdPartyPaths []string `yaml:"third_party_paths" doc:"Relative paths to third-party proto files used by the application."`
->>>>>>> c22073bc
 }
 
 // Client configures code generation for clients.
