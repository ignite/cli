# Starport

Starport is the easiest way to build blockchains. It is a developer-friendly interface to the [Cosmos SDK](https://github.com/cosmos/cosmos-sdk), the world's most widely-used blockchain application framework. Starport generates boilerplate code for you, so you can focus on writing business logic.

![Banner](./assets/banner.jpeg)

Overview: https://www.youtube.com/watch?v=rmbPjCGDXek

## Install

### In browser

➡️ Check out <a href="https://gitpod.io/#https://github.com/tendermint/starport/" target="_blank">Starport in browser-based IDE</a>. Fastest way to get started! `starport` binary is already installed, just create an application and start hacking!

### NPM

```
npm i -g @tendermint/starport
```

### macOS with Homebrew

```
brew install tendermint/tap/starport
```

### Debian/Ubuntu with Snapcraft

```
snap install --classic node
```

Append your current working directory to the environment variable `PATH`:

```
export PATH=$PATH:$PWD/node_modules/.bin/
```

### Build from source

```
git clone https://github.com/tendermint/starport && cd starport && make
```

Requirements: Go 1.14 and Node.js (optional but highly recommended, used for the welcome screen and web app scaffolding).

## Get started

### Create a blockchain

The `app` command creates a template for a Cosmos SDK blockchain. By default it also includes a module with the same name as the package. To create a new application called `mychain`, run:

```
starport app github.com/foo/mychain
```

### Run your blockchain

To start the server, go into you blockain's directory and run the `serve` command:

```
starport serve
```

This commands installs dependencies, builds, initializes and runs the blockchain with live-reloading enabled. Learn more about [creating](docs/02%20Using%20Starport/01_using_starport/01_using_starport.md#your-blockchain-application) and [running](docs/02%20Using%20Starport/01_using_starport/01_using_starport.md#serve) applications with Starport in the docs. 

## Documentation

The documentation can be found in the [`/docs`](/docs/README.md) directory [here](/docs/README.md).

<<<<<<< HEAD
| Flag        | Default | Description                          |
| ----------- | ------- | ------------------------------------ |
| `--verbose` | `false` | Enable verbose output from processes |
| `--path`    |         | Path to the project                  |

### Create data types

```
starport type [typeName] [field1] [field2:bool] ...
```

This command generates messages, handlers, keepers, CLI and REST clients and type definition for `typeName` type. A type can have any number of `field` arguments. By default fields are strings, but `bool` and `int` are supported.

For example,

```
starport type post title body
```

This command generates a type `Post` with two fields: `title` and `body`.

To add a post run `blogcli tx blog create-post "My title" "This is a blog" --from=user1`.


### Configure

Initialization parameters of your app are stored in `config.yml`.

The simple configuration file includes a list of accounts and their initial coins:

```
version: 1
accounts:
  - name: user1
    coins: ["1000token", "100000000stake"]
  - name: user2
    coins: ["500token"]
validator:
  name: user1
  staked: "100000000stake"
```

#### `accounts`

A list of user accounts created during genesis of your application.

| Key   | Required | Type            | Description                                       |
| ----- | -------- | --------------- | ------------------------------------------------- |
| name  | Y        | String          | Local name of the key pair                        |
| coins | Y        | List of Strings | Initial coins with denominations (e.g. "100coin") |

#### `validator`

A property that describes your local validator. `name` should be one of the names, specified in the `accounts` array. The account should have enough tokens for staking purposes.

| Key    | Required | Type   | Description                                                                         |
| ------ | -------- | ------ | ----------------------------------------------------------------------------------- |
| name   | Y        | String | Name of one the accounts                                                            |
| staked | Y        | String | Amount of coins staked by your validator, should be >= 10^6 (e.g. "100000000stake") |

### Add smart contract support

```
starport module import wasm
```

Adds smart contracts with [CosmWasm](https://docs.cosmwasm.com). Follow a short [smart contract tutorial](https://www.notion.so/Smart-contracts-with-CosmWasm-c6fbcd584b78437a843e738b922dc108) to get started.
=======
0. [Quickstart](docs/README.md#quickstart-)
1. [Introduction](docs/01%20Introduction/README.md)     
2. [Using Starport](docs/02%20Using%20Starport/README.md)    
3. [Modules](docs/03%20Modules/README.md)  
4. [Use Cases](docs/04%20Use%20cases/README.md)  
5. [Extras](docs/05%20Extras/README.md)
>>>>>>> 270736fa

## More tutorials

- [Blog (video) tutorial](https://www.youtube.com/watch?v=rmbPjCGDXek): get started with your first blockchain
- [Poll tutorial](https://tutorials.cosmos.network/starport-polling-app/): build a voting application with a web-based UI
- [Smart contract tutorial](https://www.notion.so/Smart-contracts-with-CosmWasm-c6fbcd584b78437a843e738b922dc108): add smart contracts to your app with CosmWasm: build, upload, instantiate and run a smart contract
- [Blog (from scratch) tutorial](https://tutorials.cosmos.network/starport-blog/01-index.html): learn how Starport works by building a blog without scaffolding

## Questions & comments

For questions and support please join the #starport channel in the [Cosmos Community Discord](https://discord.com/invite/W8trcGV). The issue list of this repo is exclusively for bug reports and feature requests.

## Contributing

`develop` contains the development version. Find the last stable release under https://github.com/tendermint/starport/releases.

You can branch of from `develop` and create a Pull Request or maintain your own fork and submit a Pull Request from there.

## Stay in touch

Starport is a product built by [Tendermint](https://tendermint.com). Follow us to get the latest updates!

- [Twitter](https://twitter.com/tendermint_team)
- [Blog](https://medium.com/tendermint)
- [Jobs](https://tendermint.com/careers)<|MERGE_RESOLUTION|>--- conflicted
+++ resolved
@@ -68,82 +68,12 @@
 
 The documentation can be found in the [`/docs`](/docs/README.md) directory [here](/docs/README.md).
 
-<<<<<<< HEAD
-| Flag        | Default | Description                          |
-| ----------- | ------- | ------------------------------------ |
-| `--verbose` | `false` | Enable verbose output from processes |
-| `--path`    |         | Path to the project                  |
-
-### Create data types
-
-```
-starport type [typeName] [field1] [field2:bool] ...
-```
-
-This command generates messages, handlers, keepers, CLI and REST clients and type definition for `typeName` type. A type can have any number of `field` arguments. By default fields are strings, but `bool` and `int` are supported.
-
-For example,
-
-```
-starport type post title body
-```
-
-This command generates a type `Post` with two fields: `title` and `body`.
-
-To add a post run `blogcli tx blog create-post "My title" "This is a blog" --from=user1`.
-
-
-### Configure
-
-Initialization parameters of your app are stored in `config.yml`.
-
-The simple configuration file includes a list of accounts and their initial coins:
-
-```
-version: 1
-accounts:
-  - name: user1
-    coins: ["1000token", "100000000stake"]
-  - name: user2
-    coins: ["500token"]
-validator:
-  name: user1
-  staked: "100000000stake"
-```
-
-#### `accounts`
-
-A list of user accounts created during genesis of your application.
-
-| Key   | Required | Type            | Description                                       |
-| ----- | -------- | --------------- | ------------------------------------------------- |
-| name  | Y        | String          | Local name of the key pair                        |
-| coins | Y        | List of Strings | Initial coins with denominations (e.g. "100coin") |
-
-#### `validator`
-
-A property that describes your local validator. `name` should be one of the names, specified in the `accounts` array. The account should have enough tokens for staking purposes.
-
-| Key    | Required | Type   | Description                                                                         |
-| ------ | -------- | ------ | ----------------------------------------------------------------------------------- |
-| name   | Y        | String | Name of one the accounts                                                            |
-| staked | Y        | String | Amount of coins staked by your validator, should be >= 10^6 (e.g. "100000000stake") |
-
-### Add smart contract support
-
-```
-starport module import wasm
-```
-
-Adds smart contracts with [CosmWasm](https://docs.cosmwasm.com). Follow a short [smart contract tutorial](https://www.notion.so/Smart-contracts-with-CosmWasm-c6fbcd584b78437a843e738b922dc108) to get started.
-=======
 0. [Quickstart](docs/README.md#quickstart-)
 1. [Introduction](docs/01%20Introduction/README.md)     
 2. [Using Starport](docs/02%20Using%20Starport/README.md)    
 3. [Modules](docs/03%20Modules/README.md)  
 4. [Use Cases](docs/04%20Use%20cases/README.md)  
 5. [Extras](docs/05%20Extras/README.md)
->>>>>>> 270736fa
 
 ## More tutorials
 
