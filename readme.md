--- conflicted
+++ resolved
@@ -48,14 +48,13 @@
 
 The documentation can be found in the [`/docs`](/docs/README.md) directory [here](/docs/README.md).
 
-<<<<<<< HEAD
 0. [Quickstart](docs/README.md#quickstart-)
 1. [Introduction](docs/01%20introduction/README.md)     
 2. [Using Starport](docs/02%20using%20starport/README.md)    
 3. [Modules](docs/03%20modules/README.md)  
 4. [Use Cases](docs/04%20use%20cases/README.md)  
 5. [Extras](docs/05%20Extras/README.md)
-=======
+
 This command creates an empty template for a Cosmos SDK application. By default it also includes a module with the same name as the package. To create a new application called `blog`, where addresses are prefixed with the word blog (`blog14lyck0x72tsgsylcu9zgrvh867kyw50fzjsp6j`) run:
 
 ```
@@ -145,7 +144,6 @@
 ```
 
 Adds smart contracts with [CosmWasm](https://docs.cosmwasm.com). Follow a short [smart contract tutorial](https://www.notion.so/Smart-contracts-with-CosmWasm-c6fbcd584b78437a843e738b922dc108) to get started.
->>>>>>> 65c20c00
 
 ## More tutorials
 
