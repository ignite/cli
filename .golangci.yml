--- conflicted
+++ resolved
@@ -66,10 +66,5 @@
 issues:
   exclude-dirs:
     - ignite/ui
-<<<<<<< HEAD
-=======
-  #   # timeout for analysis, e.g. 30s, 5m, default is 1m
-  #   timeout: 5m
->>>>>>> c22073bc
   max-issues-per-linter: 0
   max-same-issues: 0