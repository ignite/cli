image:
  file: .gitpod.Dockerfile

checkoutLocation: "starport"

workspaceLocation: "./starport/docs"

tasks:
  - name: Install Starport

    init: |
<<<<<<< HEAD
      export BIN_PATH=$GOPATH/bin
      export VUE_APP_CUSTOM_URL=$(gp url)
      export CHISEL_ADDR=$(gp url 7575)
      mkdir -p $BIN_PATH
      (cd /workspace/starport && go install ./...)
=======
      ##
      ## install Starport
      go install /workspace/starport/...
>>>>>>> c98b3066

    command: |
      ##
      # configure env vars.
      echo "
      export VUE_APP_CUSTOM_URL=$(gp url)
      export CHISEL_ADDR=$(gp url 7575)
      export RPC_ADDRESS=$(gp url 26657):443
      export API_ADDRESS=$(gp url 1317)
      " >> ~/.bashrc && source ~/.bashrc

      echo "
      export VUE_APP_API_COSMOS=${API_ADDRESS}
      export VUE_APP_API_TENDERMINT=${RPC_ADDRESS}
      export VUE_APP_WS_TENDERMINT=${RPC_ADDRESS/https/wss}
      " >> ~/.bashrc && source ~/.bashrc

      ## 
      # open docs.
      cd ./docs

      ##
      # print a welcome message.
      clear && printf '\e[3J'
      echo -e "

      Welcome to Starport! 💫 The friendly CLI that makes building blockchains easy.

      In the sidebar you can see a list of guides that will help you get started.

      This terminal has the \033[1mstarport\033[0m binary already installed and ready to go.

      "
      
ports:
  - port: 1317
  - port: 26657
  - port: 8080
  - port: 7575 
  - port: 4500 <|MERGE_RESOLUTION|>--- conflicted
+++ resolved
@@ -6,20 +6,12 @@
 workspaceLocation: "./starport/docs"
 
 tasks:
-  - name: Install Starport
+  - name: Setup 
 
     init: |
-<<<<<<< HEAD
-      export BIN_PATH=$GOPATH/bin
-      export VUE_APP_CUSTOM_URL=$(gp url)
-      export CHISEL_ADDR=$(gp url 7575)
-      mkdir -p $BIN_PATH
-      (cd /workspace/starport && go install ./...)
-=======
       ##
       ## install Starport
       go install /workspace/starport/...
->>>>>>> c98b3066
 
     command: |
       ##
