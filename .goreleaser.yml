--- conflicted
+++ resolved
@@ -2,14 +2,10 @@
 builds:
   - main: ./ignite/cmd/ignite
     ldflags:
-<<<<<<< HEAD
-      - -s -w -X github.com/tendermint/starport/starport/internal/version.Version={{.Tag}} -X github.com/tendermint/starport/starport/internal/version.Date={{.Date}} -X github.com/tendermint/starport/starport/internal/version.Head={{.FullCommit}}
+      - -s -w -X github.com/ignite-hq/cli/ignite/version.Version={{.Tag}} -X github.com/ignite-hq/cli/ignite/version.Date={{.Date}} -X github.com/ignite-hq/cli/ignite/version.Head={{.FullCommit}}
     goos:
       - linux
       - darwin
-=======
-      - -s -w -X github.com/ignite-hq/cli/ignite/version.Version={{.Tag}} -X github.com/ignite-hq/cli/ignite/version.Date={{.Date}} -X github.com/ignite-hq/cli/ignite/version.Head={{.FullCommit}}
->>>>>>> b0b0e53e
     goarch:
       - amd64
       - arm64