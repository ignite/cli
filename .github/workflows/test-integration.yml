name: Integration
on:
  pull_request:
  push:
    paths-ignore:
      - '**.md'
    branches:
      - main

concurrency:
  group: ${{ github.workflow }}-${{ github.head_ref || github.run_id }}
  cancel-in-progress: true

jobs:
  pre-test:
    runs-on: ubuntu-latest
    outputs:
      matrix: ${{ steps.set-matrix.outputs.matrix }}
    steps:
      - uses: actions/checkout@v3.4.0
      - name: Finding files and store to output
        id: set-matrix
        run: echo "matrix=$({ cd integration && find . -type d ! -name testdata -maxdepth 1 -print; } | tail -n +2 | cut -c 3- | jq -R . | jq -cs .)" >> $GITHUB_OUTPUT

  integration:
    name: test ${{ matrix.test-path }}
    runs-on: ubuntu-latest
    needs: pre-test
    if: fromJSON(needs.pre-test.outputs.matrix)[0] != null
    continue-on-error: false
    strategy:
      fail-fast: true
      matrix:
        test-path: ${{fromJson(needs.pre-test.outputs.matrix)}}
    steps:
      - uses: actions/checkout@v3.4.0
      - uses: technote-space/get-diff-action@v6.1.2
        with:
          PATTERNS: |
            **/*.go
            go.mod
            go.sum
            **/testdata/**

      - uses: actions/cache@v3
        if: env.GIT_DIFF
        with:
          path: |
            ~/.cache/go-build
            ~/go/pkg/mod
          key: ${{ runner.os }}-go-${{ hashFiles('**/go.sum') }}
          restore-keys: |
            ${{ runner.os }}-go-
      - uses: actions/setup-go@v4
        if: env.GIT_DIFF
        with:
<<<<<<< HEAD
          go-version: "1.20"
=======
          go-version: '1.20'
>>>>>>> e4ef6df6
      - name: Run Integration Tests
        if: env.GIT_DIFF
        run: GOSUMDB=off go test -v -timeout 120m ./integration/${{ matrix.test-path }}

  status:
    runs-on: ubuntu-latest
    needs: integration
    if: always()
    steps:
      - name: Update result status
        run: |
          if [ "${{ needs.integration.result }}" = "failure" ]; then
              exit 1
          else
              exit 0
          fi<|MERGE_RESOLUTION|>--- conflicted
+++ resolved
@@ -54,11 +54,7 @@
       - uses: actions/setup-go@v4
         if: env.GIT_DIFF
         with:
-<<<<<<< HEAD
-          go-version: "1.20"
-=======
           go-version: '1.20'
->>>>>>> e4ef6df6
       - name: Run Integration Tests
         if: env.GIT_DIFF
         run: GOSUMDB=off go test -v -timeout 120m ./integration/${{ matrix.test-path }}
