--- conflicted
+++ resolved
@@ -32,12 +32,7 @@
       - uses: golangci/golangci-lint-action@v3
         if: env.GIT_DIFF
         with:
-<<<<<<< HEAD
           version: v1.52.1
-          skip-cache: true
-=======
-          version: v1.54.2
           install-mode: goinstall
->>>>>>> eff98f39
           args: --timeout 10m
           github-token: ${{ secrets.github_token }}