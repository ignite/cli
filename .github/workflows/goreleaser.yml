name: goreleaser

on:
  push:
    tags:
      - "*"

jobs:
  goreleaser:
    runs-on: ubuntu-latest
    env:
      working-directory: go/src/github.com/tendermint/starport 
    
    steps:
      - name: Set up Go
        uses: actions/setup-go@v2
        with:
<<<<<<< HEAD
          go-version: "1.16"
          stable: false
=======
          go-version: 1.16
>>>>>>> 1f2f47c9

      - name: Set up Node
        uses: actions/setup-node@v2-beta
        with:
          node-version: 14

      - name: Set up Snapcraft
        run: |
          sudo apt-get update && sudo apt-get -yq --no-install-suggests --no-install-recommends install snapcraft
      - name: Checkout
        uses: actions/checkout@v2
        with:
          path: ${{ env.working-directory }}
          fetch-depth: 0

      - name: Build UI
        working-directory: ${{ env.working-directory }}
        run:  make ui

      - name: Snapcraft Login
        env:
          SNAPCRAFT_LOGIN: ${{ secrets.SNAPCRAFT_LOGIN }}
        run: |
          snapcraft login --with <(echo "$SNAPCRAFT_LOGIN")
      - name: Run GoReleaser
        uses: goreleaser/goreleaser-action@v2
        with:
          workdir: ${{ env.working-directory }}
          version: latest
          args: release --rm-dist
        env:
          GITHUB_TOKEN: ${{ secrets.GH_PAT }}<|MERGE_RESOLUTION|>--- conflicted
+++ resolved
@@ -15,12 +15,7 @@
       - name: Set up Go
         uses: actions/setup-go@v2
         with:
-<<<<<<< HEAD
-          go-version: "1.16"
-          stable: false
-=======
           go-version: 1.16
->>>>>>> 1f2f47c9
 
       - name: Set up Node
         uses: actions/setup-node@v2-beta
