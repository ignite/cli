--- conflicted
+++ resolved
@@ -2,13 +2,11 @@
 
 ## Unreleased
 
-<<<<<<< HEAD
 ### Informational
 
 From this version on, Snapcraft support has been removed. Please migrate to [Homebrew](https://brew.sh/) for a better experience. Homebrew works for both macOS and GNU/Linux.
-=======
+
 ## [`v29.4.1`](https://github.com/ignite/cli/releases/tag/v29.4.1)
->>>>>>> 50bd695e
 
 ### Changes
 
