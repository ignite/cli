# Changelog

## Unreleased

### Changes

<<<<<<< HEAD
- Improve genesis parser for `network` commands
=======
- Updated `pkg/cosmosanalysis` to discover the list of app modules when defined in variables.
- Switch to broadcast mode sync in `cosmosclient`
- Updated `nodetime`: `ts-proto` to `v1.123.0`, `protobufjs` to `v7.1.1`, `swagger-typescript-api` to `v9.2.0`
- Switched codegen client to use `axios` instead of `fetch`
- nodetime built with `vercel/pkg@5.6.0`
>>>>>>> 91abe3c5

### Fixes

- Change vuex generation to use a default TS client path.
- Fix cli action org in templates.
- Seal the capability keeper in the `app.go` template
- Change faucet to allow C.O.R.S. preflight requests.

## [`v0.24.0`](https://github.com/ignite/cli/releases/tag/v0.24.0)

### Features

- Upgraded Cosmos SDK to `v0.46.0` and IBC to `v5` in CLI and scaffolding templates
- Change chain init to check that no gentx are present in the initial genesis
- Add `network rewards release` command
- Add "make mocks" target to Makefile
- Add `--skip-proto` flag to `build`, `init` and `serve` commands to build the chain without building proto files
- Add `node query tx` command to query a transaction in any chain.
- Add `node query bank` command to query an account's bank balance in any chain.
- Add `node tx bank send` command to send funds from one account to another in any chain.
- Implement `network profile` command
- Add `generate ts-client` command to generate a stand-alone modular TypeScript client.

### Changes

- Add changelog merge strategy in .gitattributes to avoid conflicts.
- Refactor `templates/app` to remove `monitoringp` module from the default template
- Updated keyring dependency to match Cosmos SDK
- Speed up the integration tests
- Refactor ignite network and fix genesis generation bug
- Make Go dependency verification optional during build by adding the `--check-dependencies` flag
  so Ignite CLI can work in a Go workspace context.
- Temporary SPN address change for nightly
- Rename `simapp.go.plush` simulation file template to `helpers.go.plush`
- Remove campaign creation from the `network chain publish` command
- Optimized JavaScript generator to use a single typescript API generator binary
- Improve documentation and add support for protocol buffers and Go modules syntax
- Add inline documentation for CLI commands
- Change `cmd/account` to skip passphrase prompt when importing from mnemonic
- Add nodejs version in the output of ignite version
- Removed `handler.go` from scaffolded module template
- Migrated to `cosmossdk.io` packages for and `math`
- Vuex stores from the `generate vuex` command use the new TypeScript client
- Upgraded frontend Vue template to v0.3.10

### Fixes

- Improved error handling for crypto wrapper functions
- Fix `pkg/cosmosclient` to call the faucet prior to creating the tx.
- Test and refactor `pkg/comosclient`.
- Change templates to add missing call to `RegisterMsgServer` in the default module's template to match what's specified in the docs
- Fix cosmoscmd appID parameter value to sign a transaction correctly
- Fix `scaffold query` command to use `GetClientQueryContext` instead of `GetClientTxContext`
- Fix flaky integration tests issue that failed with "text file busy"
- Fix default chain ID for publish
- Replace `os.Rename` with `xos.Rename`
- Fix CLI reference generation to add `ignite completion` documentation
- Remove usage of deprecated `io/ioutil` package


## [`v0.23.0`](https://github.com/ignite/cli/releases/tag/v0.23.0)

### Features

- Apps can now use generics

### Fixes

- Fix `pkg/cosmosanalysis` to support apps with generics
- Remove `ignite-hq/cli` from dependency list in scaffolded chains

### Changes

- Change `pkg/cosmosgen` to allow importing IBC proto files
- Improve docs for Docker related commands
- Improve and fix documentation issues in developer tutorials
- Add migration docs for v0.22.2
- Improve `go mod download` error report in `pkg/cosmosgen`

## [`v0.22.2`](https://github.com/ignite/cli/releases/tag/v0.22.2)

### Features 

- Enable Darwin ARM 64 target for chain binary releases in CI templates

### Changes

- Rename `ignite-hq` to `ignite`

## [`v0.22.1`](https://github.com/ignite/cli/releases/tag/v0.22.1)

### Fixes 

- Fix IBC module scaffolding interface in templates

## [`v0.22.0`](https://github.com/ignite/cli/releases/tag/v0.22.0)

### Features 

- Optimized the build system. The `chain serve`, `chain build`, `chain generate` commands and other variants are way faster now
- Upgraded CLI and templates to use IBC v3

### Fixes 

- Add a fix in code generation to avoid user's NodeJS configs to break TS client generation routine

## [`v0.21.2`](https://github.com/ignite/cli/releases/tag/v0.21.2)

### Fixes 

- Set min. gas to zero when running `chain` command set 

## [`v0.21.1`](https://github.com/ignite/cli/releases/tag/v0.21.1)

### Features 

- Add compatibility to run chains built with Cosmos-SDK `v0.46.0-alpha1` and above
- Scaffold chains now will have `auth` module enabled by default

### Fixes

- Fixed shell completion generation
- Make sure proto package names are valid when using simple app names

## [`v0.21.0`](https://github.com/ignite/cli/releases/tag/v0.21.0)

### Features 

- Support simple app names when scaffolding chains. e.g.: `ignite scaffold chain mars`
- Ask confirmation when scaffolding over changes that are not committed yet 

## [`v0.20.4`](https://github.com/ignite/cli/releases/tag/v0.20.4)

### Fixes

- Use `protoc` binary compiled in an older version of macOS AMD64 for backwards compatibility in code generation

## [`v0.20.3`](https://github.com/ignite/cli/releases/tag/v0.20.3)

### Fixes

- Use latest version of CLI in templates to fix Linux ARM support _(It's now possible to develop chains in Linux ARM machines and since the chain depends on the CLI in its go.mod, it needs to use the latest version that support ARM targets)_

## [`v0.20.2`](https://github.com/ignite/cli/releases/tag/v0.20.2)

### Fixes

- Use `unsafe-reset-all` cmd under `tendermint` cmd for chains that use `=> v0.45.3` version of Cosmos SDK

## [`v0.20.1`](https://github.com/ignite/cli/releases/tag/v0.20.1)

### Features

- Release the CLI with Linux ARM and native M1 binaries

## [`v0.20.0`](https://github.com/ignite/cli/releases/tag/v0.20.0)

Our new name is **Ignite CLI**!

**IMPORTANT!** This upgrade renames `starport` command to `ignite`. From now on, use `ignite` command to access the CLI.

### Features

- Upgraded Cosmos SDK version to `v0.45.2`
- Added support for in memory backend in `pkg/cosmosclient` package
- Improved our tutorials and documentation

## [`v0.19.5`](https://github.com/ignite/cli/pull/2158/commits)

### Features

- Enable client code and Vuex code generation for query only modules as well.
- Upgraded the Vue template to `v0.3.5`.

### Fixes:
- Fixed snake case in code generation.
- Fixed plugin installations for Go =>v1.18.

### Changes:
- Dropped transpilation of TS to JS. Code generation now only produces TS files.

## `v0.19.4`

### Features

- Upgraded Vue template to `v0.3.0`.

## `v0.19.3`

### Features

- Upgraded Flutter template to `v2.0.3`

## [`v0.19.2`](https://github.com/ignite/cli/milestone/14)

### Fixes

- Fixed race condition during faucet transfer
- Fixed account sequence mismatch issue on faucet and relayer
- Fixed templates for IBC code scaffolding

### Features

- Upgraded blockchain templates to use IBC v2.0.2

### Breaking Changes

- Deprecated the Starport Modules [tendermint/spm](https://github.com/tendermint/spm) repo and moved the contents to the Ignite CLI repo [`ignite/pkg/`](https://github.com/ignite/cli/tree/develop/ignite/pkg/) in [PR 1971](https://github.com/ignite/cli/pull/1971/files) 
 
    Updates are required if your chain uses these packages: 

    - `spm/ibckeeper` is now `pkg/cosmosibckeeper`
    - `spm/cosmoscmd` is now `pkg/cosmoscmd` 
    - `spm/openapiconsole` is now `pkg/openapiconsole`
    - `testutil/sample` is now `cosmostestutil/sample`

- Updated the faucet HTTP API schema. See API changes in [fix: improve faucet reliability #1974](https://github.com/ignite/cli/pull/1974/files#diff-0e157f4f60d6fbd95e695764df176c8978d85f1df61475fbfa30edef62fe35cd)

## `v0.19.1`

### Fixes

- Enabled the `scaffold flutter` command

## `v0.19.0`

### Features

- `starport scaffold` commands support `ints`, `uints`, `strings`, `coin`, `coins` as field types (#1579)
- Added simulation testing with `simapp` to the default template (#1731)
- Added `starport generate dart` to generate a Dart client from protocol buffer files
- Added `starport scaffold flutter` to scaffold a Flutter mobile app template
- Parameters can be specified with a new `--params` flag when scaffolding modules (#1716)
- Simulations can be run with `starport chain simulate`
- Set `cointype` for accounts in  `config.yml` (#1663)

### Fixes

- Allow using a `creator` field when scaffolding a model with a `--no-message` flag (#1730)
- Improved error handling when generating code (#1907)
- Ensure account has funds after faucet transfer when using `cosmosclient` (#1846)
- Move from `io/ioutil` to `io` and `os` package (refactoring) (#1746)

## `v0.18.0`

### Breaking Changes

- Starport v0.18 comes with Cosmos SDK v0.44 that introduced changes that are not compatible with chains that were scaffolded with Starport versions lower than v0.18. After upgrading from Starport v0.17.3 to Starport v0.18, you must update the default blockchain template to use blockchains that were scaffolded with earlier versions. See [Migration](./docs/migration/index.md).

### Features:

- Scaffold commands allow using previously scaffolded types as fields
- Added `--signer` flag to `message`, `list`, `map`, and `single` scaffolding to allow customizing the name of the signer of the message
- Added `--index` flag to `scaffold map` to provide a custom list of indices
- Added `scaffold type` to scaffold a protocol buffer definition of a type
- Automatically check for new Starport versions
- Added `starport tools completions` to generate CLI completions
- Added `starport account` commands to manage accounts (key pairs)
- `starport version` now prints detailed information about OS, Go version, and more
- Modules are scaffolded with genesis validation tests
- Types are scaffolded with tests for `ValidateBasic` methods
- `cosmosclient` has been refactored and can be used as a library for interacting with Cosmos SDK chains
- `starport relayer` uses `starport account`
- Added `--path` flag for all `scaffold`, `generate` and `chain` commands
- Added `--output` flag to the `build` command
- Configure port of gRPC web in `config.yml` with the `host.grpc-web` property
- Added `build.main` field to `config.yml` for apps to specify the path of the chain's main package. This property is required to be set only when an app contains multiple main packages.

### Fixes

- Scaffolding a message no longer prevents scaffolding a map, list, or single that has the same type name when using the `--no-message` flag
- Generate Go code from proto files only from default directories or directories specified in `config.yml`
- Fixed faucet token transfer calculation
- Removed `creator` field for types scaffolded with the `--no-message` flag
- Encode the count value in the store with `BigEndian`

## `v0.17.3`

### Fixes

- oracle: add a specific BandChain pkg version to avoid Cosmos SDK version conflicts

## `v0.17.2`

### Features

- `client.toml` is initialized and used by node's CLI, can be configured through `config.yml` with the `init.client` property
- Support serving Cosmos SDK `v0.43.x` based chains

## `v0.17.1`

### Fixes

- Set visibility to `public` on Gitpod's port 7575 to enable peer discovery for SPN
- Fixed GitHub action that releases blockchain node's binary
- Fixed an error in chain scaffolding due to "unknown revision"
- Fixed an error in `starport chain serve` by limiting the scope where proto files are searched for

## `v0.17`

### Features

- Added GitHub action that automatically builds and releases a binary
- The `--release` flag for the `build` command adds the ability to release binaries in a tarball with a checksum file.
- Added the flag `--no-module` to the command `starport app` to prevent scaffolding a default module when creating a new app
- Added `--dep` flag to specify module dependency when scaffolding a module
- Added support for multiple naming conventions for component names and field names
- Print created and modified files when scaffolding a new component
- Added `starport generate` namespace with commands to generate Go, Vuex and OpenAPI
- Added `starport chain init` command to initialize a chain without starting a node
- Scaffold a type that contains a single instance in the store
- Introduced `starport tools` command for advanced users. Existing `starport relayer lowlevel *` commands are also moved under `tools`
- Added `faucet.rate_limit_window` property to `config.yml`
- Simplified the `cmd` package in the template
- Added `starport scaffold band` oracle query scaffolding
- Updated TypeScript relayer to 0.2.0
- Added customizable gas limits for the relayer

### Fixes

- Use snake case for generated files
- Prevent using incorrect module name
- Fixed permissions issue when using Starport in Docker
- Ignore hidden directories when building a chain
- Fix error when scaffolding an IBC module in non-Starport chains

## `v0.16.2`

### Fix

- Prevent indirect Buf dependency

## `v0.16.1`

### Features

- Ensure that CLI operates fine even if the installation directory (bin) of Go programs is not configured properly

## `v0.16.0`

### Features

- The new `join` flag adds the ability to pass a `--genesis` file and `--peers` address list with `starport network chain join`
- The new `show` flag adds the ability to show `--genesis` and `--peers` list with `starport network chain show`
- `protoc` is now bundled with Ignite CLI. You don't need to install it anymore.
- Starport is now published automatically on the Docker Hub
- `starport relayer` `configure` and `connect` commands now use the [confio/ts-relayer](https://github.com/confio/ts-relayer) under the hood. Also, checkout the new `starport relayer lowlevel` command
- An OpenAPI spec for your chain is now automatically generated with `serve` and `build` commands: a console is available at `localhost:1317` and spec at `localhost:1317/static/openapi.yml` by default for the newly scaffolded chains
- Keplr extension is supported on web apps created with Starport
- Added tests to the scaffold
- Improved reliability of scaffolding by detecting placeholders
- Added ability to scaffold modules in chains not created with Starport
- Added the ability to scaffold Cosmos SDK queries
- IBC relayer support is available on web apps created with Starport
- New types without CRUD operations can be added with the `--no-message` flag in the `type` command
- New packet without messages can be added with the `--no-message` flag in the `packet` command
- Added `docs` command to read Starport documentation on the CLI
- Published documentation on https://docs.starport.network
- Added `mnemonic` property to account in the `accounts` list to generate a key from a mnemonic

### Fixes

- `starport network chain join` hanging issue when creating an account
- Error when scaffolding a chain with an underscore in the repo name (thanks @bensooraj!)

### Changes

- `starport serve` no longer starts the web app in the `vue` directory (use `npm` to start it manually)
- Default scaffold no longer includes legacy REST API endpoints (thanks @bensooraj!)
- Removed support for Cosmos SDK v0.39 Launchpad

## `v0.15.0`

### Features

- IBC module scaffolding
- IBC packet scaffolding with acknowledgements
- JavaScript and Vuex client code generation for Cosmos SDK and custom modules
- Standalone relayer with `configure` and `connect` commands
- Advanced relayer options for configuring ports and versions
- Scaffold now follows `MsgServer` convention
- Message scaffolding
- Added `starport type ... --indexed` to scaffold indexed types
- Custom config file support with `starport serve -c custom.yml`
- Detailed terminal output for created accounts: name, address, mnemonic
- Added spinners to indicate progress for long-running commands
- Updated to Cosmos SDK v0.42.1

### Changes

- Replaced `packr` with Go 1.16 `embed`
- Renamed `servers` top-level property to `host`

## `v0.14.0`

### Features

- Chain state persistence between `starport serve` launches
- Integrated Stargate app's `scripts/protocgen` into Starport as a native feature. Running `starport build/serve` will automatically take care of building proto files without a need of script in the app's source code.
- Integrated third-party proto-files used by Cosmos SDK modules into Ignite CLI
- Added ability to customize binary name with `build.binary` in `config.yml`
- Added ability to change path to home directory with `
.home` in `config.yml`
- Added ability to add accounts by `address` with in `config.yml`
- Added faucet functionality available on port 4500 and configurable with `faucet` in `config.yml`
- Added `starport faucet [address] [coins]` command
- Updated scaffold to Cosmos SDK v0.41.0
- Distroless multiplatform docker containers for starport that can be used for `starport serve`
- UI containers for chains scaffolded with Starport
- Use SOS-lite and Docker instead of systemD
- Arch PKGBUILD in `scripts`

### Fixes:

- Support for CosmWasm on Stargate
- Bug with dashes in Github username breaking proto package name
- Bug with custom address prefix
- use docker buildx as a single command with multiple platforms to make multi-manifest work properly

## `v0.13.0`

### Features

- Added `starport network` commands for launching blockchains
- Added proxy (Chisel) to support launching blockchains from Gitpod
- Upgraded the template (Stargate) to Cosmos SDK v0.40.0-rc3
- Added a gRPC-Web proxy that is available under http://localhost:12345/grpc
- Added chain id configurability by recognizing `chain_id` from `genesis` section of `config.yml`.
- Added `config/app.toml` and `config/config.toml` configurability for appd under new `init.app` and `init.config` sections of `config.yml`
- Point to Stargate as default SDK version for scaffolding
- Covered CRUD operations for Stargate scaffolding
- Added docs on gopath to build from source directions
- Arch Linux Based Raspberry Pi development environment
- Calculate the necessary gas for sending transactions to SPN

### Fixes

- Routing REST API endpoints of querier on Stargate
- Evaluate `--address-prefix` option when scaffolding for Stargate
- Use a deterministic method to generate scaffolded type IDs
- Modify scaffolded type's creator type from address to string
- Copy built starport arm64 binary from tendermintdevelopment/starport:arm64 for device images
- Added git to amd64 docker image
- Comment out Gaia's seeds in the systemd unit template for downstream chains

## `v0.12.0`

### Features

- Added Github CLI to gitpod environment for greater ease of use
- Added `starport build` command to build and install app binaries
- Improved the first-time experience for readers of the Starport readme and parts of the Starport Handbook
- Added `starport module create` command to scaffold custom modules
- Raspberry Pi now installs, builds, and serves the Vue UI
- Improved documentation for Raspberry Pi Device Images
- Added IBC and some other modules
- Added an option to configure server addresses under `servers` section in `config.yml`

### Fixes

- `--address-prefix` will always be translated to lowercase while scaffolding with `app` command
- HTTP API: accept strings in JSON and cast them to int and bool
- Update @tendermint/vue to `v0.1.7`
- Removed "Starport Pi"
- Removed Makefile from Downstream Pi
- Fixed Downstream Pi image Github Action
- Prevent duplicated fields with `type` command
- Fixed handling of protobufs profiler: prof_laddr -> pprof_laddr
- Fix an error, when a Stargate `serve` cmd doesn't start if a user doesn't have a relayer installed

## `v0.11.1`

### Features

- Published on Snapcraft

## `v0.11.0`

### Features

- Added experimental [Stargate](https://stargate.cosmos.network/) scaffolding option with `--sdk-version stargate` flag on `starport app` command
- Pi Image Generation for chains generated with Starport
- Github action with capture of binary artifacts for chains generated with Starport
- Gitpod: added guidelines and changed working directory into `docs`
- Updated web scaffold with an improved sign in, balance list and a simple wallet
- Added CRUD actions for scaffolded types: delete, update, and get

## `v0.0.10`

### Features

- Add ARM64 releases
- OS Image Generation for Raspberry Pi 3 and 4
- Added `version` command
- Added support for _validator_ configuration in _config.yml_.
- Starport can be launched on Gitpod
- Added `make clean`

### Fixes

- Compile with go1.15
- Running `starport add type...` multiple times no longer breaks the app
- Running `appcli tx app create-x` now checks for all required args
- Removed unused `--denom` flag from the `app` command. It previously has moved as a prop to the `config.yml` under `accounts` section
- Disabled proxy server in the Vue app (this was causing to some compatibilitiy issues) and enabled CORS for `appcli rest-server` instead
- `type` command supports dashes in app names

## `v0.0.10-rc.3`

### Features

- Configure `genesis.json` through `genesis` field in `config.yml`
- Initialize git repository on `app` scaffolding
- Check Go and GOPATH when running `serve`

### Changes

- verbose is --verbose, not -v, in the cli
- Renamed `frontend` directory to `vue`
- Added first E2E tests (for `app` and `add wasm` subcommands)

### Fixes

- No longer crashes when git is initialized but doesn't have commits
- Failure to start the frontend doesn't prevent Starport from running
- Changes to `config.yml` trigger reinitialization of the app
- Running `starport add wasm` multiple times no longer breaks the app

## `v0.0.10-rc.X`

### Features

- Initialize with accounts defined `config.yml`
- `starport serve --verbose` shows detailed output from every process
- Custom address prefixes with `--address-prefix` flag
- Cosmos SDK Launchpad support
- Rebuild and reinitialize on file change

## `v0.0.9`

Initial release.<|MERGE_RESOLUTION|>--- conflicted
+++ resolved
@@ -4,15 +4,12 @@
 
 ### Changes
 
-<<<<<<< HEAD
 - Improve genesis parser for `network` commands
-=======
 - Updated `pkg/cosmosanalysis` to discover the list of app modules when defined in variables.
 - Switch to broadcast mode sync in `cosmosclient`
 - Updated `nodetime`: `ts-proto` to `v1.123.0`, `protobufjs` to `v7.1.1`, `swagger-typescript-api` to `v9.2.0`
 - Switched codegen client to use `axios` instead of `fetch`
 - nodetime built with `vercel/pkg@5.6.0`
->>>>>>> 91abe3c5
 
 ### Fixes
 
