# Changelog


### Features:
* Added Github CLI to gitpod environment for greater ease of use
* Added `starport build` command to build and install app binaries.
<<<<<<< HEAD
* Improved the first-time experience for readers of the Starport readme and parts of the Starport Handbook.
* Starport Pi now uses Ubuntu

### Fixes:
* `--address-prefix` ensured to be translated to lowercase while scaffolding with `app` command.
* Removed Makefile from Downstream Pi
* Fixed downstream pi image Github Action
* Solved issues copying files into Starport Pi
=======
* Improved the first-time experience for readers of the Starport readme and parts of the Starport Handbook. 
* Added IBC and some other modules.
* Added an option to configure server addresses under `servers` section in `config.yml`.

### Fixes:
* `--address-prefix` ensured to be translated to lowercase while scaffolding with `app` command.

## `v0.11.1`

### Features:
* Published on Snapcraft.
>>>>>>> 0bd4a0c7

## `v0.11.0`

### Features:

* Added experimental [Stargate](https://stargate.cosmos.network/) scaffolding option with `--sdk-version stargate` flag on `starport app` command.
* Pi Image Generation for chains generated with Starport
* Github action with capture of binary artifacts for chains generted with starport
* Gitpod: added guidelines and changed working directory into `docs`.
* Updated web scaffold with an improved sign in, balance list and a simple wallet.
* Added CRUD actions for scaffolded types: delete, update and get.

## `v0.0.10`

### Features:

* Add ARM64 releases.
* OS Image Generation for Raspberry Pi 3 and 4
* Added `version` command
* Added support for _validator_ configuration in _config.yml_.
* Starport can be launched on Gitpod
* Added `make clean`

### Fixes:

* Compile with go1.15
* Running `starport add type...` multiple times no longer breaks the app
* Running `appcli tx app create-x` now checks for all required args. -#173.
* Removed unused `--denom` flag from the `app` command. It previously has moved as a prop to the `config.yml` under `accounts` section.
* Disabled proxy server in the Vue app (this was causing to some compatibilitiy issues) and enabled CORS for `appcli rest-server` instead.
* `type` command supports dashes in app names.


## `v0.0.10-rc.3`

### Features:

* Configure `genesis.json` through `genesis` field in `config.yml`
* Initialize git repository on `app` scaffolding
* Check Go and GOPATH when running `serve`

### Changes:

* verbose is --verbose, not -v, in the cli
* Renamed `frontend` directory to `vue`
* Added first E2E tests (for `app` and `add wasm` subcommands)

### Fixes:

* No longer crashes, when git is initialized, but doesn't have commits
* Failure to start the frontend doesn't prevent Starport from running
* Changes to `config.yml` trigger reinitialization of the app
* Running `starport add wasm` multiple times no longer breaks the app

## `v0.0.10-rc.X`

### Features:

* Initialize with accounts defined `config.yml`
* `starport serve --verbose` shows detailed output from every process
* Custom address prefixes with `--address-prefix` flag
* Cosmos SDK Launchpad support
* Rebuild and reinitialize on file change

## `v0.0.9`

Initial release.<|MERGE_RESOLUTION|>--- conflicted
+++ resolved
@@ -4,28 +4,23 @@
 ### Features:
 * Added Github CLI to gitpod environment for greater ease of use
 * Added `starport build` command to build and install app binaries.
-<<<<<<< HEAD
 * Improved the first-time experience for readers of the Starport readme and parts of the Starport Handbook.
 * Starport Pi now uses Ubuntu
+* Improved the first-time experience for readers of the Starport readme and parts of the Starport Handbook.
+* Added IBC and some other modules.
+* Added an option to configure server addresses under `servers` section in `config.yml`.
 
 ### Fixes:
 * `--address-prefix` ensured to be translated to lowercase while scaffolding with `app` command.
 * Removed Makefile from Downstream Pi
 * Fixed downstream pi image Github Action
 * Solved issues copying files into Starport Pi
-=======
-* Improved the first-time experience for readers of the Starport readme and parts of the Starport Handbook. 
-* Added IBC and some other modules.
-* Added an option to configure server addresses under `servers` section in `config.yml`.
-
-### Fixes:
-* `--address-prefix` ensured to be translated to lowercase while scaffolding with `app` command.
 
 ## `v0.11.1`
 
 ### Features:
 * Published on Snapcraft.
->>>>>>> 0bd4a0c7
+
 
 ## `v0.11.0`
 
