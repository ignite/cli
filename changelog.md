# Changelog

## Unreleased

### Changes

<<<<<<< HEAD
- Updated `pkg/cosmosanalysis` to discover the list of app modules when defined in variables or functions.
=======
- Improve genesis parser for `network` commands
>>>>>>> d7804869
- Integration tests build their own ignite binary.
- Updated `pkg/cosmosanalysis` to discover the list of app modules when defined in variables.
- Switch to broadcast mode sync in `cosmosclient`
- Updated `nodetime`: `ts-proto` to `v1.123.0`, `protobufjs` to `v7.1.1`, `swagger-typescript-api` to `v9.2.0`
- Switched codegen client to use `axios` instead of `fetch`
- nodetime built with `vercel/pkg@5.6.0`

### Fixes

- Change vuex generation to use a default TS client path.
- Fix cli action org in templates.
- Seal the capability keeper in the `app.go` template
- Change faucet to allow C.O.R.S. preflight requests.

### Features

- Add generated TS client test support to integration tests.

### Changes

- Change nightly tag format
- Add cosmos-sdk version in `version` command

## [`v0.24.0`](https://github.com/ignite/cli/releases/tag/v0.24.0)

### Features

- Upgraded Cosmos SDK to `v0.46.0` and IBC to `v5` in CLI and scaffolding templates
- Change chain init to check that no gentx are present in the initial genesis
- Add `network rewards release` command
- Add "make mocks" target to Makefile
- Add `--skip-proto` flag to `build`, `init` and `serve` commands to build the chain without building proto files
- Add `node query tx` command to query a transaction in any chain.
- Add `node query bank` command to query an account's bank balance in any chain.
- Add `node tx bank send` command to send funds from one account to an other in any chain.
- Add migration system for the config file to allow config versioning
- Add `node tx bank send` command to send funds from one account to another in any chain.
- Implement `network profile` command
- Add `generate ts-client` command to generate a stand-alone modular TypeScript client.

### Changes

- Add changelog merge strategy in .gitattributes to avoid conflicts.
- Refactor `templates/app` to remove `monitoringp` module from the default template
- Updated keyring dependency to match Cosmos SDK
- Speed up the integration tests
- Refactor ignite network and fix genesis generation bug
- Make Go dependency verification optional during build by adding the `--check-dependencies` flag
  so Ignite CLI can work in a Go workspace context.
- Temporary SPN address change for nightly
- Rename `simapp.go.plush` simulation file template to `helpers.go.plush`
- Remove campaign creation from the `network chain publish` command
- Optimized JavaScript generator to use a single typescript API generator binary
- Improve documentation and add support for protocol buffers and Go modules syntax
- Add inline documentation for CLI commands
- Change `cmd/account` to skip passphrase prompt when importing from mnemonic
- Add nodejs version in the output of ignite version
- Removed `handler.go` from scaffolded module template
- Migrated to `cosmossdk.io` packages for and `math`
- Vuex stores from the `generate vuex` command use the new TypeScript client
- Upgraded frontend Vue template to v0.3.10

### Fixes

- Improved error handling for crypto wrapper functions
- Fix `pkg/cosmosclient` to call the faucet prior to creating the tx.
- Test and refactor `pkg/comosclient`.
- Change templates to add missing call to `RegisterMsgServer` in the default module's template to match what's specified in the docs
- Fix cosmoscmd appID parameter value to sign a transaction correctly
- Fix `scaffold query` command to use `GetClientQueryContext` instead of `GetClientTxContext`
- Fix flaky integration tests issue that failed with "text file busy"
- Fix default chain ID for publish
- Replace `os.Rename` with `xos.Rename`
- Fix CLI reference generation to add `ignite completion` documentation
- Remove usage of deprecated `io/ioutil` package


## [`v0.23.0`](https://github.com/ignite/cli/releases/tag/v0.23.0)

### Features

- Apps can now use generics

### Fixes

- Fix `pkg/cosmosanalysis` to support apps with generics
- Remove `ignite-hq/cli` from dependency list in scaffolded chains

### Changes

- Change `pkg/cosmosgen` to allow importing IBC proto files
- Improve docs for Docker related commands
- Improve and fix documentation issues in developer tutorials
- Add migration docs for v0.22.2
- Improve `go mod download` error report in `pkg/cosmosgen`

## [`v0.22.2`](https://github.com/ignite/cli/releases/tag/v0.22.2)

### Features 

- Enable Darwin ARM 64 target for chain binary releases in CI templates

### Changes

- Rename `ignite-hq` to `ignite`

## [`v0.22.1`](https://github.com/ignite/cli/releases/tag/v0.22.1)

### Fixes 

- Fix IBC module scaffolding interface in templates

## [`v0.22.0`](https://github.com/ignite/cli/releases/tag/v0.22.0)

### Features 

- Optimized the build system. The `chain serve`, `chain build`, `chain generate` commands and other variants are way faster now
- Upgraded CLI and templates to use IBC v3

### Fixes 

- Add a fix in code generation to avoid user's NodeJS configs to break TS client generation routine

## [`v0.21.2`](https://github.com/ignite/cli/releases/tag/v0.21.2)

### Fixes 

- Set min. gas to zero when running `chain` command set 

## [`v0.21.1`](https://github.com/ignite/cli/releases/tag/v0.21.1)

### Features 

- Add compatibility to run chains built with Cosmos-SDK `v0.46.0-alpha1` and above
- Scaffold chains now will have `auth` module enabled by default

### Fixes

- Fixed shell completion generation
- Make sure proto package names are valid when using simple app names

## [`v0.21.0`](https://github.com/ignite/cli/releases/tag/v0.21.0)

### Features 

- Support simple app names when scaffolding chains. e.g.: `ignite scaffold chain mars`
- Ask confirmation when scaffolding over changes that are not committed yet 

## [`v0.20.4`](https://github.com/ignite/cli/releases/tag/v0.20.4)

### Fixes

- Use `protoc` binary compiled in an older version of macOS AMD64 for backwards compatibility in code generation

## [`v0.20.3`](https://github.com/ignite/cli/releases/tag/v0.20.3)

### Fixes

- Use latest version of CLI in templates to fix Linux ARM support _(It's now possible to develop chains in Linux ARM machines and since the chain depends on the CLI in its go.mod, it needs to use the latest version that support ARM targets)_

## [`v0.20.2`](https://github.com/ignite/cli/releases/tag/v0.20.2)

### Fixes

- Use `unsafe-reset-all` cmd under `tendermint` cmd for chains that use `=> v0.45.3` version of Cosmos SDK

## [`v0.20.1`](https://github.com/ignite/cli/releases/tag/v0.20.1)

### Features

- Release the CLI with Linux ARM and native M1 binaries

## [`v0.20.0`](https://github.com/ignite/cli/releases/tag/v0.20.0)

Our new name is **Ignite CLI**!

**IMPORTANT!** This upgrade renames `starport` command to `ignite`. From now on, use `ignite` command to access the CLI.

### Features

- Upgraded Cosmos SDK version to `v0.45.2`
- Added support for in memory backend in `pkg/cosmosclient` package
- Improved our tutorials and documentation

## [`v0.19.5`](https://github.com/ignite/cli/pull/2158/commits)

### Features

- Enable client code and Vuex code generation for query only modules as well.
- Upgraded the Vue template to `v0.3.5`.

### Fixes:
- Fixed snake case in code generation.
- Fixed plugin installations for Go =>v1.18.

### Changes:
- Dropped transpilation of TS to JS. Code generation now only produces TS files.

## `v0.19.4`

### Features

- Upgraded Vue template to `v0.3.0`.

## `v0.19.3`

### Features

- Upgraded Flutter template to `v2.0.3`

## [`v0.19.2`](https://github.com/ignite/cli/milestone/14)

### Fixes

- Fixed race condition during faucet transfer
- Fixed account sequence mismatch issue on faucet and relayer
- Fixed templates for IBC code scaffolding

### Features

- Upgraded blockchain templates to use IBC v2.0.2

### Breaking Changes

- Deprecated the Starport Modules [tendermint/spm](https://github.com/tendermint/spm) repo and moved the contents to the Ignite CLI repo [`ignite/pkg/`](https://github.com/ignite/cli/tree/develop/ignite/pkg/) in [PR 1971](https://github.com/ignite/cli/pull/1971/files) 
 
    Updates are required if your chain uses these packages: 

    - `spm/ibckeeper` is now `pkg/cosmosibckeeper`
    - `spm/cosmoscmd` is now `pkg/cosmoscmd` 
    - `spm/openapiconsole` is now `pkg/openapiconsole`
    - `testutil/sample` is now `cosmostestutil/sample`

- Updated the faucet HTTP API schema. See API changes in [fix: improve faucet reliability #1974](https://github.com/ignite/cli/pull/1974/files#diff-0e157f4f60d6fbd95e695764df176c8978d85f1df61475fbfa30edef62fe35cd)

## `v0.19.1`

### Fixes

- Enabled the `scaffold flutter` command

## `v0.19.0`

### Features

- `starport scaffold` commands support `ints`, `uints`, `strings`, `coin`, `coins` as field types (#1579)
- Added simulation testing with `simapp` to the default template (#1731)
- Added `starport generate dart` to generate a Dart client from protocol buffer files
- Added `starport scaffold flutter` to scaffold a Flutter mobile app template
- Parameters can be specified with a new `--params` flag when scaffolding modules (#1716)
- Simulations can be run with `starport chain simulate`
- Set `cointype` for accounts in  `config.yml` (#1663)

### Fixes

- Allow using a `creator` field when scaffolding a model with a `--no-message` flag (#1730)
- Improved error handling when generating code (#1907)
- Ensure account has funds after faucet transfer when using `cosmosclient` (#1846)
- Move from `io/ioutil` to `io` and `os` package (refactoring) (#1746)

## `v0.18.0`

### Breaking Changes

- Starport v0.18 comes with Cosmos SDK v0.44 that introduced changes that are not compatible with chains that were scaffolded with Starport versions lower than v0.18. After upgrading from Starport v0.17.3 to Starport v0.18, you must update the default blockchain template to use blockchains that were scaffolded with earlier versions. See [Migration](./docs/migration/index.md).

### Features:

- Scaffold commands allow using previously scaffolded types as fields
- Added `--signer` flag to `message`, `list`, `map`, and `single` scaffolding to allow customizing the name of the signer of the message
- Added `--index` flag to `scaffold map` to provide a custom list of indices
- Added `scaffold type` to scaffold a protocol buffer definition of a type
- Automatically check for new Starport versions
- Added `starport tools completions` to generate CLI completions
- Added `starport account` commands to manage accounts (key pairs)
- `starport version` now prints detailed information about OS, Go version, and more
- Modules are scaffolded with genesis validation tests
- Types are scaffolded with tests for `ValidateBasic` methods
- `cosmosclient` has been refactored and can be used as a library for interacting with Cosmos SDK chains
- `starport relayer` uses `starport account`
- Added `--path` flag for all `scaffold`, `generate` and `chain` commands
- Added `--output` flag to the `build` command
- Configure port of gRPC web in `config.yml` with the `host.grpc-web` property
- Added `build.main` field to `config.yml` for apps to specify the path of the chain's main package. This property is required to be set only when an app contains multiple main packages.

### Fixes

- Scaffolding a message no longer prevents scaffolding a map, list, or single that has the same type name when using the `--no-message` flag
- Generate Go code from proto files only from default directories or directories specified in `config.yml`
- Fixed faucet token transfer calculation
- Removed `creator` field for types scaffolded with the `--no-message` flag
- Encode the count value in the store with `BigEndian`

## `v0.17.3`

### Fixes

- oracle: add a specific BandChain pkg version to avoid Cosmos SDK version conflicts

## `v0.17.2`

### Features

- `client.toml` is initialized and used by node's CLI, can be configured through `config.yml` with the `init.client` property
- Support serving Cosmos SDK `v0.43.x` based chains

## `v0.17.1`

### Fixes

- Set visibility to `public` on Gitpod's port 7575 to enable peer discovery for SPN
- Fixed GitHub action that releases blockchain node's binary
- Fixed an error in chain scaffolding due to "unknown revision"
- Fixed an error in `starport chain serve` by limiting the scope where proto files are searched for

## `v0.17`

### Features

- Added GitHub action that automatically builds and releases a binary
- The `--release` flag for the `build` command adds the ability to release binaries in a tarball with a checksum file.
- Added the flag `--no-module` to the command `starport app` to prevent scaffolding a default module when creating a new app
- Added `--dep` flag to specify module dependency when scaffolding a module
- Added support for multiple naming conventions for component names and field names
- Print created and modified files when scaffolding a new component
- Added `starport generate` namespace with commands to generate Go, Vuex and OpenAPI
- Added `starport chain init` command to initialize a chain without starting a node
- Scaffold a type that contains a single instance in the store
- Introduced `starport tools` command for advanced users. Existing `starport relayer lowlevel *` commands are also moved under `tools`
- Added `faucet.rate_limit_window` property to `config.yml`
- Simplified the `cmd` package in the template
- Added `starport scaffold band` oracle query scaffolding
- Updated TypeScript relayer to 0.2.0
- Added customizable gas limits for the relayer

### Fixes

- Use snake case for generated files
- Prevent using incorrect module name
- Fixed permissions issue when using Starport in Docker
- Ignore hidden directories when building a chain
- Fix error when scaffolding an IBC module in non-Starport chains

## `v0.16.2`

### Fix

- Prevent indirect Buf dependency

## `v0.16.1`

### Features

- Ensure that CLI operates fine even if the installation directory (bin) of Go programs is not configured properly

## `v0.16.0`

### Features

- The new `join` flag adds the ability to pass a `--genesis` file and `--peers` address list with `starport network chain join`
- The new `show` flag adds the ability to show `--genesis` and `--peers` list with `starport network chain show`
- `protoc` is now bundled with Ignite CLI. You don't need to install it anymore.
- Starport is now published automatically on the Docker Hub
- `starport relayer` `configure` and `connect` commands now use the [confio/ts-relayer](https://github.com/confio/ts-relayer) under the hood. Also, checkout the new `starport relayer lowlevel` command
- An OpenAPI spec for your chain is now automatically generated with `serve` and `build` commands: a console is available at `localhost:1317` and spec at `localhost:1317/static/openapi.yml` by default for the newly scaffolded chains
- Keplr extension is supported on web apps created with Starport
- Added tests to the scaffold
- Improved reliability of scaffolding by detecting placeholders
- Added ability to scaffold modules in chains not created with Starport
- Added the ability to scaffold Cosmos SDK queries
- IBC relayer support is available on web apps created with Starport
- New types without CRUD operations can be added with the `--no-message` flag in the `type` command
- New packet without messages can be added with the `--no-message` flag in the `packet` command
- Added `docs` command to read Starport documentation on the CLI
- Published documentation on https://docs.starport.network
- Added `mnemonic` property to account in the `accounts` list to generate a key from a mnemonic

### Fixes

- `starport network chain join` hanging issue when creating an account
- Error when scaffolding a chain with an underscore in the repo name (thanks @bensooraj!)

### Changes

- `starport serve` no longer starts the web app in the `vue` directory (use `npm` to start it manually)
- Default scaffold no longer includes legacy REST API endpoints (thanks @bensooraj!)
- Removed support for Cosmos SDK v0.39 Launchpad

## `v0.15.0`

### Features

- IBC module scaffolding
- IBC packet scaffolding with acknowledgements
- JavaScript and Vuex client code generation for Cosmos SDK and custom modules
- Standalone relayer with `configure` and `connect` commands
- Advanced relayer options for configuring ports and versions
- Scaffold now follows `MsgServer` convention
- Message scaffolding
- Added `starport type ... --indexed` to scaffold indexed types
- Custom config file support with `starport serve -c custom.yml`
- Detailed terminal output for created accounts: name, address, mnemonic
- Added spinners to indicate progress for long-running commands
- Updated to Cosmos SDK v0.42.1

### Changes

- Replaced `packr` with Go 1.16 `embed`
- Renamed `servers` top-level property to `host`

## `v0.14.0`

### Features

- Chain state persistence between `starport serve` launches
- Integrated Stargate app's `scripts/protocgen` into Starport as a native feature. Running `starport build/serve` will automatically take care of building proto files without a need of script in the app's source code.
- Integrated third-party proto-files used by Cosmos SDK modules into Ignite CLI
- Added ability to customize binary name with `build.binary` in `config.yml`
- Added ability to change path to home directory with `
.home` in `config.yml`
- Added ability to add accounts by `address` with in `config.yml`
- Added faucet functionality available on port 4500 and configurable with `faucet` in `config.yml`
- Added `starport faucet [address] [coins]` command
- Updated scaffold to Cosmos SDK v0.41.0
- Distroless multiplatform docker containers for starport that can be used for `starport serve`
- UI containers for chains scaffolded with Starport
- Use SOS-lite and Docker instead of systemD
- Arch PKGBUILD in `scripts`

### Fixes:

- Support for CosmWasm on Stargate
- Bug with dashes in Github username breaking proto package name
- Bug with custom address prefix
- use docker buildx as a single command with multiple platforms to make multi-manifest work properly

## `v0.13.0`

### Features

- Added `starport network` commands for launching blockchains
- Added proxy (Chisel) to support launching blockchains from Gitpod
- Upgraded the template (Stargate) to Cosmos SDK v0.40.0-rc3
- Added a gRPC-Web proxy that is available under http://localhost:12345/grpc
- Added chain id configurability by recognizing `chain_id` from `genesis` section of `config.yml`.
- Added `config/app.toml` and `config/config.toml` configurability for appd under new `init.app` and `init.config` sections of `config.yml`
- Point to Stargate as default SDK version for scaffolding
- Covered CRUD operations for Stargate scaffolding
- Added docs on gopath to build from source directions
- Arch Linux Based Raspberry Pi development environment
- Calculate the necessary gas for sending transactions to SPN

### Fixes

- Routing REST API endpoints of querier on Stargate
- Evaluate `--address-prefix` option when scaffolding for Stargate
- Use a deterministic method to generate scaffolded type IDs
- Modify scaffolded type's creator type from address to string
- Copy built starport arm64 binary from tendermintdevelopment/starport:arm64 for device images
- Added git to amd64 docker image
- Comment out Gaia's seeds in the systemd unit template for downstream chains

## `v0.12.0`

### Features

- Added Github CLI to gitpod environment for greater ease of use
- Added `starport build` command to build and install app binaries
- Improved the first-time experience for readers of the Starport readme and parts of the Starport Handbook
- Added `starport module create` command to scaffold custom modules
- Raspberry Pi now installs, builds, and serves the Vue UI
- Improved documentation for Raspberry Pi Device Images
- Added IBC and some other modules
- Added an option to configure server addresses under `servers` section in `config.yml`

### Fixes

- `--address-prefix` will always be translated to lowercase while scaffolding with `app` command
- HTTP API: accept strings in JSON and cast them to int and bool
- Update @tendermint/vue to `v0.1.7`
- Removed "Starport Pi"
- Removed Makefile from Downstream Pi
- Fixed Downstream Pi image Github Action
- Prevent duplicated fields with `type` command
- Fixed handling of protobufs profiler: prof_laddr -> pprof_laddr
- Fix an error, when a Stargate `serve` cmd doesn't start if a user doesn't have a relayer installed

## `v0.11.1`

### Features

- Published on Snapcraft

## `v0.11.0`

### Features

- Added experimental [Stargate](https://stargate.cosmos.network/) scaffolding option with `--sdk-version stargate` flag on `starport app` command
- Pi Image Generation for chains generated with Starport
- Github action with capture of binary artifacts for chains generated with Starport
- Gitpod: added guidelines and changed working directory into `docs`
- Updated web scaffold with an improved sign in, balance list and a simple wallet
- Added CRUD actions for scaffolded types: delete, update, and get

## `v0.0.10`

### Features

- Add ARM64 releases
- OS Image Generation for Raspberry Pi 3 and 4
- Added `version` command
- Added support for _validator_ configuration in _config.yml_.
- Starport can be launched on Gitpod
- Added `make clean`

### Fixes

- Compile with go1.15
- Running `starport add type...` multiple times no longer breaks the app
- Running `appcli tx app create-x` now checks for all required args
- Removed unused `--denom` flag from the `app` command. It previously has moved as a prop to the `config.yml` under `accounts` section
- Disabled proxy server in the Vue app (this was causing to some compatibilitiy issues) and enabled CORS for `appcli rest-server` instead
- `type` command supports dashes in app names

## `v0.0.10-rc.3`

### Features

- Configure `genesis.json` through `genesis` field in `config.yml`
- Initialize git repository on `app` scaffolding
- Check Go and GOPATH when running `serve`

### Changes

- verbose is --verbose, not -v, in the cli
- Renamed `frontend` directory to `vue`
- Added first E2E tests (for `app` and `add wasm` subcommands)

### Fixes

- No longer crashes when git is initialized but doesn't have commits
- Failure to start the frontend doesn't prevent Starport from running
- Changes to `config.yml` trigger reinitialization of the app
- Running `starport add wasm` multiple times no longer breaks the app

## `v0.0.10-rc.X`

### Features

- Initialize with accounts defined `config.yml`
- `starport serve --verbose` shows detailed output from every process
- Custom address prefixes with `--address-prefix` flag
- Cosmos SDK Launchpad support
- Rebuild and reinitialize on file change

## `v0.0.9`

Initial release.<|MERGE_RESOLUTION|>--- conflicted
+++ resolved
@@ -4,11 +4,8 @@
 
 ### Changes
 
-<<<<<<< HEAD
 - Updated `pkg/cosmosanalysis` to discover the list of app modules when defined in variables or functions.
-=======
 - Improve genesis parser for `network` commands
->>>>>>> d7804869
 - Integration tests build their own ignite binary.
 - Updated `pkg/cosmosanalysis` to discover the list of app modules when defined in variables.
 - Switch to broadcast mode sync in `cosmosclient`
