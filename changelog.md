--- conflicted
+++ resolved
@@ -3,9 +3,7 @@
 ## Unreleased
 
 ### Features
-<<<<<<< HEAD
 - [#3476](https://github.com/ignite/cli/pull/3476) Use `buf.build` binary to code generate from proto files
-=======
 
 - [#3536](https://github.com/ignite/cli/pull/3536) Change app.go to v2 and add AppWiring feature
 
@@ -13,7 +11,6 @@
 
 ### Features
 
->>>>>>> 3e58e71d
 - [#3505](https://github.com/ignite/cli/pull/3505) Auto migrate dependency tools
 - [#3536](https://github.com/ignite/cli/pull/3536) Change app.go to v2 and add AppWiring feature 
 - [#3538](https://github.com/ignite/cli/pull/3538) bump sdk to `v0.47.3` and ibc to `v7.1.0`
