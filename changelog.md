# Changelog

## Unreleased

### Changes

<<<<<<< HEAD
- Updated `pkg/cosmosanalysis` to discover the list of app modules when defined in variables or functions.
=======
- Integration tests build their own ignite binary.
- Updated `pkg/cosmosanalysis` to discover the list of app modules when defined in variables.
>>>>>>> cf7fb916
- Switch to broadcast mode sync in `cosmosclient`
- Updated `nodetime`: `ts-proto` to `v1.123.0`, `protobufjs` to `v7.1.1`, `swagger-typescript-api` to `v9.2.0`
- Switched codegen client to use `axios` instead of `fetch`
- nodetime built with `vercel/pkg@5.6.0`

### Fixes

- Change vuex generation to use a default TS client path.
- Fix cli action org in templates.
- Seal the capability keeper in the `app.go` template
- Change faucet to allow C.O.R.S. preflight requests.

### Features

- Add generated TS client test support to integration tests.

## [`v0.24.0`](https://github.com/ignite/cli/releases/tag/v0.24.0)

### Features

- Upgraded Cosmos SDK to `v0.46.0` and IBC to `v5` in CLI and scaffolding templates
- Change chain init to check that no gentx are present in the initial genesis
- Add `network rewards release` command
- Add "make mocks" target to Makefile
- Add `--skip-proto` flag to `build`, `init` and `serve` commands to build the chain without building proto files
- Add `node query tx` command to query a transaction in any chain.
- Add `node query bank` command to query an account's bank balance in any chain.
- Add `node tx bank send` command to send funds from one account to another in any chain.
- Implement `network profile` command
- Add `generate ts-client` command to generate a stand-alone modular TypeScript client.

### Changes

- Add changelog merge strategy in .gitattributes to avoid conflicts.
- Refactor `templates/app` to remove `monitoringp` module from the default template
- Updated keyring dependency to match Cosmos SDK
- Speed up the integration tests
- Refactor ignite network and fix genesis generation bug
- Make Go dependency verification optional during build by adding the `--check-dependencies` flag
  so Ignite CLI can work in a Go workspace context.
- Temporary SPN address change for nightly
- Rename `simapp.go.plush` simulation file template to `helpers.go.plush`
- Remove campaign creation from the `network chain publish` command
- Optimized JavaScript generator to use a single typescript API generator binary
- Improve documentation and add support for protocol buffers and Go modules syntax
- Add inline documentation for CLI commands
- Change `cmd/account` to skip passphrase prompt when importing from mnemonic
- Add nodejs version in the output of ignite version
- Removed `handler.go` from scaffolded module template
- Migrated to `cosmossdk.io` packages for and `math`
- Vuex stores from the `generate vuex` command use the new TypeScript client
- Upgraded frontend Vue template to v0.3.10

### Fixes

- Improved error handling for crypto wrapper functions
- Fix `pkg/cosmosclient` to call the faucet prior to creating the tx.
- Test and refactor `pkg/comosclient`.
- Change templates to add missing call to `RegisterMsgServer` in the default module's template to match what's specified in the docs
- Fix cosmoscmd appID parameter value to sign a transaction correctly
- Fix `scaffold query` command to use `GetClientQueryContext` instead of `GetClientTxContext`
- Fix flaky integration tests issue that failed with "text file busy"
- Fix default chain ID for publish
- Replace `os.Rename` with `xos.Rename`
- Fix CLI reference generation to add `ignite completion` documentation
- Remove usage of deprecated `io/ioutil` package


## [`v0.23.0`](https://github.com/ignite/cli/releases/tag/v0.23.0)

### Features

- Apps can now use generics

### Fixes

- Fix `pkg/cosmosanalysis` to support apps with generics
- Remove `ignite-hq/cli` from dependency list in scaffolded chains

### Changes

- Change `pkg/cosmosgen` to allow importing IBC proto files
- Improve docs for Docker related commands
- Improve and fix documentation issues in developer tutorials
- Add migration docs for v0.22.2
- Improve `go mod download` error report in `pkg/cosmosgen`

## [`v0.22.2`](https://github.com/ignite/cli/releases/tag/v0.22.2)

### Features 

- Enable Darwin ARM 64 target for chain binary releases in CI templates

### Changes

- Rename `ignite-hq` to `ignite`

## [`v0.22.1`](https://github.com/ignite/cli/releases/tag/v0.22.1)

### Fixes 

- Fix IBC module scaffolding interface in templates

## [`v0.22.0`](https://github.com/ignite/cli/releases/tag/v0.22.0)

### Features 

- Optimized the build system. The `chain serve`, `chain build`, `chain generate` commands and other variants are way faster now
- Upgraded CLI and templates to use IBC v3

### Fixes 

- Add a fix in code generation to avoid user's NodeJS configs to break TS client generation routine

## [`v0.21.2`](https://github.com/ignite/cli/releases/tag/v0.21.2)

### Fixes 

- Set min. gas to zero when running `chain` command set 

## [`v0.21.1`](https://github.com/ignite/cli/releases/tag/v0.21.1)

### Features 

- Add compatibility to run chains built with Cosmos-SDK `v0.46.0-alpha1` and above
- Scaffold chains now will have `auth` module enabled by default

### Fixes

- Fixed shell completion generation
- Make sure proto package names are valid when using simple app names

## [`v0.21.0`](https://github.com/ignite/cli/releases/tag/v0.21.0)

### Features 

- Support simple app names when scaffolding chains. e.g.: `ignite scaffold chain mars`
- Ask confirmation when scaffolding over changes that are not committed yet 

## [`v0.20.4`](https://github.com/ignite/cli/releases/tag/v0.20.4)

### Fixes

- Use `protoc` binary compiled in an older version of macOS AMD64 for backwards compatibility in code generation

## [`v0.20.3`](https://github.com/ignite/cli/releases/tag/v0.20.3)

### Fixes

- Use latest version of CLI in templates to fix Linux ARM support _(It's now possible to develop chains in Linux ARM machines and since the chain depends on the CLI in its go.mod, it needs to use the latest version that support ARM targets)_

## [`v0.20.2`](https://github.com/ignite/cli/releases/tag/v0.20.2)

### Fixes

- Use `unsafe-reset-all` cmd under `tendermint` cmd for chains that use `=> v0.45.3` version of Cosmos SDK

## [`v0.20.1`](https://github.com/ignite/cli/releases/tag/v0.20.1)

### Features

- Release the CLI with Linux ARM and native M1 binaries

## [`v0.20.0`](https://github.com/ignite/cli/releases/tag/v0.20.0)

Our new name is **Ignite CLI**!

**IMPORTANT!** This upgrade renames `starport` command to `ignite`. From now on, use `ignite` command to access the CLI.

### Features

- Upgraded Cosmos SDK version to `v0.45.2`
- Added support for in memory backend in `pkg/cosmosclient` package
- Improved our tutorials and documentation

## [`v0.19.5`](https://github.com/ignite/cli/pull/2158/commits)

### Features

- Enable client code and Vuex code generation for query only modules as well.
- Upgraded the Vue template to `v0.3.5`.

### Fixes:
- Fixed snake case in code generation.
- Fixed plugin installations for Go =>v1.18.

### Changes:
- Dropped transpilation of TS to JS. Code generation now only produces TS files.

## `v0.19.4`

### Features

- Upgraded Vue template to `v0.3.0`.

## `v0.19.3`

### Features

- Upgraded Flutter template to `v2.0.3`

## [`v0.19.2`](https://github.com/ignite/cli/milestone/14)

### Fixes

- Fixed race condition during faucet transfer
- Fixed account sequence mismatch issue on faucet and relayer
- Fixed templates for IBC code scaffolding

### Features

- Upgraded blockchain templates to use IBC v2.0.2

### Breaking Changes

- Deprecated the Starport Modules [tendermint/spm](https://github.com/tendermint/spm) repo and moved the contents to the Ignite CLI repo [`ignite/pkg/`](https://github.com/ignite/cli/tree/develop/ignite/pkg/) in [PR 1971](https://github.com/ignite/cli/pull/1971/files) 
 
    Updates are required if your chain uses these packages: 

    - `spm/ibckeeper` is now `pkg/cosmosibckeeper`
    - `spm/cosmoscmd` is now `pkg/cosmoscmd` 
    - `spm/openapiconsole` is now `pkg/openapiconsole`
    - `testutil/sample` is now `cosmostestutil/sample`

- Updated the faucet HTTP API schema. See API changes in [fix: improve faucet reliability #1974](https://github.com/ignite/cli/pull/1974/files#diff-0e157f4f60d6fbd95e695764df176c8978d85f1df61475fbfa30edef62fe35cd)

## `v0.19.1`

### Fixes

- Enabled the `scaffold flutter` command

## `v0.19.0`

### Features

- `starport scaffold` commands support `ints`, `uints`, `strings`, `coin`, `coins` as field types (#1579)
- Added simulation testing with `simapp` to the default template (#1731)
- Added `starport generate dart` to generate a Dart client from protocol buffer files
- Added `starport scaffold flutter` to scaffold a Flutter mobile app template
- Parameters can be specified with a new `--params` flag when scaffolding modules (#1716)
- Simulations can be run with `starport chain simulate`
- Set `cointype` for accounts in  `config.yml` (#1663)

### Fixes

- Allow using a `creator` field when scaffolding a model with a `--no-message` flag (#1730)
- Improved error handling when generating code (#1907)
- Ensure account has funds after faucet transfer when using `cosmosclient` (#1846)
- Move from `io/ioutil` to `io` and `os` package (refactoring) (#1746)

## `v0.18.0`

### Breaking Changes

- Starport v0.18 comes with Cosmos SDK v0.44 that introduced changes that are not compatible with chains that were scaffolded with Starport versions lower than v0.18. After upgrading from Starport v0.17.3 to Starport v0.18, you must update the default blockchain template to use blockchains that were scaffolded with earlier versions. See [Migration](./docs/migration/index.md).

### Features:

- Scaffold commands allow using previously scaffolded types as fields
- Added `--signer` flag to `message`, `list`, `map`, and `single` scaffolding to allow customizing the name of the signer of the message
- Added `--index` flag to `scaffold map` to provide a custom list of indices
- Added `scaffold type` to scaffold a protocol buffer definition of a type
- Automatically check for new Starport versions
- Added `starport tools completions` to generate CLI completions
- Added `starport account` commands to manage accounts (key pairs)
- `starport version` now prints detailed information about OS, Go version, and more
- Modules are scaffolded with genesis validation tests
- Types are scaffolded with tests for `ValidateBasic` methods
- `cosmosclient` has been refactored and can be used as a library for interacting with Cosmos SDK chains
- `starport relayer` uses `starport account`
- Added `--path` flag for all `scaffold`, `generate` and `chain` commands
- Added `--output` flag to the `build` command
- Configure port of gRPC web in `config.yml` with the `host.grpc-web` property
- Added `build.main` field to `config.yml` for apps to specify the path of the chain's main package. This property is required to be set only when an app contains multiple main packages.

### Fixes

- Scaffolding a message no longer prevents scaffolding a map, list, or single that has the same type name when using the `--no-message` flag
- Generate Go code from proto files only from default directories or directories specified in `config.yml`
- Fixed faucet token transfer calculation
- Removed `creator` field for types scaffolded with the `--no-message` flag
- Encode the count value in the store with `BigEndian`

## `v0.17.3`

### Fixes

- oracle: add a specific BandChain pkg version to avoid Cosmos SDK version conflicts

## `v0.17.2`

### Features

- `client.toml` is initialized and used by node's CLI, can be configured through `config.yml` with the `init.client` property
- Support serving Cosmos SDK `v0.43.x` based chains

## `v0.17.1`

### Fixes

- Set visibility to `public` on Gitpod's port 7575 to enable peer discovery for SPN
- Fixed GitHub action that releases blockchain node's binary
- Fixed an error in chain scaffolding due to "unknown revision"
- Fixed an error in `starport chain serve` by limiting the scope where proto files are searched for

## `v0.17`

### Features

- Added GitHub action that automatically builds and releases a binary
- The `--release` flag for the `build` command adds the ability to release binaries in a tarball with a checksum file.
- Added the flag `--no-module` to the command `starport app` to prevent scaffolding a default module when creating a new app
- Added `--dep` flag to specify module dependency when scaffolding a module
- Added support for multiple naming conventions for component names and field names
- Print created and modified files when scaffolding a new component
- Added `starport generate` namespace with commands to generate Go, Vuex and OpenAPI
- Added `starport chain init` command to initialize a chain without starting a node
- Scaffold a type that contains a single instance in the store
- Introduced `starport tools` command for advanced users. Existing `starport relayer lowlevel *` commands are also moved under `tools`
- Added `faucet.rate_limit_window` property to `config.yml`
- Simplified the `cmd` package in the template
- Added `starport scaffold band` oracle query scaffolding
- Updated TypeScript relayer to 0.2.0
- Added customizable gas limits for the relayer

### Fixes

- Use snake case for generated files
- Prevent using incorrect module name
- Fixed permissions issue when using Starport in Docker
- Ignore hidden directories when building a chain
- Fix error when scaffolding an IBC module in non-Starport chains

## `v0.16.2`

### Fix

- Prevent indirect Buf dependency

## `v0.16.1`

### Features

- Ensure that CLI operates fine even if the installation directory (bin) of Go programs is not configured properly

## `v0.16.0`

### Features

- The new `join` flag adds the ability to pass a `--genesis` file and `--peers` address list with `starport network chain join`
- The new `show` flag adds the ability to show `--genesis` and `--peers` list with `starport network chain show`
- `protoc` is now bundled with Ignite CLI. You don't need to install it anymore.
- Starport is now published automatically on the Docker Hub
- `starport relayer` `configure` and `connect` commands now use the [confio/ts-relayer](https://github.com/confio/ts-relayer) under the hood. Also, checkout the new `starport relayer lowlevel` command
- An OpenAPI spec for your chain is now automatically generated with `serve` and `build` commands: a console is available at `localhost:1317` and spec at `localhost:1317/static/openapi.yml` by default for the newly scaffolded chains
- Keplr extension is supported on web apps created with Starport
- Added tests to the scaffold
- Improved reliability of scaffolding by detecting placeholders
- Added ability to scaffold modules in chains not created with Starport
- Added the ability to scaffold Cosmos SDK queries
- IBC relayer support is available on web apps created with Starport
- New types without CRUD operations can be added with the `--no-message` flag in the `type` command
- New packet without messages can be added with the `--no-message` flag in the `packet` command
- Added `docs` command to read Starport documentation on the CLI
- Published documentation on https://docs.starport.network
- Added `mnemonic` property to account in the `accounts` list to generate a key from a mnemonic

### Fixes

- `starport network chain join` hanging issue when creating an account
- Error when scaffolding a chain with an underscore in the repo name (thanks @bensooraj!)

### Changes

- `starport serve` no longer starts the web app in the `vue` directory (use `npm` to start it manually)
- Default scaffold no longer includes legacy REST API endpoints (thanks @bensooraj!)
- Removed support for Cosmos SDK v0.39 Launchpad

## `v0.15.0`

### Features

- IBC module scaffolding
- IBC packet scaffolding with acknowledgements
- JavaScript and Vuex client code generation for Cosmos SDK and custom modules
- Standalone relayer with `configure` and `connect` commands
- Advanced relayer options for configuring ports and versions
- Scaffold now follows `MsgServer` convention
- Message scaffolding
- Added `starport type ... --indexed` to scaffold indexed types
- Custom config file support with `starport serve -c custom.yml`
- Detailed terminal output for created accounts: name, address, mnemonic
- Added spinners to indicate progress for long-running commands
- Updated to Cosmos SDK v0.42.1

### Changes

- Replaced `packr` with Go 1.16 `embed`
- Renamed `servers` top-level property to `host`

## `v0.14.0`

### Features

- Chain state persistence between `starport serve` launches
- Integrated Stargate app's `scripts/protocgen` into Starport as a native feature. Running `starport build/serve` will automatically take care of building proto files without a need of script in the app's source code.
- Integrated third-party proto-files used by Cosmos SDK modules into Ignite CLI
- Added ability to customize binary name with `build.binary` in `config.yml`
- Added ability to change path to home directory with `
.home` in `config.yml`
- Added ability to add accounts by `address` with in `config.yml`
- Added faucet functionality available on port 4500 and configurable with `faucet` in `config.yml`
- Added `starport faucet [address] [coins]` command
- Updated scaffold to Cosmos SDK v0.41.0
- Distroless multiplatform docker containers for starport that can be used for `starport serve`
- UI containers for chains scaffolded with Starport
- Use SOS-lite and Docker instead of systemD
- Arch PKGBUILD in `scripts`

### Fixes:

- Support for CosmWasm on Stargate
- Bug with dashes in Github username breaking proto package name
- Bug with custom address prefix
- use docker buildx as a single command with multiple platforms to make multi-manifest work properly

## `v0.13.0`

### Features

- Added `starport network` commands for launching blockchains
- Added proxy (Chisel) to support launching blockchains from Gitpod
- Upgraded the template (Stargate) to Cosmos SDK v0.40.0-rc3
- Added a gRPC-Web proxy that is available under http://localhost:12345/grpc
- Added chain id configurability by recognizing `chain_id` from `genesis` section of `config.yml`.
- Added `config/app.toml` and `config/config.toml` configurability for appd under new `init.app` and `init.config` sections of `config.yml`
- Point to Stargate as default SDK version for scaffolding
- Covered CRUD operations for Stargate scaffolding
- Added docs on gopath to build from source directions
- Arch Linux Based Raspberry Pi development environment
- Calculate the necessary gas for sending transactions to SPN

### Fixes

- Routing REST API endpoints of querier on Stargate
- Evaluate `--address-prefix` option when scaffolding for Stargate
- Use a deterministic method to generate scaffolded type IDs
- Modify scaffolded type's creator type from address to string
- Copy built starport arm64 binary from tendermintdevelopment/starport:arm64 for device images
- Added git to amd64 docker image
- Comment out Gaia's seeds in the systemd unit template for downstream chains

## `v0.12.0`

### Features

- Added Github CLI to gitpod environment for greater ease of use
- Added `starport build` command to build and install app binaries
- Improved the first-time experience for readers of the Starport readme and parts of the Starport Handbook
- Added `starport module create` command to scaffold custom modules
- Raspberry Pi now installs, builds, and serves the Vue UI
- Improved documentation for Raspberry Pi Device Images
- Added IBC and some other modules
- Added an option to configure server addresses under `servers` section in `config.yml`

### Fixes

- `--address-prefix` will always be translated to lowercase while scaffolding with `app` command
- HTTP API: accept strings in JSON and cast them to int and bool
- Update @tendermint/vue to `v0.1.7`
- Removed "Starport Pi"
- Removed Makefile from Downstream Pi
- Fixed Downstream Pi image Github Action
- Prevent duplicated fields with `type` command
- Fixed handling of protobufs profiler: prof_laddr -> pprof_laddr
- Fix an error, when a Stargate `serve` cmd doesn't start if a user doesn't have a relayer installed

## `v0.11.1`

### Features

- Published on Snapcraft

## `v0.11.0`

### Features

- Added experimental [Stargate](https://stargate.cosmos.network/) scaffolding option with `--sdk-version stargate` flag on `starport app` command
- Pi Image Generation for chains generated with Starport
- Github action with capture of binary artifacts for chains generated with Starport
- Gitpod: added guidelines and changed working directory into `docs`
- Updated web scaffold with an improved sign in, balance list and a simple wallet
- Added CRUD actions for scaffolded types: delete, update, and get

## `v0.0.10`

### Features

- Add ARM64 releases
- OS Image Generation for Raspberry Pi 3 and 4
- Added `version` command
- Added support for _validator_ configuration in _config.yml_.
- Starport can be launched on Gitpod
- Added `make clean`

### Fixes

- Compile with go1.15
- Running `starport add type...` multiple times no longer breaks the app
- Running `appcli tx app create-x` now checks for all required args
- Removed unused `--denom` flag from the `app` command. It previously has moved as a prop to the `config.yml` under `accounts` section
- Disabled proxy server in the Vue app (this was causing to some compatibilitiy issues) and enabled CORS for `appcli rest-server` instead
- `type` command supports dashes in app names

## `v0.0.10-rc.3`

### Features

- Configure `genesis.json` through `genesis` field in `config.yml`
- Initialize git repository on `app` scaffolding
- Check Go and GOPATH when running `serve`

### Changes

- verbose is --verbose, not -v, in the cli
- Renamed `frontend` directory to `vue`
- Added first E2E tests (for `app` and `add wasm` subcommands)

### Fixes

- No longer crashes when git is initialized but doesn't have commits
- Failure to start the frontend doesn't prevent Starport from running
- Changes to `config.yml` trigger reinitialization of the app
- Running `starport add wasm` multiple times no longer breaks the app

## `v0.0.10-rc.X`

### Features

- Initialize with accounts defined `config.yml`
- `starport serve --verbose` shows detailed output from every process
- Custom address prefixes with `--address-prefix` flag
- Cosmos SDK Launchpad support
- Rebuild and reinitialize on file change

## `v0.0.9`

Initial release.<|MERGE_RESOLUTION|>--- conflicted
+++ resolved
@@ -4,12 +4,9 @@
 
 ### Changes
 
-<<<<<<< HEAD
 - Updated `pkg/cosmosanalysis` to discover the list of app modules when defined in variables or functions.
-=======
 - Integration tests build their own ignite binary.
 - Updated `pkg/cosmosanalysis` to discover the list of app modules when defined in variables.
->>>>>>> cf7fb916
 - Switch to broadcast mode sync in `cosmosclient`
 - Updated `nodetime`: `ts-proto` to `v1.123.0`, `protobufjs` to `v7.1.1`, `swagger-typescript-api` to `v9.2.0`
 - Switched codegen client to use `axios` instead of `fetch`
