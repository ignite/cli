--- conflicted
+++ resolved
@@ -13,11 +13,8 @@
 
 - [#3786](https://github.com/ignite/cli/pull/3786) Add artifacts for publishing Ignite to FlatHub and Snapcraft
 - [#3830](https://github.com/ignite/cli/pull/3830) Remove gRPC info from Ignite Apps errors
-<<<<<<< HEAD
 - [#3839](https://github.com/ignite/cli/pull/3839) New structure for app scaffolding
-=======
 - [#3861](https://github.com/ignite/cli/pull/3861) Send to the analytics if the user is using a GitPod
->>>>>>> ffcfa6d9
 
 ### Changes
 
