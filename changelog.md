--- conflicted
+++ resolved
@@ -10,11 +10,8 @@
 
 - [#3822](https://github.com/ignite/cli/pull/3822) Improve default scaffolded AutoCLI config
 - [#3838](https://github.com/ignite/cli/pull/3838) Scaffold chain with Cosmos SDK `v0.50.2`, and bump confix and x/upgrade to latest
-<<<<<<< HEAD
 - [#3829](https://github.com/ignite/cli/pull/3829) Support version prefix for cached values
-=======
 - [#3723](https://github.com/ignite/cli/pull/3723) Create a wrapper for errors
->>>>>>> 1b08ba35
 
 ### Fixes
 
