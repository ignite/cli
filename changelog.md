# Changelog

## Unreleased

<<<<<<< HEAD
### Features

- [#4786](https://github.com/ignite/cli/pull/4786) Add all types to the documentation and disclaimer for multiple coin types.
=======
## [`v29.2.1`](https://github.com/ignite/cli/releases/tag/v29.2.1)

### Changes

- [#4779](https://github.com/ignite/cli/pull/4779) Do not re-gen openapi spec each time the `ts-client` or the `composables` are generated.

### Fixes

- [#4779](https://github.com/ignite/cli/pull/4779) Find proto dir in non conventional repo structure.
>>>>>>> c3b7fd25

## [`v29.2.0`](https://github.com/ignite/cli/releases/tag/v29.2.0)

### Features

- [#4676](https://github.com/ignite/cli/issues/4676) Add Decimal Coin Type.
- [#4765](https://github.com/ignite/cli/pull/4765) Create `scaffold type-list` command.
- [#4770](https://github.com/ignite/cli/pull/4770) Add `--output-file` flag to `chain serve` command to improve running `chain serve` in the background.

### Changes

- [#4759](https://github.com/ignite/cli/pull/4759) Remove undocumented RPC address override in services chainer.
- [#4760](https://github.com/ignite/cli/pull/4760) Bump Cosmos SDK to `v0.53.3`.

### Fixes

- [#4757](https://github.com/ignite/cli/pull/4757) Always delete temp folder from open api generation.

## [`v29.1.0`](https://github.com/ignite/cli/releases/tag/v29.1.0)

### Features

- [#4728](https://github.com/ignite/cli/pull/4728) Ask before overwriting a `xgenny` file.
- [#4731](https://github.com/ignite/cli/pull/4731) Complete IBC v2 wiring.
- [#4732](https://github.com/ignite/cli/pull/4732) Add `ignite chain modules list` command to list all modules in the chain.

### Changes

- [#4717](https://github.com/ignite/cli/pull/4717) Bump Cosmos SDK to `v0.53.2`.
- [#4718](https://github.com/ignite/cli/pull/4718) Bump default Ignite Apps.
- [#4741](https://github.com/ignite/cli/pull/4741) Let `generate openapi` generate external modules OpenAPI spec.
- [#4747](https://github.com/ignite/cli/pull/4747) Improve Ignite UI.
- [#4751](https://github.com/ignite/cli/pull/4751) Improve cache speed and limit duplicate I/O.

### Fixes

- [#4691](https://github.com/ignite/cli/pull/4691), [#4706](https://github.com/ignite/cli/pull/4706), [#4725](https://github.com/ignite/cli/pull/4725), [#4737](https://github.com/ignite/cli/pull/4737) Fix ts-client query template and solely Go template for `ts-client` generation.
- [#4742](https://github.com/ignite/cli/pull/4742) Updates Vue composables template for new ts-client and tanstack/vue-query v5
- [#4744](https://github.com/ignite/cli/pull/4744) Remove `react` frontend generation via `s react` command. Use the [Ignite CCA App](https://github.com/ignite/apps) instead.

## [`v29.0.0`](https://github.com/ignite/cli/releases/tag/v29.0.0)

### Features

- [#4614](https://github.com/ignite/cli/pull/4614) Improve integration tests and add query tests.
- [#4683](https://github.com/ignite/cli/pull/4683) Allow to change default denom via flag.
- [#4687](https://github.com/ignite/cli/pull/4687) Add address type with `scalar` annotations, and add `scalar` type to signer field.

### Changes

- [#4689](https://github.com/ignite/cli/pull/4689) Revert `HasGenesis` implementation from retracted `core` v1 to SDK `HasGenesis` interface.
- [#4701](https://github.com/ignite/cli/pull/4701) Improve `ignite doctor` by removing manual migration step. Additionally, remove protoc to buf migrations logic.
- [#4703](https://github.com/ignite/cli/pull/4703) Remove testutil.Register function.
- [#4702](https://github.com/ignite/cli/pull/4702) Improve app detection by checking for inheritance instead of interface implementation.
- [#4707](https://github.com/ignite/cli/pull/4707) Show `buf` version in `ignite version` only when in a go module.
- [#4709](https://github.com/ignite/cli/pull/4709) Remove legacy msgServer support
- [#4710](https://github.com/ignite/cli/pull/4710) Remove the `nullify` pkg from the chain `testutil`

### Fixes

- [#4686](https://github.com/ignite/cli/pull/4686) Filter discovered protos to only messages.
- [#4694](https://github.com/ignite/cli/issues/4694) Install an app using the `.` as a current path show a wrong app name.

## [`v29.0.0-rc.1`](https://github.com/ignite/cli/releases/tag/v29.0.0-rc.1)

### Features

- [#4509](https://github.com/ignite/cli/pull/4509) Upgrade to Go 1.24. Running `ignite doctor` migrates the scaffolded `tools.go` to the tool directive in the go.mod
- [#4588](https://github.com/ignite/cli/pull/4588) Run `buf format after scaffold proto files.
- [#4603](https://github.com/ignite/cli/issues/4603) Add `GetIgniteInfo` gRPC API for apps.
- [#4657](https://github.com/ignite/cli/pull/4657) Upgrade to Cosmos SDK [v0.53.0](https://github.com/cosmos/cosmos-sdk/releases/tag/v0.53.0).
  - Add x/epochs module to default template (except for minimal template).
  - Bump minimum compatible Cosmos SDK version to `v0.50.0`.

### Changes

- [#4596](https://github.com/ignite/cli/pull/4596) Add default `openapi.yml` when skipping proto gen.
- [#4601](https://github.com/ignite/cli/pull/4601) Add `appregistry` as default plugin
- [#4613](https://github.com/ignite/cli/pull/4613) Improve and simplify prompting logic by bubbletea.
- [#4624](https://github.com/ignite/cli/pull/4624) Fix autocli templates for variadics.
- [#4644](https://github.com/ignite/cli/pull/4644) Improve UI and UX for `testnet multi-node` command.
- [#4645](https://github.com/ignite/cli/pull/4645) Refactor the xast.ModifyFunction to improve the readability.
- [#3393](https://github.com/ignite/cli/issues/3393) Remove xgenny embed walker
- [#4664](https://github.com/ignite/cli/pull/4664) Add verbose flags on `scaffold` and `generate` commands.
  - The flag displays the steps Ignite is taking to generate the code.
  - The verbosity only applies to the command. For full verbosity use the `IGNT_DEBUG` environment variable instead.

### Fixes

- [#4347](https://github.com/ignite/cli/pull/4347) Fix `ts-client` generation
- [#4577](https://github.com/ignite/cli/pull/4577) Add proto version to query path.
- [#4579](https://github.com/ignite/cli/pull/4579) Fix empty params response.
- [#4585](https://github.com/ignite/cli/pull/4585) Fix faucet cmd issue.
- [#4587](https://github.com/ignite/cli/pull/4587) Add missing light clients routes to IBC client keeper.
- [#4595](https://github.com/ignite/cli/pull/4595) Fix wrong InterfaceRegistry for IBC modules.
- [#4609](https://github.com/ignite/cli/pull/4609) Add work dir for relayer integration tests.
- [#4658](https://github.com/ignite/cli/pull/4658) Fix indentation for params scaffolded into a struct.
- [#4582](https://github.com/ignite/cli/issues/4582) Fix xast misplacing comments.
- [#4660](https://github.com/ignite/cli/pull/4660) Fix xast test case indentation.
- [#4667](https://github.com/ignite/cli/pull/4667) Harden `IsSlice`

## [`v29.0.0-beta.1`](https://github.com/ignite/cli/releases/tag/v29.0.0-beta.1)

### Features

- [#3707](https://github.com/ignite/cli/pull/3707) and [#4094](https://github.com/ignite/cli/pull/4094) Add collections support.
- [#3977](https://github.com/ignite/cli/pull/3977) Add `chain lint` command to lint the chain's codebase using `golangci-lint`
- [#3770](https://github.com/ignite/cli/pull/3770) Add `scaffold configs` and `scaffold params` commands
- [#4001](https://github.com/ignite/cli/pull/4001) Improve `xgenny` dry run
- [#3967](https://github.com/ignite/cli/issues/3967) Add HD wallet parameters `address index` and `account number` to the chain account config
- [#4004](https://github.com/ignite/cli/pull/4004) Remove all import placeholders using the `xast` pkg
- [#4071](https://github.com/ignite/cli/pull/4071) Support custom proto path
- [#3718](https://github.com/ignite/cli/pull/3718) Add `gen-mig-diffs` tool app to compare scaffold output of two versions of ignite
- [#4100](https://github.com/ignite/cli/pull/4100) Set the `proto-dir` flag only for the `scaffold chain` command and use the proto path from the config
- [#4111](https://github.com/ignite/cli/pull/4111) Remove vuex generation
- [#4113](https://github.com/ignite/cli/pull/4113) Generate chain config documentation automatically
- [#4131](https://github.com/ignite/cli/pull/4131) Support `bytes` as data type in the `scaffold` commands
- [#4300](https://github.com/ignite/cli/pull/4300) Only panics the module in the most top function level
- [#4327](https://github.com/ignite/cli/pull/4327) Use the TxConfig from simState instead create a new one
- [#4326](https://github.com/ignite/cli/pull/4326) Add `buf.build` version to `ignite version` command
- [#4436](https://github.com/ignite/cli/pull/4436) Return tx hash to the faucet API
- [#4437](https://github.com/ignite/cli/pull/4437) Remove module placeholders
- [#4289](https://github.com/ignite/cli/pull/4289), [#4423](https://github.com/ignite/cli/pull/4423), [#4432](https://github.com/ignite/cli/pull/4432), [#4507](https://github.com/ignite/cli/pull/4507), [#4524](https://github.com/ignite/cli/pull/4524) Cosmos SDK v0.52 support and downgrade back to 0.50, while keeping latest improvements.
- [#4480](https://github.com/ignite/cli/pull/4480) Add field max length
- [#4477](https://github.com/ignite/cli/pull/4477), [#4559](https://github.com/ignite/cli/pull/4559) IBC v10 support
- [#4166](https://github.com/ignite/cli/issues/4166) Migrate buf config files to v2
- [#4494](https://github.com/ignite/cli/pull/4494) Automatic migrate the buf configs to v2

### Changes

- [#4094](https://github.com/ignite/cli/pull/4094) Scaffolding a multi-index map using `ignite s map foo bar baz --index foobar,foobaz` is no longer supported. Use one index instead of use `collections.IndexedMap`.
- [#4058](https://github.com/ignite/cli/pull/4058) Simplify scaffolded modules by including `ValidateBasic()` logic in message handler.
- [#4058](https://github.com/ignite/cli/pull/4058) Use `address.Codec` instead of `AccAddressFromBech32`.
- [#3993](https://github.com/ignite/cli/pull/3993) Oracle scaffolding was deprecated and has been removed
- [#3962](https://github.com/ignite/cli/pull/3962) Rename all RPC endpoints and autocli commands generated for `map`/`list`/`single` types
- [#3976](https://github.com/ignite/cli/pull/3976) Remove error checks for Cobra command value get calls
- [#4002](https://github.com/ignite/cli/pull/4002) Bump buf build
- [#4008](https://github.com/ignite/cli/pull/4008) Rename `pkg/yaml` to `pkg/xyaml`
- [#4075](https://github.com/ignite/cli/pull/4075) Use `gopkg.in/yaml.v3` instead `gopkg.in/yaml.v2`
- [#4118](https://github.com/ignite/cli/pull/4118) Version scaffolded protos as `v1` to follow SDK structure.
- [#4167](https://github.com/ignite/cli/pull/4167) Scaffold `int64` instead of `int32` when a field type is `int`
- [#4159](https://github.com/ignite/cli/pull/4159) Enable gci linter
- [#4160](https://github.com/ignite/cli/pull/4160) Enable copyloopvar linter
- [#4162](https://github.com/ignite/cli/pull/4162) Enable errcheck linter
- [#4189](https://github.com/ignite/cli/pull/4189) Deprecate `ignite node` for `ignite connect` app
- [#4290](https://github.com/ignite/cli/pull/4290) Remove ignite ics logic from ignite cli (this functionality will be in the `consumer` app)
- [#4295](https://github.com/ignite/cli/pull/4295) Stop scaffolding `pulsar` files
- [#4317](https://github.com/ignite/cli/pull/4317) Remove xchisel dependency
- [#4361](https://github.com/ignite/cli/pull/4361) Remove unused `KeyPrefix` method
- [#4384](https://github.com/ignite/cli/pull/4384) Compare genesis params into chain genesis tests
- [#4463](https://github.com/ignite/cli/pull/4463) Run `chain simulation` with any simulation test case
- [#4533](https://github.com/ignite/cli/pull/4533) Promote GitHub codespace instead of Gitpod
- [#4549](https://github.com/ignite/cli/pull/4549) Remove unused placeholder vars
- [#4557](https://github.com/ignite/cli/pull/4557) Remove github.com/gookit/color

### Fixes

- [#4000](https://github.com/ignite/cli/pull/4000) Run all dry runners before the wet run in the `xgenny` pkg
- [#4091](https://github.com/ignite/cli/pull/4091) Fix race conditions in the plugin logic
- [#4128](https://github.com/ignite/cli/pull/4128) Check for duplicate proto fields in config
- [#4402](https://github.com/ignite/cli/pull/4402) Fix gentx parser into the cosmosutil package
- [#4552](https://github.com/ignite/cli/pull/4552) Avoid direct access to proto field `perms.Account` and `perms.Permissions`
- [#4555](https://github.com/ignite/cli/pull/4555) Fix buf lint issues into the chain code

## [`v28.11.0`](https://github.com/ignite/cli/releases/tag/v28.11.0)

### Changes

- [#4718](https://github.com/ignite/cli/pull/4718) Bump default Ignite Apps.
- [#4761](https://github.com/ignite/cli/pull/4761) Bump Cosmos SDK to `v0.50.14`.

### Fixes

- [#4686](https://github.com/ignite/cli/pull/4686) Filter discovered protos to only messages.
- [#4691](https://github.com/ignite/cli/pull/4691), [#4706](https://github.com/ignite/cli/pull/4706), [#4725](https://github.com/ignite/cli/pull/4725), [#4737](https://github.com/ignite/cli/pull/4737) Fix ts-client query template and solely Go template for `ts-client` generation.
- [#4744](https://github.com/ignite/cli/pull/4744) Remove `react` frontend generation via `s react` command. Use the [Ignite CCA App](https://github.com/ignite/apps) instead.

## [`v28.10.0`](https://github.com/ignite/cli/releases/tag/v28.10.0)

### Features

- [#4638](https://github.com/ignite/cli/pull/4638) Add include feature to the chain config file.

### Changes

- [#4643](https://github.com/ignite/cli/pull/4643) Allow append abritrary blocks in `AppendFuncAtLine`.

## [`v28.9.0`](https://github.com/ignite/cli/releases/tag/v28.9.0)

### Features

- [#4639](https://github.com/ignite/cli/pull/4639) Add `xast.ModifyCaller` function.
- [#4615](https://github.com/ignite/cli/pull/4615) Fetch Ignite announcements from API.

### Changes

- [#4633](https://github.com/ignite/cli/pull/4633) Loosen faucet check when indexer disabled.
- [#4586](https://github.com/ignite/cli/pull/4586) Remove network as default plugin.

### Fixes

- [#4347](https://github.com/ignite/cli/pull/4347) Fix `ts-client` generation.

## [`v28.8.2`](https://github.com/ignite/cli/releases/tag/v28.8.2)

### Changes

- [#4568](https://github.com/ignite/cli/pull/4568) Bump Cosmos SDK to v0.50.13.
- [#4569](https://github.com/ignite/cli/pull/4569) Add flags to set coin type on commands. Add getters for bech32 prefix and coin type.

## [`v28.8.1`](https://github.com/ignite/cli/releases/tag/v28.8.1)

### Fixes

- [#4532](https://github.com/ignite/cli/pull/4532) Fix non working _shortcuts_ in validator home config
- [#4538](https://github.com/ignite/cli/pull/4538) Create a simple spinner for non-terminal interactions
- [#4540](https://github.com/ignite/cli/pull/4540), [#4543](https://github.com/ignite/cli/pull/4543) Skip logs / gibberish when parsing commands outputs

## [`v28.8.0`](https://github.com/ignite/cli/releases/tag/v28.8.0)

### Features

- [#4513](https://github.com/ignite/cli/pull/4513) Allow to pass tx fees to faucet server

### Changes

- [#4439](https://github.com/ignite/cli/pull/4439) Simplify Ignite CLI dependencies by removing `moby` and `gorilla` dependencies.
- [#4471](https://github.com/ignite/cli/pull/4471) Bump CometBFT to v0.38.15.
- [#4471](https://github.com/ignite/cli/pull/4471) Bump Ignite & chain minimum Go version to 1.23.
- [#4529](https://github.com/ignite/cli/pull/4531) Bump Cosmos SDK to v0.50.12.

### Fixes

- [#4474](https://github.com/ignite/cli/pull/4474) Fix issue in `build --release` command
- [#4479](https://github.com/ignite/cli/pull/4479) Scaffold an `uint64 type crashs Ignite
- [#4483](https://github.com/ignite/cli/pull/4483) Fix default flag parser for apps

## [`v28.7.0`](https://github.com/ignite/cli/releases/tag/v28.7.0)

### Features

- [#4457](https://github.com/ignite/cli/pull/4457) Add `skip-build` flag to `chain serve` command to avoid (re)building the chain
- [#4413](https://github.com/ignite/cli/pull/4413) Add `ignite s chain-registry` command

## [`v28.6.1`](https://github.com/ignite/cli/releases/tag/v28.6.1)

### Changes

- [#4449](https://github.com/ignite/cli/pull/4449) Bump scaffolded chain to Cosmos SDK `v0.50.11`. Previous version have a high security vulnerability.

## [`v28.6.0`](https://github.com/ignite/cli/releases/tag/v28.6.0)

### Features

- [#4377](https://github.com/ignite/cli/pull/4377) Add multi node (validator) testnet
- [#4362](https://github.com/ignite/cli/pull/4362) Scaffold `Makefile`

### Changes

- [#4376](https://github.com/ignite/cli/pull/4376) Set different chain-id for in place testnet

### Fixes

- [#4421](https://github.com/ignite/cli/pull/4422) Fix typo in simulation template

## [`v28.5.3`](https://github.com/ignite/cli/releases/tag/v28.5.3)

### Changes

- [#4372](https://github.com/ignite/cli/pull/4372) Bump Cosmos SDK to `v0.50.10`
- [#4357](https://github.com/ignite/cli/pull/4357) Bump chain dependencies (store, ics, log, etc)
- [#4328](https://github.com/ignite/cli/pull/4328) Send ignite bug report to sentry. Opt out the same way as for usage analytics

## [`v28.5.2`](https://github.com/ignite/cli/releases/tag/v28.5.2)

### Features

- [#4297](https://github.com/ignite/cli/pull/4297) Add in-place testnet creation command for apps.

### Changes

- [#4292](https://github.com/ignite/cli/pull/4292) Bump Cosmos SDK to `v0.50.9`
- [#4341](https://github.com/ignite/cli/pull/4341) Bump `ibc-go` to `8.5.0`
- [#4345](https://github.com/ignite/cli/pull/4345) Added survey link

### Fixes

- [#4319](https://github.com/ignite/cli/pull/4319) Remove fee abstraction module from open api code generation
- [#4309](https://github.com/ignite/cli/pull/4309) Fix chain id for chain simulations
- [#4322](https://github.com/ignite/cli/pull/4322) Create a message for authenticate buf for generate ts-client
- [#4323](https://github.com/ignite/cli/pull/4323) Add missing `--config` handling in the `chain` commands
- [#4350](https://github.com/ignite/cli/pull/4350) Skip upgrade prefix for sim tests

## [`v28.5.1`](https://github.com/ignite/cli/releases/tag/v28.5.1)

### Features

- [#4276](https://github.com/ignite/cli/pull/4276) Add `cosmosclient.CreateTxWithOptions` method to facilite more custom tx creation

### Changes

- [#4262](https://github.com/ignite/cli/pull/4262) Bring back relayer command
- [#4269](https://github.com/ignite/cli/pull/4269) Add custom flag parser for extensions
- [#4270](https://github.com/ignite/cli/pull/4270) Add flags to the extension hooks commands
- [#4286](https://github.com/ignite/cli/pull/4286) Add missing verbose mode flags

## [`v28.5.0`](https://github.com/ignite/cli/releases/tag/v28.5.0)

### Features

- [#4183](https://github.com/ignite/cli/pull/4183) Set `chain-id` in the client.toml
- [#4090](https://github.com/ignite/cli/pull/4090) Remove `protoc` pkg and also nodetime helpers `ts-proto` and `sta`
- [#4076](https://github.com/ignite/cli/pull/4076) Remove the ignite `relayer` and `tools` commands with all ts-relayer logic
- [#4133](https://github.com/ignite/cli/pull/4133) Improve buf rate limit

### Changes

- [#4095](https://github.com/ignite/cli/pull/4095) Migrate to matomo analytics
- [#4149](https://github.com/ignite/cli/pull/4149) Bump cometbft to `v0.38.7`
- [#4168](https://github.com/ignite/cli/pull/4168) Bump IBC to `v8.3.1`
  If you are upgrading manually from `v8.2.0` to `v8.3.1`, add the following to your `ibc.go` file:

  ```diff
  app.ICAHostKeeper = ...
  + app.ICAHostKeeper.WithQueryRouter(app.GRPCQueryRouter())`
  app.ICAControllerKeeper = ...
  ```

- [#4178](https://github.com/ignite/cli/pull/4178) Bump cosmos-sdk to `v0.50.7`
- [#4194](https://github.com/ignite/cli/pull/4194) Bump client/v2 to `v2.0.0-beta.2`
  If you are uprading manually, check out the recommended changes in `root.go` from the above PR.
- [#4210](https://github.com/ignite/cli/pull/4210) Improve default home wiring
- [#4077](https://github.com/ignite/cli/pull/4077) Merge the swagger files manually instead use nodetime `swagger-combine`
- [#4249](https://github.com/ignite/cli/pull/4249) Prevent creating a chain with number in the name
- [#4253](https://github.com/ignite/cli/pull/4253) Bump cosmos-sdk to `v0.50.8`

### Fixes

- [#4184](https://github.com/ignite/cli/pull/4184) Set custom `InitChainer` because of manually registered modules
- [#4198](https://github.com/ignite/cli/pull/4198) Set correct prefix overwriting in `buf.gen.pulsar.yaml`
- [#4199](https://github.com/ignite/cli/pull/4199) Set and seal SDK global config in `app/config.go`
- [#4212](https://github.com/ignite/cli/pull/4212) Set default values for extension flag to dont crash ignite
- [#4216](https://github.com/ignite/cli/pull/4216) Avoid create duplicated scopedKeppers
- [#4242](https://github.com/ignite/cli/pull/4242) Use buf build binary from the gobin path
- [#4250](https://github.com/ignite/cli/pull/4250) Set gas adjustment before calculating

## [`v28.4.0`](https://github.com/ignite/cli/releases/tag/v28.4.0)

### Features

- [#4108](https://github.com/ignite/cli/pull/4108) Add `xast` package (cherry-picked from [#3770](https://github.com/ignite/cli/pull/3770))
- [#4110](https://github.com/ignite/cli/pull/4110) Scaffold a consumer chain with `interchain-security` v5.0.0.
- [#4117](https://github.com/ignite/cli/pull/4117), [#4125](https://github.com/ignite/cli/pull/4125) Support relative path when installing local plugins

### Changes

- [#3959](https://github.com/ignite/cli/pull/3959) Remove app name prefix from the `.gitignore` file
- [#4103](https://github.com/ignite/cli/pull/4103) Bump cosmos-sdk to `v0.50.6`

### Fixes

- [#3969](https://github.com/ignite/cli/pull/3969) Get first config validator using a getter to avoid index errors
- [#4033](https://github.com/ignite/cli/pull/4033) Fix cobra completion using `fishshell`
- [#4062](https://github.com/ignite/cli/pull/4062) Avoid nil `scopedKeeper` in `TransmitXXX` functions
- [#4086](https://github.com/ignite/cli/pull/4086) Retry to get the IBC balance if it fails the first time
- [#4096](https://github.com/ignite/cli/pull/4096) Add new reserved names module and remove duplicated genesis order
- [#4112](https://github.com/ignite/cli/pull/4112) Remove duplicate SetCmdClientContextHandler
- [#4219](https://github.com/ignite/cli/pull/4219) Remove deprecated `sdk.MustSortJSON`

## [`v28.3.0`](https://github.com/ignite/cli/releases/tag/v28.3.0)

### Features

- [#4019](https://github.com/ignite/cli/pull/4019) Add `skip-proto` flag to `s chain` command
- [#3985](https://github.com/ignite/cli/pull/3985) Make some `cmd` pkg functions public
- [#3956](https://github.com/ignite/cli/pull/3956) Prepare for wasm app
- [#3660](https://github.com/ignite/cli/pull/3660) Add ability to scaffold ICS consumer chain

### Changes

- [#4035](https://github.com/ignite/cli/pull/4035) Bump `cometbft` to `v0.38.6` and `ibc-go/v8` to `v8.1.1`
- [#4031](https://github.com/ignite/cli/pull/4031) Bump `cli-plugin-network` to `v0.2.2` due to dependencies issue.
- [#4013](https://github.com/ignite/cli/pull/4013) Bump `cosmos-sdk` to `v0.50.5`
- [#4010](https://github.com/ignite/cli/pull/4010) Use `AppName` instead `ModuleName` for scaffold a new App
- [#3972](https://github.com/ignite/cli/pull/3972) Skip Ignite app loading for some base commands that don't allow apps
- [#3983](https://github.com/ignite/cli/pull/3983) Bump `cosmos-sdk` to `v0.50.4` and `ibc-go` to `v8.1.0`

### Fixes

- [#4021](https://github.com/ignite/cli/pull/4021) Set correct custom signer in `s list --signer <signer>`
- [#3995](https://github.com/ignite/cli/pull/3995) Fix interface check for ibc modules
- [#3953](https://github.com/ignite/cli/pull/3953) Fix apps `Stdout` is redirected to `Stderr`
- [#3863](https://github.com/ignite/cli/pull/3963) Fix breaking issue for app client API when reading app chain info

## [`v28.2.0`](https://github.com/ignite/cli/releases/tag/v28.2.0)

### Features

- [#3924](https://github.com/ignite/cli/pull/3924) Scaffold NFT module by default
- [#3839](https://github.com/ignite/cli/pull/3839) New structure for app scaffolding
- [#3835](https://github.com/ignite/cli/pull/3835) Add `--minimal` flag to `scaffold chain` to scaffold a chain with the least amount of sdk modules
- [#3820](https://github.com/ignite/cli/pull/3820) Add integration tests for IBC chains
- [#3956](https://github.com/ignite/cli/pull/3956) Prepare for wasm app

### Changes

- [#3899](https://github.com/ignite/cli/pull/3899) Introduce `plugin.Execute` function
- [#3903](https://github.com/ignite/cli/pull/3903) Don't specify a default build tag and deprecate notion of app version

### Fixes

- [#3905](https://github.com/ignite/cli/pull/3905) Fix `ignite completion`
- [#3931](https://github.com/ignite/cli/pull/3931) Fix `app update` command and duplicated apps

## [`v28.1.1`](https://github.com/ignite/cli/releases/tag/v28.1.1)

### Fixes

- [#3878](https://github.com/ignite/cli/pull/3878) Support local forks of Cosmos SDK in scaffolded chain.
- [#3869](https://github.com/ignite/cli/pull/3869) Fix .git in parent dir
- [#3867](https://github.com/ignite/cli/pull/3867) Fix genesis export for ibc modules.
- [#3850](https://github.com/ignite/cli/pull/3871) Fix app.go file detection in apps scaffolded before v28.0.0

### Changes

- [#3885](https://github.com/ignite/cli/pull/3885) Scaffold chain with Cosmos SDK `v0.50.3`
- [#3877](https://github.com/ignite/cli/pull/3877) Change Ignite App extension to "ign"
- [#3897](https://github.com/ignite/cli/pull/3897) Introduce alternative folder in templates

## [`v28.1.0`](https://github.com/ignite/cli/releases/tag/v28.1.0)

### Features

- [#3786](https://github.com/ignite/cli/pull/3786) Add artifacts for publishing Ignite to FlatHub and Snapcraft
- [#3830](https://github.com/ignite/cli/pull/3830) Remove gRPC info from Ignite Apps errors
- [#3861](https://github.com/ignite/cli/pull/3861) Send to the analytics if the user is using a GitPod

### Changes

- [#3822](https://github.com/ignite/cli/pull/3822) Improve default scaffolded AutoCLI config
- [#3838](https://github.com/ignite/cli/pull/3838) Scaffold chain with Cosmos SDK `v0.50.2`, and bump confix and x/upgrade to latest
- [#3829](https://github.com/ignite/cli/pull/3829) Support version prefix for cached values
- [#3723](https://github.com/ignite/cli/pull/3723) Create a wrapper for errors

### Fixes

- [#3827](https://github.com/ignite/cli/pull/3827) Change ignite apps to be able to run in any directory
- [#3831](https://github.com/ignite/cli/pull/3831) Correct ignite app gRPC server stop memory issue
- [#3825](https://github.com/ignite/cli/pull/3825) Fix a minor Keplr type-checking bug in TS client
- [#3836](https://github.com/ignite/cli/pull/3836), [#3858](https://github.com/ignite/cli/pull/3858) Add missing IBC commands for scaffolded chain
- [#3833](https://github.com/ignite/cli/pull/3833) Improve Cosmos SDK detection to support SDK forks
- [#3849](https://github.com/ignite/cli/pull/3849) Add missing `tx.go` file by default and enable cli if autocli does not exist
- [#3851](https://github.com/ignite/cli/pull/3851) Add missing ibc interfaces to chain client
- [#3860](https://github.com/ignite/cli/pull/3860) Fix analytics event name

## [`v28.0.0`](https://github.com/ignite/cli/releases/tag/v28.0.0)

### Features

- [#3659](https://github.com/ignite/cli/pull/3659) cosmos-sdk `v0.50.x` upgrade
- [#3694](https://github.com/ignite/cli/pull/3694) Query and Tx AutoCLI support
- [#3536](https://github.com/ignite/cli/pull/3536) Change app.go to v2 and add AppWiring feature
- [#3544](https://github.com/ignite/cli/pull/3544) Add bidirectional communication to app (plugin) system
- [#3756](https://github.com/ignite/cli/pull/3756) Add faucet compatibility for latest sdk chains
- [#3476](https://github.com/ignite/cli/pull/3476) Use `buf.build` binary to code generate from proto files
- [#3724](https://github.com/ignite/cli/pull/3724) Add or vendor proto packages from Go dependencies
- [#3561](https://github.com/ignite/cli/pull/3561) Add GetChainInfo method to plugin system API
- [#3626](https://github.com/ignite/cli/pull/3626) Add logging levels to relayer
- [#3614](https://github.com/ignite/cli/pull/3614) feat: use DefaultBaseappOptions for app.New method
- [#3715](https://github.com/ignite/cli/pull/3715) Add test suite for the cli tests

### Changes

- [#3793](https://github.com/ignite/cli/pull/3793) Refactor Ignite to follow semantic versioning (prepares v28.0.0). If you are using packages, do not forget to import the `/v28` version of the packages.
- [#3529](https://github.com/ignite/cli/pull/3529) Refactor plugin system to use gRPC
- [#3751](https://github.com/ignite/cli/pull/3751) Rename label to skip changelog check
- [#3745](https://github.com/ignite/cli/pull/3745) Set tx fee amount as option
- [#3748](https://github.com/ignite/cli/pull/3748) Change default rpc endpoint to a working one
- [#3621](https://github.com/ignite/cli/pull/3621) Change `pkg/availableport` to allow custom parameters in `Find` function and handle duplicated ports
- [#3810](https://github.com/ignite/cli/pull/3810) Bump network app version to `v0.2.1`
- [#3581](https://github.com/ignite/cli/pull/3581) Bump cometbft and cometbft-db in the template
- [#3522](https://github.com/ignite/cli/pull/3522) Remove indentation from `chain serve` output
- [#3346](https://github.com/ignite/cli/issues/3346) Improve scaffold query --help
- [#3601](https://github.com/ignite/cli/pull/3601) Update ts-relayer version to `0.10.0`
- [#3658](https://github.com/ignite/cli/pull/3658) Rename Marshaler to Codec in EncodingConfig
- [#3653](https://github.com/ignite/cli/pull/3653) Add "app" extension to plugin binaries
- [#3656](https://github.com/ignite/cli/pull/3656) Disable Go toolchain download
- [#3662](https://github.com/ignite/cli/pull/3662) Refactor CLI "plugin" command to "app"
- [#3669](https://github.com/ignite/cli/pull/3669) Rename `plugins` config file to `igniteapps`
- [#3683](https://github.com/ignite/cli/pull/3683) Resolve `--dep auth` as `--dep account` in `scaffold module`
- [#3795](https://github.com/ignite/cli/pull/3795) Bump cometbft to `v0.38.2`
- [#3599](https://github.com/ignite/cli/pull/3599) Add analytics as an option
- [#3670](https://github.com/ignite/cli/pull/3670) Remove binaries

### Fixes

- [#3386](https://github.com/ignite/cli/issues/3386) Prevent scaffolding of default module called "ibc"
- [#3592](https://github.com/ignite/cli/pull/3592) Fix `pkg/protoanalysis` to support HTTP rule parameter arguments
- [#3598](https://github.com/ignite/cli/pull/3598) Fix consensus param keeper constructor key in `app.go`
- [#3610](https://github.com/ignite/cli/pull/3610) Fix overflow issue of cosmos faucet in `pkg/cosmosfaucet/transfer.go` and `pkg/cosmosfaucet/cosmosfaucet.go`
- [#3618](https://github.com/ignite/cli/pull/3618) Fix TS client generation import path issue
- [#3631](https://github.com/ignite/cli/pull/3631) Fix unnecessary vue import in hooks/composables template
- [#3661](https://github.com/ignite/cli/pull/3661) Change `pkg/cosmosanalysis` to find Cosmos SDK runtime app registered modules
- [#3716](https://github.com/ignite/cli/pull/3716) Fix invalid plugin hook check
- [#3725](https://github.com/ignite/cli/pull/3725) Fix flaky TS client generation issues on linux
- [#3726](https://github.com/ignite/cli/pull/3726) Update TS client dependencies. Bump vue/react template versions
- [#3728](https://github.com/ignite/cli/pull/3728) Fix wrong parser for proto package names
- [#3729](https://github.com/ignite/cli/pull/3729) Fix broken generator due to caching /tmp include folders
- [#3767](https://github.com/ignite/cli/pull/3767) Fix `v0.50` ibc genesis issue
- [#3808](https://github.com/ignite/cli/pull/3808) Correct TS code generation to generate paginated fields

## [`v0.27.2`](https://github.com/ignite/cli/releases/tag/v0.27.2)

### Changes

- [#3701](https://github.com/ignite/cli/pull/3701) Bump `go` version to 1.21

## [`v0.27.1`](https://github.com/ignite/cli/releases/tag/v0.27.1)

### Features

- [#3505](https://github.com/ignite/cli/pull/3505) Auto migrate dependency tools
- [#3538](https://github.com/ignite/cli/pull/3538) bump sdk to `v0.47.3` and ibc to `v7.1.0`
- [#2736](https://github.com/ignite/cli/issues/2736) Add `--skip-git` flag to skip git repository initialization.
- [#3381](https://github.com/ignite/cli/pull/3381) Add `ignite doctor` command
- [#3446](https://github.com/ignite/cli/pull/3446) Add `gas-adjustment` flag to the cosmos client.
- [#3439](https://github.com/ignite/cli/pull/3439) Add `--build.tags` flag for `chain serve` and `chain build` commands.
- [#3524](https://github.com/ignite/cli/pull/3524) Apply auto tools migration to other commands
- Added compatibility check and auto migration features and interactive guidelines for the latest versions of the SDK

### Changes

- [#3444](https://github.com/ignite/cli/pull/3444) Add support for ICS chains in ts-client generation
- [#3494](https://github.com/ignite/cli/pull/3494) bump `cosmos-sdk` and `cometbft` versions
- [#3434](https://github.com/ignite/cli/pull/3434) Detect app wiring implementation

### Fixes

- [#3497](https://github.com/ignite/cli/pull/3497) Use corret bank balance query url in faucet openapi
- [#3481](https://github.com/ignite/cli/pull/3481) Use correct checksum format in release checksum file
- [#3470](https://github.com/ignite/cli/pull/3470) Prevent overriding minimum-gas-prices with default value
- [#3523](https://github.com/ignite/cli/pull/3523) Upgrade Cosmos SDK compatibility check for scaffolded apps
- [#3441](https://github.com/ignite/cli/pull/3441) Correct wrong client context for cmd query methods
- [#3487](https://github.com/ignite/cli/pull/3487) Handle ignired error in package `cosmosaccount` `Account.PubKey`

## [`v0.26.1`](https://github.com/ignite/cli/releases/tag/v0.26.1)

### Features

- [#3238](https://github.com/ignite/cli/pull/3238) Add `Sharedhost` plugin option
- [#3214](https://github.com/ignite/cli/pull/3214) Global plugins config.
- [#3142](https://github.com/ignite/cli/pull/3142) Add `ignite network request param-change` command.
- [#3181](https://github.com/ignite/cli/pull/3181) Addition of `add` and `remove` commands for `plugins`
- [#3184](https://github.com/ignite/cli/pull/3184) Separate `plugins.yml` config file.
- [#3038](https://github.com/ignite/cli/pull/3038) Addition of Plugin Hooks in Plugin System
- [#3056](https://github.com/ignite/cli/pull/3056) Add `--genesis-config` flag option to `ignite network chain publish`
- [#2892](https://github.com/ignite/cli/pull/2982/) Add `ignite scaffold react` command.
- [#2892](https://github.com/ignite/cli/pull/2982/) Add `ignite generate composables` command.
- [#2892](https://github.com/ignite/cli/pull/2982/) Add `ignite generate hooks` command.
- [#2955](https://github.com/ignite/cli/pull/2955/) Add `ignite network request add-account` command.
- [#2877](https://github.com/ignite/cli/pull/2877) Plugin system
- [#3060](https://github.com/ignite/cli/pull/3060) Plugin system flag support
- [#3105](https://github.com/ignite/cli/pull/3105) Addition of `ignite plugin describe <path>` command
- [#2995](https://github.com/ignite/cli/pull/2995/) Add `ignite network request remove-validator` command.
- [#2999](https://github.com/ignite/cli/pull/2999/) Add `ignite network request remove-account` command.
- [#2458](https://github.com/ignite/cli/issues/2458) New `chain serve` command UI.
- [#2992](https://github.com/ignite/cli/issues/2992) Add `ignite chain debug` command.

### Changes

- [#3369](https://github.com/ignite/cli/pull/3369) Update `ibc-go` to `v6.1.0`.
- [#3306](https://github.com/ignite/cli/pull/3306) Move network command into a plugin
- [#3305](https://github.com/ignite/cli/pull/3305) Bump Cosmos SDK version to `v0.46.7`.
- [#3068](https://github.com/ignite/cli/pull/3068) Add configs to generated TS code for working with JS projects
- [#3071](https://github.com/ignite/cli/pull/3071) Refactor `ignite/templates` package.
- [#2892](https://github.com/ignite/cli/pull/2982/) `ignite scaffold vue` and `ignite scaffold react` use v0.4.2 templates
- [#2892](https://github.com/ignite/cli/pull/2982/) `removeSigner()` method added to generated `ts-client`
- [#3035](https://github.com/ignite/cli/pull/3035) Bump Cosmos SDK to `v0.46.4`.
- [#3037](https://github.com/ignite/cli/pull/3037) Bump `ibc-go` to `v5.0.1`.
- [#2957](https://github.com/ignite/cli/pull/2957) Change generate commands to print the path to the generated code.
- [#2981](https://github.com/ignite/cli/issues/2981) Change CLI to also search chain binary in Go binary path.
- [#2958](https://github.com/ignite/cli/pull/2958) Support absolute paths for client code generation config paths.
- [#2993](https://github.com/ignite/cli/pull/2993) Hide `ignite scaffold band` command and deprecate functionality.
- [#2986](https://github.com/ignite/cli/issues/2986) Remove `--proto-all-modules` flag because it is now the default behaviour.
- [#2986](https://github.com/ignite/cli/issues/2986) Remove automatic Vue code scaffolding from `scaffold chain` command.
- [#2986](https://github.com/ignite/cli/issues/2986) Add `--generate-clients` to `chain serve` command for optional client code (re)generation.
- [#2998](https://github.com/ignite/cli/pull/2998) Hide `ignite generate dart` command and remove functionality.
- [#2991](https://github.com/ignite/cli/pull/2991) Hide `ignite scaffold flutter` command and remove functionality.
- [#2944](https://github.com/ignite/cli/pull/2944) Add a new event "update" status option to `pkg/cliui`.
- [#3030](https://github.com/ignite/cli/issues/3030) Remove colon syntax from module scaffolding `--dep` flag.
- [#3025](https://github.com/ignite/cli/issues/3025) Improve config version error handling.
- [#3084](https://github.com/ignite/cli/pull/3084) Add Ignite Chain documentation.
- [#3109](https://github.com/ignite/cli/pull/3109) Refactor scaffolding for proto files to not rely on placeholders.
- [#3106](https://github.com/ignite/cli/pull/3106) Add zoom image plugin.
- [#3194](https://github.com/ignite/cli/issues/3194) Move config validators check to validate only when required.
- [#3183](https://github.com/ignite/cli/pull/3183/) Make config optional for init phase.
- [#3224](https://github.com/ignite/cli/pull/3224) Remove `grpc_*` prefix from query files in scaffolded chains
- [#3229](https://github.com/ignite/cli/pull/3229) Rename `campaign` to `project` in ignite network set of commands
- [#3122](https://github.com/ignite/cli/issues/3122) Change `generate ts-client` to ignore the cache by default.
- [#3244](https://github.com/ignite/cli/pull/3244) Update `actions.yml` for resolving deprecation message
- [#3337](https://github.com/ignite/cli/pull/3337) Remove `pkg/openapiconsole` import from scaffold template.
- [#3337](https://github.com/ignite/cli/pull/3337) Register`nodeservice` gRPC in `app.go` template.
- [#3455](https://github.com/ignite/cli/pull/3455) Bump `cosmos-sdk` to `v0.47.1`
- [#3434](https://github.com/ignite/cli/pull/3434) Detect app wiring implementation.
- [#3445](https://github.com/ignite/cli/pull/3445) refactor: replace `github.com/ghodss/yaml` with `sigs.k8s.io/yaml`

### Breaking Changes

- [#3033](https://github.com/ignite/cli/pull/3033) Remove Cosmos SDK Launchpad version support.

### Fixes

- [#3114](https://github.com/ignite/cli/pull/3114) Fix out of gas issue when approving many requests
- [#3068](https://github.com/ignite/cli/pull/3068) Fix REST codegen method casing bug
- [#3031](https://github.com/ignite/cli/pull/3031) Move keeper hooks to after all keepers initialized in `app.go` template.
- [#3098](https://github.com/ignite/cli/issues/3098) Fix config upgrade issue that left config empty on error.
- [#3129](https://github.com/ignite/cli/issues/3129) Remove redundant `keyring-backend` config option.
- [#3187](https://github.com/ignite/cli/issues/3187) Change prompt text to fit within 80 characters width.
- [#3203](https://github.com/ignite/cli/issues/3203) Fix relayer to work with multiple paths.
- [#3320](https://github.com/ignite/cli/pull/3320) Allow `id` and `creator` as names when scaffolding a type.
- [#3327](https://github.com/ignite/cli/issues/3327) Scaffolding messages with same name leads to aliasing.
- [#3383](https://github.com/ignite/cli/pull/3383) State error and info are now displayed when using serve UI.
- [#3379](https://github.com/ignite/cli/issues/3379) Fix `ignite docs` issue by disabling mouse support.
- [#3435](https://github.com/ignite/cli/issues/3435) Fix wrong client context for cmd query methods.

## [`v0.25.2`](https://github.com/ignite/cli/releases/tag/v0.25.1)

### Changes

- [#3145](https://github.com/ignite/cli/pull/3145) Security fix upgrading Cosmos SDK to `v0.46.6`

## [`v0.25.1`](https://github.com/ignite/cli/releases/tag/v0.25.1)

### Changes

- [#2968](https://github.com/ignite/cli/pull/2968) Dragonberry security fix upgrading Cosmos SDK to `v0.46.3`

## [`v0.25.0`](https://github.com/ignite/cli/releases/tag/v0.25.0)

### Features

- Add `pkg/cosmostxcollector` package with support to query and save TXs and events.
- Add `ignite network coordinator` command set.
- Add `ignite network validator` command set.
- Deprecate `cosmoscmd` pkg and add cmd templates for scaffolding.
- Add generated TS client test support to integration tests.

### Changes

- Updated `pkg/cosmosanalysis` to discover the list of app modules when defined in variables or functions.
- Improve genesis parser for `network` commands
- Integration tests build their own ignite binary.
- Updated `pkg/cosmosanalysis` to discover the list of app modules when defined in variables.
- Switch to broadcast mode sync in `cosmosclient`
- Updated `nodetime`: `ts-proto` to `v1.123.0`, `protobufjs` to `v7.1.1`, `swagger-typescript-api` to `v9.2.0`
- Switched codegen client to use `axios` instead of `fetch`
- Added `useKeplr()` and `useSigner()` methods to TS client. Allowed query-only instantiation.
- `nodetime` built with `vercel/pkg@5.6.0`
- Change CLI to use an events bus to print to stdout.
- Move generated proto files to `proto/{appname}/{module}`
- Update `pkg/cosmosanalysis` to detect when proto RPC services are using pagination.
- Add `--peer-address` flag to `network chain join` command.
- Change nightly tag format
- Add cosmos-sdk version in `version` command
- [#2935](https://github.com/ignite/cli/pull/2935) Update `gobuffalo/plush` templating tool to `v4`

### Fixes

- Fix ICA controller wiring.
- Change vuex generation to use a default TS client path.
- Fix cli action org in templates.
- Seal the capability keeper in the `app.go` template.
- Change faucet to allow CORS preflight requests.
- Fix config file migration to void leaving end of file content chunks.
- Change session print loop to block until all events are handled.
- Handle "No records were found in keyring" message when checking keys.
- [#2941](https://github.com/ignite/cli/issues/2941) Fix session to use the same spinner referece.
- [#2922](https://github.com/ignite/cli/pull/2922) Network commands check for latest config version before building the chain binary.

## [`v0.24.1`](https://github.com/ignite/cli/releases/tag/v0.24.1)

### Features

- Upgraded Cosmos SDK to `v0.46.2`.

## [`v0.24.0`](https://github.com/ignite/cli/releases/tag/v0.24.0)

### Features

- Upgraded Cosmos SDK to `v0.46.0` and IBC to `v5` in CLI and scaffolding templates
- Change chain init to check that no gentx are present in the initial genesis
- Add `network rewards release` command
- Add "make mocks" target to Makefile
- Add `--skip-proto` flag to `build`, `init` and `serve` commands to build the chain without building proto files
- Add `node query tx` command to query a transaction in any chain.
- Add `node query bank` command to query an account's bank balance in any chain.
- Add `node tx bank send` command to send funds from one account to another in any chain.
- Add migration system for the config file to allow config versioning
- Add `node tx bank send` command to send funds from one account to another in any chain.
- Implement `network profile` command
- Add `generate ts-client` command to generate a stand-alone modular TypeScript client.

### Changes

- Add changelog merge strategy in `.gitattributes` to avoid conflicts.
- Refactor `templates/app` to remove `monitoringp` module from the default template
- Updated keyring dependency to match Cosmos SDK
- Speed up the integration tests
- Refactor ignite network and fix genesis generation bug
- Make Go dependency verification optional during build by adding the `--check-dependencies` flag
  so Ignite CLI can work in a Go workspace context.
- Temporary SPN address change for nightly
- Rename `simapp.go.plush` simulation file template to `helpers.go.plush`
- Remove campaign creation from the `network chain publish` command
- Optimized JavaScript generator to use a single typescript API generator binary
- Improve documentation and add support for protocol buffers and Go modules syntax
- Add inline documentation for CLI commands
- Change `cmd/account` to skip passphrase prompt when importing from mnemonic
- Add nodejs version in the output of ignite version
- Removed `handler.go` from scaffolded module template
- Migrated to `cosmossdk.io` packages for and `math`
- Vuex stores from the `generate vuex` command use the new TypeScript client
- Upgraded frontend Vue template to v0.3.10

### Fixes

- Improved error handling for crypto wrapper functions
- Fix `pkg/cosmosclient` to call the faucet prior to creating the tx.
- Test and refactor `pkg/comosclient`.
- Change templates to add missing call to `RegisterMsgServer` in the default module's template to match what's specified
  in the docs
- Fix cosmoscmd appID parameter value to sign a transaction correctly
- Fix `scaffold query` command to use `GetClientQueryContext` instead of `GetClientTxContext`
- Fix flaky integration tests issue that failed with "text file busy"
- Fix default chain ID for publish
- Replace `os.Rename` with `xos.Rename`
- Fix CLI reference generation to add `ignite completion` documentation
- Remove usage of deprecated `io/ioutil` package

## [`v0.23.0`](https://github.com/ignite/cli/releases/tag/v0.23.0)

### Features

- Apps can now use generics

### Fixes

- Fix `pkg/cosmosanalysis` to support apps with generics
- Remove `ignite-hq/cli` from dependency list in scaffolded chains

### Changes

- Change `pkg/cosmosgen` to allow importing IBC proto files
- Improve docs for Docker related commands
- Improve and fix documentation issues in developer tutorials
- Add migration docs for v0.22.2
- Improve `go mod download` error report in `pkg/cosmosgen`

## [`v0.22.2`](https://github.com/ignite/cli/releases/tag/v0.22.2)

### Features

- Enable Darwin ARM 64 target for chain binary releases in CI templates

### Changes

- Rename `ignite-hq` to `ignite`

## [`v0.22.1`](https://github.com/ignite/cli/releases/tag/v0.22.1)

### Fixes

- Fix IBC module scaffolding interface in templates

## [`v0.22.0`](https://github.com/ignite/cli/releases/tag/v0.22.0)

### Features

- Optimized the build system. The `chain serve`, `chain build`, `chain generate` commands and other variants are way
  faster now
- Upgraded CLI and templates to use IBC v3

### Fixes

- Add a fix in code generation to avoid user's NodeJS configs to break TS client generation routine

## [`v0.21.2`](https://github.com/ignite/cli/releases/tag/v0.21.2)

### Fixes

- Set min. gas to zero when running `chain` command set

## [`v0.21.1`](https://github.com/ignite/cli/releases/tag/v0.21.1)

### Features

- Add compatibility to run chains built with Cosmos-SDK `v0.46.0-alpha1` and above
- Scaffold chains now will have `auth` module enabled by default

### Fixes

- Fixed shell completion generation
- Make sure proto package names are valid when using simple app names

## [`v0.21.0`](https://github.com/ignite/cli/releases/tag/v0.21.0)

### Features

- Support simple app names when scaffolding chains. e.g.: `ignite scaffold chain mars`
- Ask confirmation when scaffolding over changes that are not committed yet

## [`v0.20.4`](https://github.com/ignite/cli/releases/tag/v0.20.4)

### Fixes

- Use `protoc` binary compiled in an older version of macOS AMD64 for backwards compatibility in code generation

## [`v0.20.3`](https://github.com/ignite/cli/releases/tag/v0.20.3)

### Fixes

- Use the latest version of CLI in templates to fix Linux ARM support _(It's now possible to develop chains in Linux ARM
  machines and since the chain depends on the CLI in its `go.mod`, it needs to use the latest version that support ARM
  targets)_

## [`v0.20.2`](https://github.com/ignite/cli/releases/tag/v0.20.2)

### Fixes

- Use `unsafe-reset-all` cmd under `tendermint` cmd for chains that use `=> v0.45.3` version of Cosmos SDK

## [`v0.20.1`](https://github.com/ignite/cli/releases/tag/v0.20.1)

### Features

- Release the CLI with Linux ARM and native M1 binaries

## [`v0.20.0`](https://github.com/ignite/cli/releases/tag/v0.20.0)

Our new name is **Ignite CLI**!

**IMPORTANT!** This upgrade renames `starport` command to `ignite`. From now on, use `ignite` command to access the CLI.

### Features

- Upgraded Cosmos SDK version to `v0.45.2`
- Added support for in memory backend in `pkg/cosmosclient` package
- Improved our tutorials and documentation

## [`v0.19.5`](https://github.com/ignite/cli/pull/2158/commits)

### Features

- Enable client code and Vuex code generation for query only modules as well.
- Upgraded the Vue template to `v0.3.5`.

### Fixes

- Fixed snake case in code generation.
- Fixed plugin installations for Go =>v1.18.

### Changes

- Dropped transpilation of TS to JS. Code generation now only produces TS files.

## `v0.19.4`

### Features

- Upgraded Vue template to `v0.3.0`.

## `v0.19.3`

### Features

- Upgraded Flutter template to `v2.0.3`

## [`v0.19.2`](https://github.com/ignite/cli/milestone/14)

### Fixes

- Fixed race condition during faucet transfer
- Fixed account sequence mismatch issue on faucet and relayer
- Fixed templates for IBC code scaffolding

### Features

- Upgraded blockchain templates to use IBC v2.0.2

### Breaking Changes

- Deprecated the Starport Modules [tendermint/spm](https://github.com/tendermint/spm) repo and moved the contents to the
  Ignite CLI repo [`ignite/pkg/`](https://github.com/ignite/cli/tree/main/ignite/pkg/)
  in [PR 1971](https://github.com/ignite/cli/pull/1971/files)

  Updates are required if your chain uses these packages:

  - `spm/ibckeeper` is now `pkg/cosmosibckeeper`
  - `spm/cosmoscmd` is now `pkg/cosmoscmd`
  - `spm/openapiconsole` is now `pkg/openapiconsole`
  - `testutil/sample` is now `cosmostestutil/sample`

- Updated the faucet HTTP API schema. See API changes
  in [fix: improve faucet reliability #1974](https://github.com/ignite/cli/pull/1974/files#diff-0e157f4f60d6fbd95e695764df176c8978d85f1df61475fbfa30edef62fe35cd)

## `v0.19.1`

### Fixes

- Enabled the `scaffold flutter` command

## `v0.19.0`

### Features

- `starport scaffold` commands support `ints`, `uints`, `strings`, `coin`, `coins` as field types (#1579)
- Added simulation testing with `simapp` to the default template (#1731)
- Added `starport generate dart` to generate a Dart client from protocol buffer files
- Added `starport scaffold flutter` to scaffold a Flutter mobile app template
- Parameters can be specified with a new `--params` flag when scaffolding modules (#1716)
- Simulations can be run with `starport chain simulate`
- Set `cointype` for accounts in `config.yml` (#1663)

### Fixes

- Allow using a `creator` field when scaffolding a model with a `--no-message` flag (#1730)
- Improved error handling when generating code (#1907)
- Ensure account has funds after faucet transfer when using `cosmosclient` (#1846)
- Move from `io/ioutil` to `io` and `os` package (refactoring) (#1746)

## `v0.18.0`

### Breaking Changes

- Starport v0.18 comes with Cosmos SDK v0.44 that introduced changes that are not compatible with chains that were
  scaffolded with Starport versions lower than v0.18. After upgrading from Starport v0.17.3 to Starport v0.18, you must
  update the default blockchain template to use blockchains that were scaffolded with earlier versions.
  See [Migration](https://docs.ignite.com/migration).

### Features

- Scaffold commands allow using previously scaffolded types as fields
- Added `--signer` flag to `message`, `list`, `map`, and `single` scaffolding to allow customizing the name of the
  signer of the message
- Added `--index` flag to `scaffold map` to provide a custom list of indices
- Added `scaffold type` to scaffold a protocol buffer definition of a type
- Automatically check for new Starport versions
- Added `starport tools completions` to generate CLI completions
- Added `starport account` commands to manage accounts (key pairs)
- `starport version` now prints detailed information about OS, Go version, and more
- Modules are scaffolded with genesis validation tests
- Types are scaffolded with tests for `ValidateBasic` methods
- `cosmosclient` has been refactored and can be used as a library for interacting with Cosmos SDK chains
- `starport relayer` uses `starport account`
- Added `--path` flag for all `scaffold`, `generate` and `chain` commands
- Added `--output` flag to the `build` command
- Configure port of gRPC web in `config.yml` with the `host.grpc-web` property
- Added `build.main` field to `config.yml` for apps to specify the path of the chain's main package. This property is
  required to be set only when an app contains multiple main packages.

### Fixes

- Scaffolding a message no longer prevents scaffolding a map, list, or single that has the same type name when using
  the `--no-message` flag
- Generate Go code from proto files only from default directories or directories specified in `config.yml`
- Fixed faucet token transfer calculation
- Removed `creator` field for types scaffolded with the `--no-message` flag
- Encode the count value in the store with `BigEndian`

## `v0.17.3`

### Fixes

- oracle: add a specific BandChain pkg version to avoid Cosmos SDK version conflicts

## `v0.17.2`

### Features

- `client.toml` is initialized and used by node's CLI, can be configured through `config.yml` with the `init.client`
  property
- Support serving Cosmos SDK `v0.43.x` based chains

## `v0.17.1`

### Fixes

- Set visibility to `public` on Gitpod's port 7575 to enable peer discovery for SPN
- Fixed GitHub action that releases blockchain node's binary
- Fixed an error in chain scaffolding due to "unknown revision"
- Fixed an error in `starport chain serve` by limiting the scope where proto files are searched for

## `v0.17`

### Features

- Added GitHub action that automatically builds and releases a binary
- The `--release` flag for the `build` command adds the ability to release binaries in a tarball with a checksum file.
- Added the flag `--no-module` to the command `starport app` to prevent scaffolding a default module when creating a new
  app
- Added `--dep` flag to specify module dependency when scaffolding a module
- Added support for multiple naming conventions for component names and field names
- Print created and modified files when scaffolding a new component
- Added `starport generate` namespace with commands to generate Go, Vuex and OpenAPI
- Added `starport chain init` command to initialize a chain without starting a node
- Scaffold a type that contains a single instance in the store
- Introduced `starport tools` command for advanced users. Existing `starport relayer lowlevel *` commands are also moved
  under `tools`
- Added `faucet.rate_limit_window` property to `config.yml`
- Simplified the `cmd` package in the template
- Added `starport scaffold band` oracle query scaffolding
- Updated TypeScript relayer to 0.2.0
- Added customizable gas limits for the relayer

### Fixes

- Use snake case for generated files
- Prevent using incorrect module name
- Fixed permissions issue when using Starport in Docker
- Ignore hidden directories when building a chain
- Fix error when scaffolding an IBC module in non-Starport chains

## `v0.16.2`

### Fix

- Prevent indirect Buf dependency

## `v0.16.1`

### Features

- Ensure that CLI operates fine even if the installation directory (bin) of Go programs is not configured properly

## `v0.16.0`

### Features

- The new `join` flag adds the ability to pass a `--genesis` file and `--peers` address list
  with `starport network chain join`
- The new `show` flag adds the ability to show `--genesis` and `--peers` list with `starport network chain show`
- `protoc` is now bundled with Ignite CLI. You don't need to install it anymore.
- Starport is now published automatically on the Docker Hub
- `starport relayer` `configure` and `connect` commands now use
  the [confio/ts-relayer](https://github.com/confio/ts-relayer) under the hood. Also, checkout the
  new `starport relayer lowlevel` command
- An OpenAPI spec for your chain is now automatically generated with `serve` and `build` commands: a console is
  available at `localhost:1317` and spec at `localhost:1317/static/openapi.yml` by default for the newly scaffolded
  chains
- Keplr extension is supported on web apps created with Starport
- Added tests to the scaffold
- Improved reliability of scaffolding by detecting placeholders
- Added ability to scaffold modules in chains not created with Starport
- Added the ability to scaffold Cosmos SDK queries
- IBC relayer support is available on web apps created with Starport
- New types without CRUD operations can be added with the `--no-message` flag in the `type` command
- New packet without messages can be added with the `--no-message` flag in the `packet` command
- Added `docs` command to read Starport documentation on the CLI
- Published documentation on <https://docs.starport.network>
- Added `mnemonic` property to account in the `accounts` list to generate a key from a mnemonic

### Fixes

- `starport network chain join` hanging issue when creating an account
- Error when scaffolding a chain with an underscore in the repo name (thanks @bensooraj!)

### Changes

- `starport serve` no longer starts the web app in the `vue` directory (use `npm` to start it manually)
- Default scaffold no longer includes legacy REST API endpoints (thanks @bensooraj!)
- Removed support for Cosmos SDK v0.39 Launchpad

## `v0.15.0`

### Features

- IBC module scaffolding
- IBC packet scaffolding with acknowledgements
- JavaScript and Vuex client code generation for Cosmos SDK and custom modules
- Standalone relayer with `configure` and `connect` commands
- Advanced relayer options for configuring ports and versions
- Scaffold now follows `MsgServer` convention
- Message scaffolding
- Added `starport type ... --indexed` to scaffold indexed types
- Custom config file support with `starport serve -c custom.yml`
- Detailed terminal output for created accounts: name, address, mnemonic
- Added spinners to indicate progress for long-running commands
- Updated to Cosmos SDK v0.42.1

### Changes

- Replaced `packr` with Go 1.16 `embed`
- Renamed `servers` top-level property to `host`

## `v0.14.0`

### Features

- Chain state persistence between `starport serve` launches
- Integrated Stargate app's `scripts/protocgen` into Starport as a native feature. Running `starport build/serve` will
  automatically take care of building proto files without a need of script in the app's source code.
- Integrated third-party proto-files used by Cosmos SDK modules into Ignite CLI
- Added ability to customize binary name with `build.binary` in `config.yml`
- Added ability to change path to home directory with `.home` in `config.yml`
- Added ability to add accounts by `address` with in `config.yml`
- Added faucet functionality available on port 4500 and configurable with `faucet` in `config.yml`
- Added `starport faucet [address] [coins]` command
- Updated scaffold to Cosmos SDK v0.41.0
- Distroless multiplatform docker containers for starport that can be used for `starport serve`
- UI containers for chains scaffolded with Starport
- Use SOS-lite and Docker instead of systemD
- Arch PKGBUILD in `scripts`

### Fixes

- Support for CosmWasm on Stargate
- Bug with dashes in GitHub username breaking proto package name
- Bug with custom address prefix
- use docker buildx as a single command with multiple platforms to make multi-manifest work properly

## `v0.13.0`

### Features

- Added `starport network` commands for launching blockchains
- Added proxy (Chisel) to support launching blockchains from Gitpod
- Upgraded the template (Stargate) to Cosmos SDK v0.40.0-rc3
- Added a gRPC-Web proxy that is available under <http://localhost:12345/grpc>
- Added chain id configurability by recognizing `chain_id` from `genesis` section of `config.yml`.
- Added `config/app.toml` and `config/config.toml` configurability for appd under new `init.app` and `init.config`
  sections of `config.yml`
- Point to Stargate as default SDK version for scaffolding
- Covered CRUD operations for Stargate scaffolding
- Added docs on gopath to build from source directions
- Arch Linux Based Raspberry Pi development environment
- Calculate the necessary gas for sending transactions to SPN

### Fixes

- Routing REST API endpoints of querier on Stargate
- Evaluate `--address-prefix` option when scaffolding for Stargate
- Use a deterministic method to generate scaffolded type IDs
- Modify scaffolded type's creator type from address to string
- Copy built starport arm64 binary from tendermintdevelopment/starport:arm64 for device images
- Added git to amd64 docker image
- Comment out Gaia's seeds in the systemd unit template for downstream chains

## `v0.12.0`

### Features

- Added GitHub CLI to gitpod environment for greater ease of use
- Added `starport build` command to build and install app binaries
- Improved the first-time experience for readers of the Starport readme and parts of the Starport Handbook
- Added `starport module create` command to scaffold custom modules
- Raspberry Pi now installs, builds, and serves the Vue UI
- Improved documentation for Raspberry Pi Device Images
- Added IBC and some other modules
- Added an option to configure server addresses under `servers` section in `config.yml`

### Fixes

- `--address-prefix` will always be translated to lowercase while scaffolding with `app` command
- HTTP API: accept strings in JSON and cast them to int and bool
- Update @tendermint/vue to `v0.1.7`
- Removed "Starport Pi"
- Removed Makefile from Downstream Pi
- Fixed Downstream Pi image GitHub Action
- Prevent duplicated fields with `type` command
- Fixed handling of protobuf profiler: prof_laddr -> pprof_laddr
- Fix an error, when a Stargate `serve` cmd doesn't start if a user doesn't have a relayer installed

## `v0.11.1`

### Features

- Published on Snapcraft

## `v0.11.0`

### Features

- Added experimental [Stargate](https://stargate.cosmos.network/) scaffolding option with `--sdk-version stargate` flag
  on `starport app` command
- Pi Image Generation for chains generated with Starport
- GitHub action with capture of binary artifacts for chains generated with Starport
- Gitpod: added guidelines and changed working directory into `docs`
- Updated web scaffold with an improved sign in, balance list and a simple wallet
- Added CRUD actions for scaffolded types: delete, update, and get

## `v0.0.10`

### Features

- Add ARM64 releases
- OS Image Generation for Raspberry Pi 3 and 4
- Added `version` command
- Added support for _validator_ configuration in _config.yml_.
- Starport can be launched on Gitpod
- Added `make clean`

### Fixes

- Compile with go1.15
- Running `starport add type...` multiple times no longer breaks the app
- Running `appcli tx app create-x` now checks for all required args
- Removed unused `--denom` flag from the `app` command. It previously has moved as a prop to the `config.yml`
  under `accounts` section
- Disabled proxy server in the Vue app (this was causing to some compatibility issues) and enabled CORS
  for `appcli rest-server` instead
- `type` command supports dashes in app names

## `v0.0.10-rc.3`

### Features

- Configure `genesis.json` through `genesis` field in `config.yml`
- Initialize git repository on `app` scaffolding
- Check Go and GOPATH when running `serve`

### Changes

- verbose is --verbose, not -v, in the cli
- Renamed `frontend` directory to `vue`
- Added first E2E tests (for `app` and `add wasm` subcommands)

### Fixes

- No longer crashes when git is initialized but doesn't have commits
- Failure to start the frontend doesn't prevent Starport from running
- Changes to `config.yml` trigger reinitialization of the app
- Running `starport add wasm` multiple times no longer breaks the app

## `v0.0.10-rc.X`

### Features

- Initialize with accounts defined `config.yml`
- `starport serve --verbose` shows detailed output from every process
- Custom address prefixes with `--address-prefix` flag
- Cosmos SDK Launchpad support
- Rebuild and reinitialize on file change

## `v0.0.9`

Initial release.<|MERGE_RESOLUTION|>--- conflicted
+++ resolved
@@ -2,11 +2,10 @@
 
 ## Unreleased
 
-<<<<<<< HEAD
 ### Features
 
 - [#4786](https://github.com/ignite/cli/pull/4786) Add all types to the documentation and disclaimer for multiple coin types.
-=======
+
 ## [`v29.2.1`](https://github.com/ignite/cli/releases/tag/v29.2.1)
 
 ### Changes
@@ -16,7 +15,7 @@
 ### Fixes
 
 - [#4779](https://github.com/ignite/cli/pull/4779) Find proto dir in non conventional repo structure.
->>>>>>> c3b7fd25
+
 
 ## [`v29.2.0`](https://github.com/ignite/cli/releases/tag/v29.2.0)
 
