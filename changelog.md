# Changelog

## Unreleased

### Features
- Add `pkg/cosmostxcollector` package with support to query and save TXs and events.
- Add `ignite network coordinator` command set.
- Add `ignite network validator` command set.
- Move cosmoscmd in chain's templates.
- Add generated TS client test support to integration tests.

### Changes

- Updated `pkg/cosmosanalysis` to discover the list of app modules when defined in variables or functions.
- Improve genesis parser for `network` commands
- Integration tests build their own ignite binary.
- Updated `pkg/cosmosanalysis` to discover the list of app modules when defined in variables.
- Switch to broadcast mode sync in `cosmosclient`
- Updated `nodetime`: `ts-proto` to `v1.123.0`, `protobufjs` to `v7.1.1`, `swagger-typescript-api` to `v9.2.0`
- Switched codegen client to use `axios` instead of `fetch`
- Added `useKeplr()` and `useSigner()` methods to TS client. Allowed query-only instantiation.
- nodetime built with `vercel/pkg@5.6.0`
- Change CLI to use an events bus to print to stdout.
- Move generated proto files to `proto/{appname}/{module}`
- Update `pkg/cosmosanalysis` to detect when proto RPC services are using pagination.
<<<<<<< HEAD
- Add `--peer-address` flag to `network chain join` command.
=======
- Change nightly tag format
- Add cosmos-sdk version in `version` command
>>>>>>> 59c29d10

### Fixes

- Fix ICA controller wiring.
- Change vuex generation to use a default TS client path.
- Fix cli action org in templates.
- Seal the capability keeper in the `app.go` template
- Change faucet to allow C.O.R.S. preflight requests.
- Fix config file migration to void leaving end of file content chunks
- Change session print loop to block until all events are handled.
- Handle "No records were found in keyring" message when checking keys.

## [`v0.24.1`](https://github.com/ignite/cli/releases/tag/v0.24.1)

### Features

- Upgraded Cosmos SDK to `v0.46.2`.

## [`v0.24.0`](https://github.com/ignite/cli/releases/tag/v0.24.0)

### Features

- Upgraded Cosmos SDK to `v0.46.0` and IBC to `v5` in CLI and scaffolding templates
- Change chain init to check that no gentx are present in the initial genesis
- Add `network rewards release` command
- Add "make mocks" target to Makefile
- Add `--skip-proto` flag to `build`, `init` and `serve` commands to build the chain without building proto files
- Add `node query tx` command to query a transaction in any chain.
- Add `node query bank` command to query an account's bank balance in any chain.
- Add `node tx bank send` command to send funds from one account to an other in any chain.
- Add migration system for the config file to allow config versioning
- Add `node tx bank send` command to send funds from one account to another in any chain.
- Implement `network profile` command
- Add `generate ts-client` command to generate a stand-alone modular TypeScript client.

### Changes

- Add changelog merge strategy in .gitattributes to avoid conflicts.
- Refactor `templates/app` to remove `monitoringp` module from the default template
- Updated keyring dependency to match Cosmos SDK
- Speed up the integration tests
- Refactor ignite network and fix genesis generation bug
- Make Go dependency verification optional during build by adding the `--check-dependencies` flag
  so Ignite CLI can work in a Go workspace context.
- Temporary SPN address change for nightly
- Rename `simapp.go.plush` simulation file template to `helpers.go.plush`
- Remove campaign creation from the `network chain publish` command
- Optimized JavaScript generator to use a single typescript API generator binary
- Improve documentation and add support for protocol buffers and Go modules syntax
- Add inline documentation for CLI commands
- Change `cmd/account` to skip passphrase prompt when importing from mnemonic
- Add nodejs version in the output of ignite version
- Removed `handler.go` from scaffolded module template
- Migrated to `cosmossdk.io` packages for and `math`
- Vuex stores from the `generate vuex` command use the new TypeScript client
- Upgraded frontend Vue template to v0.3.10

### Fixes

- Improved error handling for crypto wrapper functions
- Fix `pkg/cosmosclient` to call the faucet prior to creating the tx.
- Test and refactor `pkg/comosclient`.
- Change templates to add missing call to `RegisterMsgServer` in the default module's template to match what's specified in the docs
- Fix cosmoscmd appID parameter value to sign a transaction correctly
- Fix `scaffold query` command to use `GetClientQueryContext` instead of `GetClientTxContext`
- Fix flaky integration tests issue that failed with "text file busy"
- Fix default chain ID for publish
- Replace `os.Rename` with `xos.Rename`
- Fix CLI reference generation to add `ignite completion` documentation
- Remove usage of deprecated `io/ioutil` package


## [`v0.23.0`](https://github.com/ignite/cli/releases/tag/v0.23.0)

### Features

- Apps can now use generics

### Fixes

- Fix `pkg/cosmosanalysis` to support apps with generics
- Remove `ignite-hq/cli` from dependency list in scaffolded chains

### Changes

- Change `pkg/cosmosgen` to allow importing IBC proto files
- Improve docs for Docker related commands
- Improve and fix documentation issues in developer tutorials
- Add migration docs for v0.22.2
- Improve `go mod download` error report in `pkg/cosmosgen`

## [`v0.22.2`](https://github.com/ignite/cli/releases/tag/v0.22.2)

### Features 

- Enable Darwin ARM 64 target for chain binary releases in CI templates

### Changes

- Rename `ignite-hq` to `ignite`

## [`v0.22.1`](https://github.com/ignite/cli/releases/tag/v0.22.1)

### Fixes 

- Fix IBC module scaffolding interface in templates

## [`v0.22.0`](https://github.com/ignite/cli/releases/tag/v0.22.0)

### Features 

- Optimized the build system. The `chain serve`, `chain build`, `chain generate` commands and other variants are way faster now
- Upgraded CLI and templates to use IBC v3

### Fixes 

- Add a fix in code generation to avoid user's NodeJS configs to break TS client generation routine

## [`v0.21.2`](https://github.com/ignite/cli/releases/tag/v0.21.2)

### Fixes 

- Set min. gas to zero when running `chain` command set 

## [`v0.21.1`](https://github.com/ignite/cli/releases/tag/v0.21.1)

### Features 

- Add compatibility to run chains built with Cosmos-SDK `v0.46.0-alpha1` and above
- Scaffold chains now will have `auth` module enabled by default

### Fixes

- Fixed shell completion generation
- Make sure proto package names are valid when using simple app names

## [`v0.21.0`](https://github.com/ignite/cli/releases/tag/v0.21.0)

### Features 

- Support simple app names when scaffolding chains. e.g.: `ignite scaffold chain mars`
- Ask confirmation when scaffolding over changes that are not committed yet 

## [`v0.20.4`](https://github.com/ignite/cli/releases/tag/v0.20.4)

### Fixes

- Use `protoc` binary compiled in an older version of macOS AMD64 for backwards compatibility in code generation

## [`v0.20.3`](https://github.com/ignite/cli/releases/tag/v0.20.3)

### Fixes

- Use latest version of CLI in templates to fix Linux ARM support _(It's now possible to develop chains in Linux ARM machines and since the chain depends on the CLI in its go.mod, it needs to use the latest version that support ARM targets)_

## [`v0.20.2`](https://github.com/ignite/cli/releases/tag/v0.20.2)

### Fixes

- Use `unsafe-reset-all` cmd under `tendermint` cmd for chains that use `=> v0.45.3` version of Cosmos SDK

## [`v0.20.1`](https://github.com/ignite/cli/releases/tag/v0.20.1)

### Features

- Release the CLI with Linux ARM and native M1 binaries

## [`v0.20.0`](https://github.com/ignite/cli/releases/tag/v0.20.0)

Our new name is **Ignite CLI**!

**IMPORTANT!** This upgrade renames `starport` command to `ignite`. From now on, use `ignite` command to access the CLI.

### Features

- Upgraded Cosmos SDK version to `v0.45.2`
- Added support for in memory backend in `pkg/cosmosclient` package
- Improved our tutorials and documentation

## [`v0.19.5`](https://github.com/ignite/cli/pull/2158/commits)

### Features

- Enable client code and Vuex code generation for query only modules as well.
- Upgraded the Vue template to `v0.3.5`.

### Fixes:
- Fixed snake case in code generation.
- Fixed plugin installations for Go =>v1.18.

### Changes:
- Dropped transpilation of TS to JS. Code generation now only produces TS files.

## `v0.19.4`

### Features

- Upgraded Vue template to `v0.3.0`.

## `v0.19.3`

### Features

- Upgraded Flutter template to `v2.0.3`

## [`v0.19.2`](https://github.com/ignite/cli/milestone/14)

### Fixes

- Fixed race condition during faucet transfer
- Fixed account sequence mismatch issue on faucet and relayer
- Fixed templates for IBC code scaffolding

### Features

- Upgraded blockchain templates to use IBC v2.0.2

### Breaking Changes

- Deprecated the Starport Modules [tendermint/spm](https://github.com/tendermint/spm) repo and moved the contents to the Ignite CLI repo [`ignite/pkg/`](https://github.com/ignite/cli/tree/develop/ignite/pkg/) in [PR 1971](https://github.com/ignite/cli/pull/1971/files) 
 
    Updates are required if your chain uses these packages: 

    - `spm/ibckeeper` is now `pkg/cosmosibckeeper`
    - `spm/cosmoscmd` is now `pkg/cosmoscmd` 
    - `spm/openapiconsole` is now `pkg/openapiconsole`
    - `testutil/sample` is now `cosmostestutil/sample`

- Updated the faucet HTTP API schema. See API changes in [fix: improve faucet reliability #1974](https://github.com/ignite/cli/pull/1974/files#diff-0e157f4f60d6fbd95e695764df176c8978d85f1df61475fbfa30edef62fe35cd)

## `v0.19.1`

### Fixes

- Enabled the `scaffold flutter` command

## `v0.19.0`

### Features

- `starport scaffold` commands support `ints`, `uints`, `strings`, `coin`, `coins` as field types (#1579)
- Added simulation testing with `simapp` to the default template (#1731)
- Added `starport generate dart` to generate a Dart client from protocol buffer files
- Added `starport scaffold flutter` to scaffold a Flutter mobile app template
- Parameters can be specified with a new `--params` flag when scaffolding modules (#1716)
- Simulations can be run with `starport chain simulate`
- Set `cointype` for accounts in  `config.yml` (#1663)

### Fixes

- Allow using a `creator` field when scaffolding a model with a `--no-message` flag (#1730)
- Improved error handling when generating code (#1907)
- Ensure account has funds after faucet transfer when using `cosmosclient` (#1846)
- Move from `io/ioutil` to `io` and `os` package (refactoring) (#1746)

## `v0.18.0`

### Breaking Changes

- Starport v0.18 comes with Cosmos SDK v0.44 that introduced changes that are not compatible with chains that were scaffolded with Starport versions lower than v0.18. After upgrading from Starport v0.17.3 to Starport v0.18, you must update the default blockchain template to use blockchains that were scaffolded with earlier versions. See [Migration](./docs/migration/index.md).

### Features:

- Scaffold commands allow using previously scaffolded types as fields
- Added `--signer` flag to `message`, `list`, `map`, and `single` scaffolding to allow customizing the name of the signer of the message
- Added `--index` flag to `scaffold map` to provide a custom list of indices
- Added `scaffold type` to scaffold a protocol buffer definition of a type
- Automatically check for new Starport versions
- Added `starport tools completions` to generate CLI completions
- Added `starport account` commands to manage accounts (key pairs)
- `starport version` now prints detailed information about OS, Go version, and more
- Modules are scaffolded with genesis validation tests
- Types are scaffolded with tests for `ValidateBasic` methods
- `cosmosclient` has been refactored and can be used as a library for interacting with Cosmos SDK chains
- `starport relayer` uses `starport account`
- Added `--path` flag for all `scaffold`, `generate` and `chain` commands
- Added `--output` flag to the `build` command
- Configure port of gRPC web in `config.yml` with the `host.grpc-web` property
- Added `build.main` field to `config.yml` for apps to specify the path of the chain's main package. This property is required to be set only when an app contains multiple main packages.

### Fixes

- Scaffolding a message no longer prevents scaffolding a map, list, or single that has the same type name when using the `--no-message` flag
- Generate Go code from proto files only from default directories or directories specified in `config.yml`
- Fixed faucet token transfer calculation
- Removed `creator` field for types scaffolded with the `--no-message` flag
- Encode the count value in the store with `BigEndian`

## `v0.17.3`

### Fixes

- oracle: add a specific BandChain pkg version to avoid Cosmos SDK version conflicts

## `v0.17.2`

### Features

- `client.toml` is initialized and used by node's CLI, can be configured through `config.yml` with the `init.client` property
- Support serving Cosmos SDK `v0.43.x` based chains

## `v0.17.1`

### Fixes

- Set visibility to `public` on Gitpod's port 7575 to enable peer discovery for SPN
- Fixed GitHub action that releases blockchain node's binary
- Fixed an error in chain scaffolding due to "unknown revision"
- Fixed an error in `starport chain serve` by limiting the scope where proto files are searched for

## `v0.17`

### Features

- Added GitHub action that automatically builds and releases a binary
- The `--release` flag for the `build` command adds the ability to release binaries in a tarball with a checksum file.
- Added the flag `--no-module` to the command `starport app` to prevent scaffolding a default module when creating a new app
- Added `--dep` flag to specify module dependency when scaffolding a module
- Added support for multiple naming conventions for component names and field names
- Print created and modified files when scaffolding a new component
- Added `starport generate` namespace with commands to generate Go, Vuex and OpenAPI
- Added `starport chain init` command to initialize a chain without starting a node
- Scaffold a type that contains a single instance in the store
- Introduced `starport tools` command for advanced users. Existing `starport relayer lowlevel *` commands are also moved under `tools`
- Added `faucet.rate_limit_window` property to `config.yml`
- Simplified the `cmd` package in the template
- Added `starport scaffold band` oracle query scaffolding
- Updated TypeScript relayer to 0.2.0
- Added customizable gas limits for the relayer

### Fixes

- Use snake case for generated files
- Prevent using incorrect module name
- Fixed permissions issue when using Starport in Docker
- Ignore hidden directories when building a chain
- Fix error when scaffolding an IBC module in non-Starport chains

## `v0.16.2`

### Fix

- Prevent indirect Buf dependency

## `v0.16.1`

### Features

- Ensure that CLI operates fine even if the installation directory (bin) of Go programs is not configured properly

## `v0.16.0`

### Features

- The new `join` flag adds the ability to pass a `--genesis` file and `--peers` address list with `starport network chain join`
- The new `show` flag adds the ability to show `--genesis` and `--peers` list with `starport network chain show`
- `protoc` is now bundled with Ignite CLI. You don't need to install it anymore.
- Starport is now published automatically on the Docker Hub
- `starport relayer` `configure` and `connect` commands now use the [confio/ts-relayer](https://github.com/confio/ts-relayer) under the hood. Also, checkout the new `starport relayer lowlevel` command
- An OpenAPI spec for your chain is now automatically generated with `serve` and `build` commands: a console is available at `localhost:1317` and spec at `localhost:1317/static/openapi.yml` by default for the newly scaffolded chains
- Keplr extension is supported on web apps created with Starport
- Added tests to the scaffold
- Improved reliability of scaffolding by detecting placeholders
- Added ability to scaffold modules in chains not created with Starport
- Added the ability to scaffold Cosmos SDK queries
- IBC relayer support is available on web apps created with Starport
- New types without CRUD operations can be added with the `--no-message` flag in the `type` command
- New packet without messages can be added with the `--no-message` flag in the `packet` command
- Added `docs` command to read Starport documentation on the CLI
- Published documentation on https://docs.starport.network
- Added `mnemonic` property to account in the `accounts` list to generate a key from a mnemonic

### Fixes

- `starport network chain join` hanging issue when creating an account
- Error when scaffolding a chain with an underscore in the repo name (thanks @bensooraj!)

### Changes

- `starport serve` no longer starts the web app in the `vue` directory (use `npm` to start it manually)
- Default scaffold no longer includes legacy REST API endpoints (thanks @bensooraj!)
- Removed support for Cosmos SDK v0.39 Launchpad

## `v0.15.0`

### Features

- IBC module scaffolding
- IBC packet scaffolding with acknowledgements
- JavaScript and Vuex client code generation for Cosmos SDK and custom modules
- Standalone relayer with `configure` and `connect` commands
- Advanced relayer options for configuring ports and versions
- Scaffold now follows `MsgServer` convention
- Message scaffolding
- Added `starport type ... --indexed` to scaffold indexed types
- Custom config file support with `starport serve -c custom.yml`
- Detailed terminal output for created accounts: name, address, mnemonic
- Added spinners to indicate progress for long-running commands
- Updated to Cosmos SDK v0.42.1

### Changes

- Replaced `packr` with Go 1.16 `embed`
- Renamed `servers` top-level property to `host`

## `v0.14.0`

### Features

- Chain state persistence between `starport serve` launches
- Integrated Stargate app's `scripts/protocgen` into Starport as a native feature. Running `starport build/serve` will automatically take care of building proto files without a need of script in the app's source code.
- Integrated third-party proto-files used by Cosmos SDK modules into Ignite CLI
- Added ability to customize binary name with `build.binary` in `config.yml`
- Added ability to change path to home directory with `
.home` in `config.yml`
- Added ability to add accounts by `address` with in `config.yml`
- Added faucet functionality available on port 4500 and configurable with `faucet` in `config.yml`
- Added `starport faucet [address] [coins]` command
- Updated scaffold to Cosmos SDK v0.41.0
- Distroless multiplatform docker containers for starport that can be used for `starport serve`
- UI containers for chains scaffolded with Starport
- Use SOS-lite and Docker instead of systemD
- Arch PKGBUILD in `scripts`

### Fixes:

- Support for CosmWasm on Stargate
- Bug with dashes in Github username breaking proto package name
- Bug with custom address prefix
- use docker buildx as a single command with multiple platforms to make multi-manifest work properly

## `v0.13.0`

### Features

- Added `starport network` commands for launching blockchains
- Added proxy (Chisel) to support launching blockchains from Gitpod
- Upgraded the template (Stargate) to Cosmos SDK v0.40.0-rc3
- Added a gRPC-Web proxy that is available under http://localhost:12345/grpc
- Added chain id configurability by recognizing `chain_id` from `genesis` section of `config.yml`.
- Added `config/app.toml` and `config/config.toml` configurability for appd under new `init.app` and `init.config` sections of `config.yml`
- Point to Stargate as default SDK version for scaffolding
- Covered CRUD operations for Stargate scaffolding
- Added docs on gopath to build from source directions
- Arch Linux Based Raspberry Pi development environment
- Calculate the necessary gas for sending transactions to SPN

### Fixes

- Routing REST API endpoints of querier on Stargate
- Evaluate `--address-prefix` option when scaffolding for Stargate
- Use a deterministic method to generate scaffolded type IDs
- Modify scaffolded type's creator type from address to string
- Copy built starport arm64 binary from tendermintdevelopment/starport:arm64 for device images
- Added git to amd64 docker image
- Comment out Gaia's seeds in the systemd unit template for downstream chains

## `v0.12.0`

### Features

- Added Github CLI to gitpod environment for greater ease of use
- Added `starport build` command to build and install app binaries
- Improved the first-time experience for readers of the Starport readme and parts of the Starport Handbook
- Added `starport module create` command to scaffold custom modules
- Raspberry Pi now installs, builds, and serves the Vue UI
- Improved documentation for Raspberry Pi Device Images
- Added IBC and some other modules
- Added an option to configure server addresses under `servers` section in `config.yml`

### Fixes

- `--address-prefix` will always be translated to lowercase while scaffolding with `app` command
- HTTP API: accept strings in JSON and cast them to int and bool
- Update @tendermint/vue to `v0.1.7`
- Removed "Starport Pi"
- Removed Makefile from Downstream Pi
- Fixed Downstream Pi image Github Action
- Prevent duplicated fields with `type` command
- Fixed handling of protobufs profiler: prof_laddr -> pprof_laddr
- Fix an error, when a Stargate `serve` cmd doesn't start if a user doesn't have a relayer installed

## `v0.11.1`

### Features

- Published on Snapcraft

## `v0.11.0`

### Features

- Added experimental [Stargate](https://stargate.cosmos.network/) scaffolding option with `--sdk-version stargate` flag on `starport app` command
- Pi Image Generation for chains generated with Starport
- Github action with capture of binary artifacts for chains generated with Starport
- Gitpod: added guidelines and changed working directory into `docs`
- Updated web scaffold with an improved sign in, balance list and a simple wallet
- Added CRUD actions for scaffolded types: delete, update, and get

## `v0.0.10`

### Features

- Add ARM64 releases
- OS Image Generation for Raspberry Pi 3 and 4
- Added `version` command
- Added support for _validator_ configuration in _config.yml_.
- Starport can be launched on Gitpod
- Added `make clean`

### Fixes

- Compile with go1.15
- Running `starport add type...` multiple times no longer breaks the app
- Running `appcli tx app create-x` now checks for all required args
- Removed unused `--denom` flag from the `app` command. It previously has moved as a prop to the `config.yml` under `accounts` section
- Disabled proxy server in the Vue app (this was causing to some compatibilitiy issues) and enabled CORS for `appcli rest-server` instead
- `type` command supports dashes in app names

## `v0.0.10-rc.3`

### Features

- Configure `genesis.json` through `genesis` field in `config.yml`
- Initialize git repository on `app` scaffolding
- Check Go and GOPATH when running `serve`

### Changes

- verbose is --verbose, not -v, in the cli
- Renamed `frontend` directory to `vue`
- Added first E2E tests (for `app` and `add wasm` subcommands)

### Fixes

- No longer crashes when git is initialized but doesn't have commits
- Failure to start the frontend doesn't prevent Starport from running
- Changes to `config.yml` trigger reinitialization of the app
- Running `starport add wasm` multiple times no longer breaks the app

## `v0.0.10-rc.X`

### Features

- Initialize with accounts defined `config.yml`
- `starport serve --verbose` shows detailed output from every process
- Custom address prefixes with `--address-prefix` flag
- Cosmos SDK Launchpad support
- Rebuild and reinitialize on file change

## `v0.0.9`

Initial release.<|MERGE_RESOLUTION|>--- conflicted
+++ resolved
@@ -23,12 +23,9 @@
 - Change CLI to use an events bus to print to stdout.
 - Move generated proto files to `proto/{appname}/{module}`
 - Update `pkg/cosmosanalysis` to detect when proto RPC services are using pagination.
-<<<<<<< HEAD
 - Add `--peer-address` flag to `network chain join` command.
-=======
 - Change nightly tag format
 - Add cosmos-sdk version in `version` command
->>>>>>> 59c29d10
 
 ### Fixes
 
