--- conflicted
+++ resolved
@@ -4,11 +4,8 @@
 
 ### Fixes
 
-<<<<<<< HEAD
 - Change vuex generation to use a default TS client path.
-=======
 - Fix cli action org in templates.
->>>>>>> 529407a4
 
 ## [`v0.24.0`](https://github.com/ignite/cli/releases/tag/v0.24.0)
 
