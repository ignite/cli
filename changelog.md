--- conflicted
+++ resolved
@@ -9,11 +9,8 @@
 ### Changes
 
 - [#4569](https://github.com/ignite/cli/pull/4569) Add flags to set coin type on commands. Add getters for bech32 prefix and coin type.
-<<<<<<< HEAD
 - [#4586](https://github.com/ignite/cli/pull/4586) Remove network as default plugin.
-=======
 - [#4589](https://github.com/ignite/cli/pull/4589) Fix broken links
->>>>>>> c314a7c3
 
 ### Fixes
 
