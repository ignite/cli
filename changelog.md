# Changelog

## Unreleased

### Features

- Add `pkg/cosmostxcollector` package with support to query and save TXs and events.
- Add `ignite network coordinator` command set.
- Add `ignite network validator` command set.
- Move cosmoscmd in chain's templates.
- Add generated TS client test support to integration tests.

### Changes

- Updated `pkg/cosmosanalysis` to discover the list of app modules when defined in variables or functions.
- Improve genesis parser for `network` commands
- Integration tests build their own ignite binary.
- Updated `pkg/cosmosanalysis` to discover the list of app modules when defined in variables.
- Switch to broadcast mode sync in `cosmosclient`
- Updated `nodetime`: `ts-proto` to `v1.123.0`, `protobufjs` to `v7.1.1`, `swagger-typescript-api` to `v9.2.0`
- Switched codegen client to use `axios` instead of `fetch`
- Added `useKeplr()` and `useSigner()` methods to TS client. Allowed query-only instantiation.
- nodetime built with `vercel/pkg@5.6.0`
- Change CLI to use an events bus to print to stdout.
- Move generated proto files to `proto/{appname}/{module}`
- Update `pkg/cosmosanalysis` to detect when proto RPC services are using pagination.
- Add `--peer-address` flag to `network chain join` command.
- Change nightly tag format
- Add cosmos-sdk version in `version` command
- [#29350](https://github.com/ignite/cli/pull/2935) Update `gobuffalo/plush` templating tool to `v4`

### Fixes

- Fix ICA controller wiring.
- Change vuex generation to use a default TS client path.
- Fix cli action org in templates.
- Seal the capability keeper in the `app.go` template
- Change faucet to allow C.O.R.S. preflight requests.
- Fix config file migration to void leaving end of file content chunks
- Change session print loop to block until all events are handled.
- Handle "No records were found in keyring" message when checking keys.
<<<<<<< HEAD
- [#2941](https://github.com/ignite/cli/issues/2941) Fix session to use the same spinner referece.
=======
- [#2922](https://github.com/ignite/cli/pull/2922) Network commands check for latest config version before building the chain binary.
>>>>>>> 7996b0a3

## [`v0.24.1`](https://github.com/ignite/cli/releases/tag/v0.24.1)

### Features

- Upgraded Cosmos SDK to `v0.46.2`.

## [`v0.24.0`](https://github.com/ignite/cli/releases/tag/v0.24.0)

### Features

- Upgraded Cosmos SDK to `v0.46.0` and IBC to `v5` in CLI and scaffolding templates
- Change chain init to check that no gentx are present in the initial genesis
- Add `network rewards release` command
- Add "make mocks" target to Makefile
- Add `--skip-proto` flag to `build`, `init` and `serve` commands to build the chain without building proto files
- Add `node query tx` command to query a transaction in any chain.
- Add `node query bank` command to query an account's bank balance in any chain.
- Add `node tx bank send` command to send funds from one account to an other in any chain.
- Add migration system for the config file to allow config versioning
- Add `node tx bank send` command to send funds from one account to another in any chain.
- Implement `network profile` command
- Add `generate ts-client` command to generate a stand-alone modular TypeScript client.

### Changes

- Add changelog merge strategy in .gitattributes to avoid conflicts.
- Refactor `templates/app` to remove `monitoringp` module from the default template
- Updated keyring dependency to match Cosmos SDK
- Speed up the integration tests
- Refactor ignite network and fix genesis generation bug
- Make Go dependency verification optional during build by adding the `--check-dependencies` flag
  so Ignite CLI can work in a Go workspace context.
- Temporary SPN address change for nightly
- Rename `simapp.go.plush` simulation file template to `helpers.go.plush`
- Remove campaign creation from the `network chain publish` command
- Optimized JavaScript generator to use a single typescript API generator binary
- Improve documentation and add support for protocol buffers and Go modules syntax
- Add inline documentation for CLI commands
- Change `cmd/account` to skip passphrase prompt when importing from mnemonic
- Add nodejs version in the output of ignite version
- Removed `handler.go` from scaffolded module template
- Migrated to `cosmossdk.io` packages for and `math`
- Vuex stores from the `generate vuex` command use the new TypeScript client
- Upgraded frontend Vue template to v0.3.10

### Fixes

- Improved error handling for crypto wrapper functions
- Fix `pkg/cosmosclient` to call the faucet prior to creating the tx.
- Test and refactor `pkg/comosclient`.
- Change templates to add missing call to `RegisterMsgServer` in the default module's template to match what's specified in the docs
- Fix cosmoscmd appID parameter value to sign a transaction correctly
- Fix `scaffold query` command to use `GetClientQueryContext` instead of `GetClientTxContext`
- Fix flaky integration tests issue that failed with "text file busy"
- Fix default chain ID for publish
- Replace `os.Rename` with `xos.Rename`
- Fix CLI reference generation to add `ignite completion` documentation
- Remove usage of deprecated `io/ioutil` package


## [`v0.23.0`](https://github.com/ignite/cli/releases/tag/v0.23.0)

### Features

- Apps can now use generics

### Fixes

- Fix `pkg/cosmosanalysis` to support apps with generics
- Remove `ignite-hq/cli` from dependency list in scaffolded chains

### Changes

- Change `pkg/cosmosgen` to allow importing IBC proto files
- Improve docs for Docker related commands
- Improve and fix documentation issues in developer tutorials
- Add migration docs for v0.22.2
- Improve `go mod download` error report in `pkg/cosmosgen`

## [`v0.22.2`](https://github.com/ignite/cli/releases/tag/v0.22.2)

### Features 

- Enable Darwin ARM 64 target for chain binary releases in CI templates

### Changes

- Rename `ignite-hq` to `ignite`

## [`v0.22.1`](https://github.com/ignite/cli/releases/tag/v0.22.1)

### Fixes 

- Fix IBC module scaffolding interface in templates

## [`v0.22.0`](https://github.com/ignite/cli/releases/tag/v0.22.0)

### Features 

- Optimized the build system. The `chain serve`, `chain build`, `chain generate` commands and other variants are way faster now
- Upgraded CLI and templates to use IBC v3

### Fixes 

- Add a fix in code generation to avoid user's NodeJS configs to break TS client generation routine

## [`v0.21.2`](https://github.com/ignite/cli/releases/tag/v0.21.2)

### Fixes 

- Set min. gas to zero when running `chain` command set 

## [`v0.21.1`](https://github.com/ignite/cli/releases/tag/v0.21.1)

### Features 

- Add compatibility to run chains built with Cosmos-SDK `v0.46.0-alpha1` and above
- Scaffold chains now will have `auth` module enabled by default

### Fixes

- Fixed shell completion generation
- Make sure proto package names are valid when using simple app names

## [`v0.21.0`](https://github.com/ignite/cli/releases/tag/v0.21.0)

### Features 

- Support simple app names when scaffolding chains. e.g.: `ignite scaffold chain mars`
- Ask confirmation when scaffolding over changes that are not committed yet 

## [`v0.20.4`](https://github.com/ignite/cli/releases/tag/v0.20.4)

### Fixes

- Use `protoc` binary compiled in an older version of macOS AMD64 for backwards compatibility in code generation

## [`v0.20.3`](https://github.com/ignite/cli/releases/tag/v0.20.3)

### Fixes

- Use latest version of CLI in templates to fix Linux ARM support _(It's now possible to develop chains in Linux ARM machines and since the chain depends on the CLI in its go.mod, it needs to use the latest version that support ARM targets)_

## [`v0.20.2`](https://github.com/ignite/cli/releases/tag/v0.20.2)

### Fixes

- Use `unsafe-reset-all` cmd under `tendermint` cmd for chains that use `=> v0.45.3` version of Cosmos SDK

## [`v0.20.1`](https://github.com/ignite/cli/releases/tag/v0.20.1)

### Features

- Release the CLI with Linux ARM and native M1 binaries

## [`v0.20.0`](https://github.com/ignite/cli/releases/tag/v0.20.0)

Our new name is **Ignite CLI**!

**IMPORTANT!** This upgrade renames `starport` command to `ignite`. From now on, use `ignite` command to access the CLI.

### Features

- Upgraded Cosmos SDK version to `v0.45.2`
- Added support for in memory backend in `pkg/cosmosclient` package
- Improved our tutorials and documentation

## [`v0.19.5`](https://github.com/ignite/cli/pull/2158/commits)

### Features

- Enable client code and Vuex code generation for query only modules as well.
- Upgraded the Vue template to `v0.3.5`.

### Fixes:
- Fixed snake case in code generation.
- Fixed plugin installations for Go =>v1.18.

### Changes:
- Dropped transpilation of TS to JS. Code generation now only produces TS files.

## `v0.19.4`

### Features

- Upgraded Vue template to `v0.3.0`.

## `v0.19.3`

### Features

- Upgraded Flutter template to `v2.0.3`

## [`v0.19.2`](https://github.com/ignite/cli/milestone/14)

### Fixes

- Fixed race condition during faucet transfer
- Fixed account sequence mismatch issue on faucet and relayer
- Fixed templates for IBC code scaffolding

### Features

- Upgraded blockchain templates to use IBC v2.0.2

### Breaking Changes

- Deprecated the Starport Modules [tendermint/spm](https://github.com/tendermint/spm) repo and moved the contents to the Ignite CLI repo [`ignite/pkg/`](https://github.com/ignite/cli/tree/develop/ignite/pkg/) in [PR 1971](https://github.com/ignite/cli/pull/1971/files) 
 
    Updates are required if your chain uses these packages: 

    - `spm/ibckeeper` is now `pkg/cosmosibckeeper`
    - `spm/cosmoscmd` is now `pkg/cosmoscmd` 
    - `spm/openapiconsole` is now `pkg/openapiconsole`
    - `testutil/sample` is now `cosmostestutil/sample`

- Updated the faucet HTTP API schema. See API changes in [fix: improve faucet reliability #1974](https://github.com/ignite/cli/pull/1974/files#diff-0e157f4f60d6fbd95e695764df176c8978d85f1df61475fbfa30edef62fe35cd)

## `v0.19.1`

### Fixes

- Enabled the `scaffold flutter` command

## `v0.19.0`

### Features

- `starport scaffold` commands support `ints`, `uints`, `strings`, `coin`, `coins` as field types (#1579)
- Added simulation testing with `simapp` to the default template (#1731)
- Added `starport generate dart` to generate a Dart client from protocol buffer files
- Added `starport scaffold flutter` to scaffold a Flutter mobile app template
- Parameters can be specified with a new `--params` flag when scaffolding modules (#1716)
- Simulations can be run with `starport chain simulate`
- Set `cointype` for accounts in  `config.yml` (#1663)

### Fixes

- Allow using a `creator` field when scaffolding a model with a `--no-message` flag (#1730)
- Improved error handling when generating code (#1907)
- Ensure account has funds after faucet transfer when using `cosmosclient` (#1846)
- Move from `io/ioutil` to `io` and `os` package (refactoring) (#1746)

## `v0.18.0`

### Breaking Changes

- Starport v0.18 comes with Cosmos SDK v0.44 that introduced changes that are not compatible with chains that were scaffolded with Starport versions lower than v0.18. After upgrading from Starport v0.17.3 to Starport v0.18, you must update the default blockchain template to use blockchains that were scaffolded with earlier versions. See [Migration](./docs/migration/index.md).

### Features:

- Scaffold commands allow using previously scaffolded types as fields
- Added `--signer` flag to `message`, `list`, `map`, and `single` scaffolding to allow customizing the name of the signer of the message
- Added `--index` flag to `scaffold map` to provide a custom list of indices
- Added `scaffold type` to scaffold a protocol buffer definition of a type
- Automatically check for new Starport versions
- Added `starport tools completions` to generate CLI completions
- Added `starport account` commands to manage accounts (key pairs)
- `starport version` now prints detailed information about OS, Go version, and more
- Modules are scaffolded with genesis validation tests
- Types are scaffolded with tests for `ValidateBasic` methods
- `cosmosclient` has been refactored and can be used as a library for interacting with Cosmos SDK chains
- `starport relayer` uses `starport account`
- Added `--path` flag for all `scaffold`, `generate` and `chain` commands
- Added `--output` flag to the `build` command
- Configure port of gRPC web in `config.yml` with the `host.grpc-web` property
- Added `build.main` field to `config.yml` for apps to specify the path of the chain's main package. This property is required to be set only when an app contains multiple main packages.

### Fixes

- Scaffolding a message no longer prevents scaffolding a map, list, or single that has the same type name when using the `--no-message` flag
- Generate Go code from proto files only from default directories or directories specified in `config.yml`
- Fixed faucet token transfer calculation
- Removed `creator` field for types scaffolded with the `--no-message` flag
- Encode the count value in the store with `BigEndian`

## `v0.17.3`

### Fixes

- oracle: add a specific BandChain pkg version to avoid Cosmos SDK version conflicts

## `v0.17.2`

### Features

- `client.toml` is initialized and used by node's CLI, can be configured through `config.yml` with the `init.client` property
- Support serving Cosmos SDK `v0.43.x` based chains

## `v0.17.1`

### Fixes

- Set visibility to `public` on Gitpod's port 7575 to enable peer discovery for SPN
- Fixed GitHub action that releases blockchain node's binary
- Fixed an error in chain scaffolding due to "unknown revision"
- Fixed an error in `starport chain serve` by limiting the scope where proto files are searched for

## `v0.17`

### Features

- Added GitHub action that automatically builds and releases a binary
- The `--release` flag for the `build` command adds the ability to release binaries in a tarball with a checksum file.
- Added the flag `--no-module` to the command `starport app` to prevent scaffolding a default module when creating a new app
- Added `--dep` flag to specify module dependency when scaffolding a module
- Added support for multiple naming conventions for component names and field names
- Print created and modified files when scaffolding a new component
- Added `starport generate` namespace with commands to generate Go, Vuex and OpenAPI
- Added `starport chain init` command to initialize a chain without starting a node
- Scaffold a type that contains a single instance in the store
- Introduced `starport tools` command for advanced users. Existing `starport relayer lowlevel *` commands are also moved under `tools`
- Added `faucet.rate_limit_window` property to `config.yml`
- Simplified the `cmd` package in the template
- Added `starport scaffold band` oracle query scaffolding
- Updated TypeScript relayer to 0.2.0
- Added customizable gas limits for the relayer

### Fixes

- Use snake case for generated files
- Prevent using incorrect module name
- Fixed permissions issue when using Starport in Docker
- Ignore hidden directories when building a chain
- Fix error when scaffolding an IBC module in non-Starport chains

## `v0.16.2`

### Fix

- Prevent indirect Buf dependency

## `v0.16.1`

### Features

- Ensure that CLI operates fine even if the installation directory (bin) of Go programs is not configured properly

## `v0.16.0`

### Features

- The new `join` flag adds the ability to pass a `--genesis` file and `--peers` address list with `starport network chain join`
- The new `show` flag adds the ability to show `--genesis` and `--peers` list with `starport network chain show`
- `protoc` is now bundled with Ignite CLI. You don't need to install it anymore.
- Starport is now published automatically on the Docker Hub
- `starport relayer` `configure` and `connect` commands now use the [confio/ts-relayer](https://github.com/confio/ts-relayer) under the hood. Also, checkout the new `starport relayer lowlevel` command
- An OpenAPI spec for your chain is now automatically generated with `serve` and `build` commands: a console is available at `localhost:1317` and spec at `localhost:1317/static/openapi.yml` by default for the newly scaffolded chains
- Keplr extension is supported on web apps created with Starport
- Added tests to the scaffold
- Improved reliability of scaffolding by detecting placeholders
- Added ability to scaffold modules in chains not created with Starport
- Added the ability to scaffold Cosmos SDK queries
- IBC relayer support is available on web apps created with Starport
- New types without CRUD operations can be added with the `--no-message` flag in the `type` command
- New packet without messages can be added with the `--no-message` flag in the `packet` command
- Added `docs` command to read Starport documentation on the CLI
- Published documentation on https://docs.starport.network
- Added `mnemonic` property to account in the `accounts` list to generate a key from a mnemonic

### Fixes

- `starport network chain join` hanging issue when creating an account
- Error when scaffolding a chain with an underscore in the repo name (thanks @bensooraj!)

### Changes

- `starport serve` no longer starts the web app in the `vue` directory (use `npm` to start it manually)
- Default scaffold no longer includes legacy REST API endpoints (thanks @bensooraj!)
- Removed support for Cosmos SDK v0.39 Launchpad

## `v0.15.0`

### Features

- IBC module scaffolding
- IBC packet scaffolding with acknowledgements
- JavaScript and Vuex client code generation for Cosmos SDK and custom modules
- Standalone relayer with `configure` and `connect` commands
- Advanced relayer options for configuring ports and versions
- Scaffold now follows `MsgServer` convention
- Message scaffolding
- Added `starport type ... --indexed` to scaffold indexed types
- Custom config file support with `starport serve -c custom.yml`
- Detailed terminal output for created accounts: name, address, mnemonic
- Added spinners to indicate progress for long-running commands
- Updated to Cosmos SDK v0.42.1

### Changes

- Replaced `packr` with Go 1.16 `embed`
- Renamed `servers` top-level property to `host`

## `v0.14.0`

### Features

- Chain state persistence between `starport serve` launches
- Integrated Stargate app's `scripts/protocgen` into Starport as a native feature. Running `starport build/serve` will automatically take care of building proto files without a need of script in the app's source code.
- Integrated third-party proto-files used by Cosmos SDK modules into Ignite CLI
- Added ability to customize binary name with `build.binary` in `config.yml`
- Added ability to change path to home directory with `
.home` in `config.yml`
- Added ability to add accounts by `address` with in `config.yml`
- Added faucet functionality available on port 4500 and configurable with `faucet` in `config.yml`
- Added `starport faucet [address] [coins]` command
- Updated scaffold to Cosmos SDK v0.41.0
- Distroless multiplatform docker containers for starport that can be used for `starport serve`
- UI containers for chains scaffolded with Starport
- Use SOS-lite and Docker instead of systemD
- Arch PKGBUILD in `scripts`

### Fixes:

- Support for CosmWasm on Stargate
- Bug with dashes in Github username breaking proto package name
- Bug with custom address prefix
- use docker buildx as a single command with multiple platforms to make multi-manifest work properly

## `v0.13.0`

### Features

- Added `starport network` commands for launching blockchains
- Added proxy (Chisel) to support launching blockchains from Gitpod
- Upgraded the template (Stargate) to Cosmos SDK v0.40.0-rc3
- Added a gRPC-Web proxy that is available under http://localhost:12345/grpc
- Added chain id configurability by recognizing `chain_id` from `genesis` section of `config.yml`.
- Added `config/app.toml` and `config/config.toml` configurability for appd under new `init.app` and `init.config` sections of `config.yml`
- Point to Stargate as default SDK version for scaffolding
- Covered CRUD operations for Stargate scaffolding
- Added docs on gopath to build from source directions
- Arch Linux Based Raspberry Pi development environment
- Calculate the necessary gas for sending transactions to SPN

### Fixes

- Routing REST API endpoints of querier on Stargate
- Evaluate `--address-prefix` option when scaffolding for Stargate
- Use a deterministic method to generate scaffolded type IDs
- Modify scaffolded type's creator type from address to string
- Copy built starport arm64 binary from tendermintdevelopment/starport:arm64 for device images
- Added git to amd64 docker image
- Comment out Gaia's seeds in the systemd unit template for downstream chains

## `v0.12.0`

### Features

- Added Github CLI to gitpod environment for greater ease of use
- Added `starport build` command to build and install app binaries
- Improved the first-time experience for readers of the Starport readme and parts of the Starport Handbook
- Added `starport module create` command to scaffold custom modules
- Raspberry Pi now installs, builds, and serves the Vue UI
- Improved documentation for Raspberry Pi Device Images
- Added IBC and some other modules
- Added an option to configure server addresses under `servers` section in `config.yml`

### Fixes

- `--address-prefix` will always be translated to lowercase while scaffolding with `app` command
- HTTP API: accept strings in JSON and cast them to int and bool
- Update @tendermint/vue to `v0.1.7`
- Removed "Starport Pi"
- Removed Makefile from Downstream Pi
- Fixed Downstream Pi image Github Action
- Prevent duplicated fields with `type` command
- Fixed handling of protobufs profiler: prof_laddr -> pprof_laddr
- Fix an error, when a Stargate `serve` cmd doesn't start if a user doesn't have a relayer installed

## `v0.11.1`

### Features

- Published on Snapcraft

## `v0.11.0`

### Features

- Added experimental [Stargate](https://stargate.cosmos.network/) scaffolding option with `--sdk-version stargate` flag on `starport app` command
- Pi Image Generation for chains generated with Starport
- Github action with capture of binary artifacts for chains generated with Starport
- Gitpod: added guidelines and changed working directory into `docs`
- Updated web scaffold with an improved sign in, balance list and a simple wallet
- Added CRUD actions for scaffolded types: delete, update, and get

## `v0.0.10`

### Features

- Add ARM64 releases
- OS Image Generation for Raspberry Pi 3 and 4
- Added `version` command
- Added support for _validator_ configuration in _config.yml_.
- Starport can be launched on Gitpod
- Added `make clean`

### Fixes

- Compile with go1.15
- Running `starport add type...` multiple times no longer breaks the app
- Running `appcli tx app create-x` now checks for all required args
- Removed unused `--denom` flag from the `app` command. It previously has moved as a prop to the `config.yml` under `accounts` section
- Disabled proxy server in the Vue app (this was causing to some compatibilitiy issues) and enabled CORS for `appcli rest-server` instead
- `type` command supports dashes in app names

## `v0.0.10-rc.3`

### Features

- Configure `genesis.json` through `genesis` field in `config.yml`
- Initialize git repository on `app` scaffolding
- Check Go and GOPATH when running `serve`

### Changes

- verbose is --verbose, not -v, in the cli
- Renamed `frontend` directory to `vue`
- Added first E2E tests (for `app` and `add wasm` subcommands)

### Fixes

- No longer crashes when git is initialized but doesn't have commits
- Failure to start the frontend doesn't prevent Starport from running
- Changes to `config.yml` trigger reinitialization of the app
- Running `starport add wasm` multiple times no longer breaks the app

## `v0.0.10-rc.X`

### Features

- Initialize with accounts defined `config.yml`
- `starport serve --verbose` shows detailed output from every process
- Custom address prefixes with `--address-prefix` flag
- Cosmos SDK Launchpad support
- Rebuild and reinitialize on file change

## `v0.0.9`

Initial release.<|MERGE_RESOLUTION|>--- conflicted
+++ resolved
@@ -39,11 +39,8 @@
 - Fix config file migration to void leaving end of file content chunks
 - Change session print loop to block until all events are handled.
 - Handle "No records were found in keyring" message when checking keys.
-<<<<<<< HEAD
 - [#2941](https://github.com/ignite/cli/issues/2941) Fix session to use the same spinner referece.
-=======
 - [#2922](https://github.com/ignite/cli/pull/2922) Network commands check for latest config version before building the chain binary.
->>>>>>> 7996b0a3
 
 ## [`v0.24.1`](https://github.com/ignite/cli/releases/tag/v0.24.1)
 
