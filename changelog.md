--- conflicted
+++ resolved
@@ -43,12 +43,9 @@
 - [#4322](https://github.com/ignite/cli/pull/4322) Create a message for authenticate buf for generate ts-client
 - [#4319](https://github.com/ignite/cli/pull/4319) Remove fee abstraction module from open api code generation
 - [#4317](https://github.com/ignite/cli/pull/4317) Remove xchisel dependency
-<<<<<<< HEAD
 - [#4328](https://github.com/ignite/cli/pull/4328) Send ignite bug report to sentry. Opt out the same way as for usage analytics
-=======
 - [#4341](https://github.com/ignite/cli/pull/4341) Bump `ibc-go` to `8.5.0`
 - [#4345](https://github.com/ignite/cli/pull/4345) Added survey link
->>>>>>> 4efc0997
 
 ### Fixes
 
