--- conflicted
+++ resolved
@@ -11,11 +11,8 @@
 
 ### Changes
 
-<<<<<<< HEAD
 - [#3035](https://github.com/ignite/cli/pull/3035) Bump Cosmos SDK to `v0.46.4`.
-=======
 - [#3037](https://github.com/ignite/cli/pull/3037) Bump `ibc-go` to `v5.0.1`.
->>>>>>> 477ede3e
 - [#2957](https://github.com/ignite/cli/pull/2957) Change generate commands to print the path to the generated code.
 - [#2981](https://github.com/ignite/cli/issues/2981) Change CLI to also search chain binary in Go binary path.
 - [#2958](https://github.com/ignite/cli/pull/2958) Support absolute paths for client code generation config paths.
