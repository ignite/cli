--- conflicted
+++ resolved
@@ -1,15 +1,15 @@
 # Changelog
 
-<<<<<<< HEAD
 ## `Unreleased`
 
 ### Features
-- upgraded template to v0.45.0
+- upgraded template to v0.45.1
 - annotated template
 
 ### Fixes
 - Updated golang to v 1.17 in all files
-=======
+
+
 ## [`v0.19.5`](https://github.com/tendermint/starport/pull/2158/commits)
 
 ### Features
@@ -24,7 +24,6 @@
 ### Changes:
 - Dropped transpilation of TS to JS. Code generation now only produces TS files.
 
->>>>>>> a29791e7
 ## `v0.19.4`
 
 ### Features
