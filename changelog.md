--- conflicted
+++ resolved
@@ -1,6 +1,10 @@
 # Changelog
 
 ## Unreleased
+
+### Features
+
+- [#3835](https://github.com/ignite/cli/pull/3835) Add `--minimal` flag to `scaffold chain` to scaffold a chain with the least amount of sdk modules
 
 ### Fixes
 
@@ -12,11 +16,7 @@
 
 - [#3786](https://github.com/ignite/cli/pull/3786) Add artifacts for publishing Ignite to FlatHub and Snapcraft
 - [#3830](https://github.com/ignite/cli/pull/3830) Remove gRPC info from Ignite Apps errors
-<<<<<<< HEAD
-- [#3835](https://github.com/ignite/cli/pull/3835) Add `--minimal` flag to `scaffold chain` to scaffold a chain with the least amount of sdk modules
-=======
 - [#3861](https://github.com/ignite/cli/pull/3861) Send to the analytics if the user is using a GitPod
->>>>>>> 6b64f359
 
 ### Changes
 
