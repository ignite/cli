# Changelog

## [`v0.24.0`](https://github.com/ignite/cli/releases/tag/v0.24.0)

### Changes

- Refactor `templates/app` to remove `monitoringp` module from the default template
- Updated keyring dependency to match what Cosmos SDK is using
- Speed up the integration tests
- Refactor ignite network and fix genesis generation bug
- Implement `network profile` command
- Make Go dependency verification optional during build by adding the `--check-dependencies` flag
  so Ignite CLI can work in a Go workspace context.
- Temporary SPN address change for nightly
- Rename `simapp.go.plush` simulation file template to `helpers.go.plush`
- Remove campaign creation from the `network chain publish` command
- Upgraded Cosmos SDK to v0.46.0 and IBC to v5 in CLI and scaffolding templates
<<<<<<< HEAD
- Optimized JavaScript generator to use a single typescript API generator binary
- Improve documentation and add support for protocol buffers and Go modules syntax
- Add inline documentation for `scaffold` and `scaffold module` CLI commands
- Change `cmd/account` to skip passphrase prompt when importing from mnemonic
- Remove usage of deprecated `io/ioutil` package
- Add nodejs version in the output of ignite version
=======
- Removed `handler.go` from scaffolded module template
- Migrated to `cosmossdk.io` packages for `errors` and `math`

### Fixes
- Improved error handling for crypto wrapper functions
>>>>>>> eb64d735

### Features

- Change chain init to check that no gentx are present in the initial genesis
- Add `network rewards release` command
- Add "make mocks" target to Makefile
- Add `--skip-proto` flag to `build`, `init` and `serve` commands to build the chain without building proto files
- Add `node query tx` command to query a transaction in any chain.
- Add `node query bank` command to query an account's bank balance in any chain.
- Add `node tx bank send` command to send funds from one account to an other in any chain.

### Fixes

<<<<<<< HEAD
- Change templates to add missing call to `RegisterMsgServer` in the default module's template to match what's specified in the docs
- Fix cosmoscmd appID parameter value to sign a transaction correctly
- Fix `scaffold query` command to use `GetClientQueryContext` instead of `GetClientTxContext`
- Fix flaky integration tests issue that failed with "text file busy"
- Fix default chain ID for publish
- Replace os.Rename with xos.Rename
- Fix CLI reference generation to add `ignite completion` documentation
=======
- Fix `pkg/cosmosclient` to call the faucet prior to creating the tx.
>>>>>>> eb64d735

## [`v0.23.0`](https://github.com/ignite/cli/releases/tag/v0.23.0)

### Features

- Apps can now use generics

### Fixes

- Fix `pkg/cosmosanalysis` to support apps with generics
- Remove `ignite-hq/cli` from dependency list in scaffolded chains

### Changes

- Change `pkg/cosmosgen` to allow importing IBC proto files
- Improve docs for Docker related commands
- Improve and fix documentation issues in developer tutorials
- Add migration docs for v0.22.2
- Improve `go mod download` error report in `pkg/cosmosgen`

## [`v0.22.2`](https://github.com/ignite/cli/releases/tag/v0.22.2)

### Features 

- Enable Darwin ARM 64 target for chain binary releases in CI templates

### Changes

- Rename `ignite-hq` to `ignite`

## [`v0.22.1`](https://github.com/ignite/cli/releases/tag/v0.22.1)

### Fixes 

- Fix IBC module scaffolding interface in templates

## [`v0.22.0`](https://github.com/ignite/cli/releases/tag/v0.22.0)

### Features 

- Optimized the build system. The `chain serve`, `chain build`, `chain generate` commands and other variants are way faster now
- Upgraded CLI and templates to use IBC v3

### Fixes 

- Add a fix in code generation to avoid user's NodeJS configs to break TS client generation routine

## [`v0.21.2`](https://github.com/ignite/cli/releases/tag/v0.21.2)

### Fixes 

- Set min. gas to zero when running `chain` command set 

## [`v0.21.1`](https://github.com/ignite/cli/releases/tag/v0.21.1)

### Features 

- Add compatibility to run chains built with Cosmos-SDK `v0.46.0-alpha1` and above
- Scaffold chains now will have `auth` module enabled by default

### Fixes

- Fixed shell completion generation
- Make sure proto package names are valid when using simple app names

## [`v0.21.0`](https://github.com/ignite/cli/releases/tag/v0.21.0)

### Features 

- Support simple app names when scaffolding chains. e.g.: `ignite scaffold chain mars`
- Ask confirmation when scaffolding over changes that are not committed yet 

## [`v0.20.4`](https://github.com/ignite/cli/releases/tag/v0.20.4)

### Fixes

- Use `protoc` binary compiled in an older version of macOS AMD64 for backwards compatibility in code generation

## [`v0.20.3`](https://github.com/ignite/cli/releases/tag/v0.20.3)

### Fixes

- Use latest version of CLI in templates to fix Linux ARM support _(It's now possible to develop chains in Linux ARM machines and since the chain depends on the CLI in its go.mod, it needs to use the latest version that support ARM targets)_

## [`v0.20.2`](https://github.com/ignite/cli/releases/tag/v0.20.2)

### Fixes

- Use `unsafe-reset-all` cmd under `tendermint` cmd for chains that use `=> v0.45.3` version of Cosmos SDK

## [`v0.20.1`](https://github.com/ignite/cli/releases/tag/v0.20.1)

### Features

- Release the CLI with Linux ARM and native M1 binaries

## [`v0.20.0`](https://github.com/ignite/cli/releases/tag/v0.20.0)

Our new name is **Ignite CLI**!

**IMPORTANT!** This upgrade renames `starport` command to `ignite`. From now on, use `ignite` command to access the CLI.

### Features

- Upgraded Cosmos SDK version to `v0.45.2`
- Added support for in memory backend in `pkg/cosmosclient` package
- Improved our tutorials and documentation

## [`v0.19.5`](https://github.com/ignite/cli/pull/2158/commits)

### Features

- Enable client code and Vuex code generation for query only modules as well.
- Upgraded the Vue template to `v0.3.5`.

### Fixes:
- Fixed snake case in code generation.
- Fixed plugin installations for Go =>v1.18.

### Changes:
- Dropped transpilation of TS to JS. Code generation now only produces TS files.

## `v0.19.4`

### Features

- Upgraded Vue template to `v0.3.0`.

## `v0.19.3`

### Features

- Upgraded Flutter template to `v2.0.3`

## [`v0.19.2`](https://github.com/ignite/cli/milestone/14)

### Fixes

- Fixed race condition during faucet transfer
- Fixed account sequence mismatch issue on faucet and relayer
- Fixed templates for IBC code scaffolding

### Features

- Upgraded blockchain templates to use IBC v2.0.2

### Breaking Changes

- Deprecated the Starport Modules [tendermint/spm](https://github.com/tendermint/spm) repo and moved the contents to the Ignite CLI repo [`ignite/pkg/`](https://github.com/ignite/cli/tree/develop/ignite/pkg/) in [PR 1971](https://github.com/ignite/cli/pull/1971/files) 
 
    Updates are required if your chain uses these packages: 

    - `spm/ibckeeper` is now `pkg/cosmosibckeeper`
    - `spm/cosmoscmd` is now `pkg/cosmoscmd` 
    - `spm/openapiconsole` is now `pkg/openapiconsole`
    - `testutil/sample` is now `cosmostestutil/sample`

- Updated the faucet HTTP API schema. See API changes in [fix: improve faucet reliability #1974](https://github.com/ignite/cli/pull/1974/files#diff-0e157f4f60d6fbd95e695764df176c8978d85f1df61475fbfa30edef62fe35cd)

## `v0.19.1`

### Fixes

- Enabled the `scaffold flutter` command

## `v0.19.0`

### Features

- `starport scaffold` commands support `ints`, `uints`, `strings`, `coin`, `coins` as field types (#1579)
- Added simulation testing with `simapp` to the default template (#1731)
- Added `starport generate dart` to generate a Dart client from protocol buffer files
- Added `starport scaffold flutter` to scaffold a Flutter mobile app template
- Parameters can be specified with a new `--params` flag when scaffolding modules (#1716)
- Simulations can be run with `starport chain simulate`
- Set `cointype` for accounts in  `config.yml` (#1663)

### Fixes

- Allow using a `creator` field when scaffolding a model with a `--no-message` flag (#1730)
- Improved error handling when generating code (#1907)
- Ensure account has funds after faucet transfer when using `cosmosclient` (#1846)
- Move from `io/ioutil` to `io` and `os` package (refactoring) (#1746)

## `v0.18.0`

### Breaking Changes

- Starport v0.18 comes with Cosmos SDK v0.44 that introduced changes that are not compatible with chains that were scaffolded with Starport versions lower than v0.18. After upgrading from Starport v0.17.3 to Starport v0.18, you must update the default blockchain template to use blockchains that were scaffolded with earlier versions. See [Migration](./docs/migration/index.md).

### Features:

- Scaffold commands allow using previously scaffolded types as fields
- Added `--signer` flag to `message`, `list`, `map`, and `single` scaffolding to allow customizing the name of the signer of the message
- Added `--index` flag to `scaffold map` to provide a custom list of indices
- Added `scaffold type` to scaffold a protocol buffer definition of a type
- Automatically check for new Starport versions
- Added `starport tools completions` to generate CLI completions
- Added `starport account` commands to manage accounts (key pairs)
- `starport version` now prints detailed information about OS, Go version, and more
- Modules are scaffolded with genesis validation tests
- Types are scaffolded with tests for `ValidateBasic` methods
- `cosmosclient` has been refactored and can be used as a library for interacting with Cosmos SDK chains
- `starport relayer` uses `starport account`
- Added `--path` flag for all `scaffold`, `generate` and `chain` commands
- Added `--output` flag to the `build` command
- Configure port of gRPC web in `config.yml` with the `host.grpc-web` property
- Added `build.main` field to `config.yml` for apps to specify the path of the chain's main package. This property is required to be set only when an app contains multiple main packages.

### Fixes

- Scaffolding a message no longer prevents scaffolding a map, list, or single that has the same type name when using the `--no-message` flag
- Generate Go code from proto files only from default directories or directories specified in `config.yml`
- Fixed faucet token transfer calculation
- Removed `creator` field for types scaffolded with the `--no-message` flag
- Encode the count value in the store with `BigEndian`

## `v0.17.3`

### Fixes

- oracle: add a specific BandChain pkg version to avoid Cosmos SDK version conflicts

## `v0.17.2`

### Features

- `client.toml` is initialized and used by node's CLI, can be configured through `config.yml` with the `init.client` property
- Support serving Cosmos SDK `v0.43.x` based chains

## `v0.17.1`

### Fixes

- Set visibility to `public` on Gitpod's port 7575 to enable peer discovery for SPN
- Fixed GitHub action that releases blockchain node's binary
- Fixed an error in chain scaffolding due to "unknown revision"
- Fixed an error in `starport chain serve` by limiting the scope where proto files are searched for

## `v0.17`

### Features

- Added GitHub action that automatically builds and releases a binary
- The `--release` flag for the `build` command adds the ability to release binaries in a tarball with a checksum file.
- Added the flag `--no-module` to the command `starport app` to prevent scaffolding a default module when creating a new app
- Added `--dep` flag to specify module dependency when scaffolding a module
- Added support for multiple naming conventions for component names and field names
- Print created and modified files when scaffolding a new component
- Added `starport generate` namespace with commands to generate Go, Vuex and OpenAPI
- Added `starport chain init` command to initialize a chain without starting a node
- Scaffold a type that contains a single instance in the store
- Introduced `starport tools` command for advanced users. Existing `starport relayer lowlevel *` commands are also moved under `tools`
- Added `faucet.rate_limit_window` property to `config.yml`
- Simplified the `cmd` package in the template
- Added `starport scaffold band` oracle query scaffolding
- Updated TypeScript relayer to 0.2.0
- Added customizable gas limits for the relayer

### Fixes

- Use snake case for generated files
- Prevent using incorrect module name
- Fixed permissions issue when using Starport in Docker
- Ignore hidden directories when building a chain
- Fix error when scaffolding an IBC module in non-Starport chains

## `v0.16.2`

### Fix

- Prevent indirect Buf dependency

## `v0.16.1`

### Features

- Ensure that CLI operates fine even if the installation directory (bin) of Go programs is not configured properly

## `v0.16.0`

### Features

- The new `join` flag adds the ability to pass a `--genesis` file and `--peers` address list with `starport network chain join`
- The new `show` flag adds the ability to show `--genesis` and `--peers` list with `starport network chain show`
- `protoc` is now bundled with Ignite CLI. You don't need to install it anymore.
- Starport is now published automatically on the Docker Hub
- `starport relayer` `configure` and `connect` commands now use the [confio/ts-relayer](https://github.com/confio/ts-relayer) under the hood. Also, checkout the new `starport relayer lowlevel` command
- An OpenAPI spec for your chain is now automatically generated with `serve` and `build` commands: a console is available at `localhost:1317` and spec at `localhost:1317/static/openapi.yml` by default for the newly scaffolded chains
- Keplr extension is supported on web apps created with Starport
- Added tests to the scaffold
- Improved reliability of scaffolding by detecting placeholders
- Added ability to scaffold modules in chains not created with Starport
- Added the ability to scaffold Cosmos SDK queries
- IBC relayer support is available on web apps created with Starport
- New types without CRUD operations can be added with the `--no-message` flag in the `type` command
- New packet without messages can be added with the `--no-message` flag in the `packet` command
- Added `docs` command to read Starport documentation on the CLI
- Published documentation on https://docs.starport.network
- Added `mnemonic` property to account in the `accounts` list to generate a key from a mnemonic

### Fixes

- `starport network chain join` hanging issue when creating an account
- Error when scaffolding a chain with an underscore in the repo name (thanks @bensooraj!)

### Changes

- `starport serve` no longer starts the web app in the `vue` directory (use `npm` to start it manually)
- Default scaffold no longer includes legacy REST API endpoints (thanks @bensooraj!)
- Removed support for Cosmos SDK v0.39 Launchpad

## `v0.15.0`

### Features

- IBC module scaffolding
- IBC packet scaffolding with acknowledgements
- JavaScript and Vuex client code generation for Cosmos SDK and custom modules
- Standalone relayer with `configure` and `connect` commands
- Advanced relayer options for configuring ports and versions
- Scaffold now follows `MsgServer` convention
- Message scaffolding
- Added `starport type ... --indexed` to scaffold indexed types
- Custom config file support with `starport serve -c custom.yml`
- Detailed terminal output for created accounts: name, address, mnemonic
- Added spinners to indicate progress for long-running commands
- Updated to Cosmos SDK v0.42.1

### Changes

- Replaced `packr` with Go 1.16 `embed`
- Renamed `servers` top-level property to `host`

## `v0.14.0`

### Features

- Chain state persistence between `starport serve` launches
- Integrated Stargate app's `scripts/protocgen` into Starport as a native feature. Running `starport build/serve` will automatically take care of building proto files without a need of script in the app's source code.
- Integrated third-party proto-files used by Cosmos SDK modules into Ignite CLI
- Added ability to customize binary name with `build.binary` in `config.yml`
- Added ability to change path to home directory with `
.home` in `config.yml`
- Added ability to add accounts by `address` with in `config.yml`
- Added faucet functionality available on port 4500 and configurable with `faucet` in `config.yml`
- Added `starport faucet [address] [coins]` command
- Updated scaffold to Cosmos SDK v0.41.0
- Distroless multiplatform docker containers for starport that can be used for `starport serve`
- UI containers for chains scaffolded with Starport
- Use SOS-lite and Docker instead of systemD
- Arch PKGBUILD in `scripts`

### Fixes:

- Support for CosmWasm on Stargate
- Bug with dashes in Github username breaking proto package name
- Bug with custom address prefix
- use docker buildx as a single command with multiple platforms to make multi-manifest work properly

## `v0.13.0`

### Features

- Added `starport network` commands for launching blockchains
- Added proxy (Chisel) to support launching blockchains from Gitpod
- Upgraded the template (Stargate) to Cosmos SDK v0.40.0-rc3
- Added a gRPC-Web proxy that is available under http://localhost:12345/grpc
- Added chain id configurability by recognizing `chain_id` from `genesis` section of `config.yml`.
- Added `config/app.toml` and `config/config.toml` configurability for appd under new `init.app` and `init.config` sections of `config.yml`
- Point to Stargate as default SDK version for scaffolding
- Covered CRUD operations for Stargate scaffolding
- Added docs on gopath to build from source directions
- Arch Linux Based Raspberry Pi development environment
- Calculate the necessary gas for sending transactions to SPN

### Fixes

- Routing REST API endpoints of querier on Stargate
- Evaluate `--address-prefix` option when scaffolding for Stargate
- Use a deterministic method to generate scaffolded type IDs
- Modify scaffolded type's creator type from address to string
- Copy built starport arm64 binary from tendermintdevelopment/starport:arm64 for device images
- Added git to amd64 docker image
- Comment out Gaia's seeds in the systemd unit template for downstream chains

## `v0.12.0`

### Features

- Added Github CLI to gitpod environment for greater ease of use
- Added `starport build` command to build and install app binaries
- Improved the first-time experience for readers of the Starport readme and parts of the Starport Handbook
- Added `starport module create` command to scaffold custom modules
- Raspberry Pi now installs, builds, and serves the Vue UI
- Improved documentation for Raspberry Pi Device Images
- Added IBC and some other modules
- Added an option to configure server addresses under `servers` section in `config.yml`

### Fixes

- `--address-prefix` will always be translated to lowercase while scaffolding with `app` command
- HTTP API: accept strings in JSON and cast them to int and bool
- Update @tendermint/vue to `v0.1.7`
- Removed "Starport Pi"
- Removed Makefile from Downstream Pi
- Fixed Downstream Pi image Github Action
- Prevent duplicated fields with `type` command
- Fixed handling of protobufs profiler: prof_laddr -> pprof_laddr
- Fix an error, when a Stargate `serve` cmd doesn't start if a user doesn't have a relayer installed

## `v0.11.1`

### Features

- Published on Snapcraft

## `v0.11.0`

### Features

- Added experimental [Stargate](https://stargate.cosmos.network/) scaffolding option with `--sdk-version stargate` flag on `starport app` command
- Pi Image Generation for chains generated with Starport
- Github action with capture of binary artifacts for chains generated with Starport
- Gitpod: added guidelines and changed working directory into `docs`
- Updated web scaffold with an improved sign in, balance list and a simple wallet
- Added CRUD actions for scaffolded types: delete, update, and get

## `v0.0.10`

### Features

- Add ARM64 releases
- OS Image Generation for Raspberry Pi 3 and 4
- Added `version` command
- Added support for _validator_ configuration in _config.yml_.
- Starport can be launched on Gitpod
- Added `make clean`

### Fixes

- Compile with go1.15
- Running `starport add type...` multiple times no longer breaks the app
- Running `appcli tx app create-x` now checks for all required args
- Removed unused `--denom` flag from the `app` command. It previously has moved as a prop to the `config.yml` under `accounts` section
- Disabled proxy server in the Vue app (this was causing to some compatibilitiy issues) and enabled CORS for `appcli rest-server` instead
- `type` command supports dashes in app names

## `v0.0.10-rc.3`

### Features

- Configure `genesis.json` through `genesis` field in `config.yml`
- Initialize git repository on `app` scaffolding
- Check Go and GOPATH when running `serve`

### Changes

- verbose is --verbose, not -v, in the cli
- Renamed `frontend` directory to `vue`
- Added first E2E tests (for `app` and `add wasm` subcommands)

### Fixes

- No longer crashes when git is initialized but doesn't have commits
- Failure to start the frontend doesn't prevent Starport from running
- Changes to `config.yml` trigger reinitialization of the app
- Running `starport add wasm` multiple times no longer breaks the app

## `v0.0.10-rc.X`

### Features

- Initialize with accounts defined `config.yml`
- `starport serve --verbose` shows detailed output from every process
- Custom address prefixes with `--address-prefix` flag
- Cosmos SDK Launchpad support
- Rebuild and reinitialize on file change

## `v0.0.9`

Initial release.<|MERGE_RESOLUTION|>--- conflicted
+++ resolved
@@ -1,6 +1,16 @@
 # Changelog
 
 ## [`v0.24.0`](https://github.com/ignite/cli/releases/tag/v0.24.0)
+
+### Features
+
+- Change chain init to check that no gentx are present in the initial genesis
+- Add `network rewards release` command
+- Add "make mocks" target to Makefile
+- Add `--skip-proto` flag to `build`, `init` and `serve` commands to build the chain without building proto files
+- Add `node query tx` command to query a transaction in any chain.
+- Add `node query bank` command to query an account's bank balance in any chain.
+- Add `node tx bank send` command to send funds from one account to an other in any chain.
 
 ### Changes
 
@@ -15,34 +25,19 @@
 - Rename `simapp.go.plush` simulation file template to `helpers.go.plush`
 - Remove campaign creation from the `network chain publish` command
 - Upgraded Cosmos SDK to v0.46.0 and IBC to v5 in CLI and scaffolding templates
-<<<<<<< HEAD
 - Optimized JavaScript generator to use a single typescript API generator binary
 - Improve documentation and add support for protocol buffers and Go modules syntax
 - Add inline documentation for `scaffold` and `scaffold module` CLI commands
 - Change `cmd/account` to skip passphrase prompt when importing from mnemonic
 - Remove usage of deprecated `io/ioutil` package
 - Add nodejs version in the output of ignite version
-=======
 - Removed `handler.go` from scaffolded module template
 - Migrated to `cosmossdk.io` packages for `errors` and `math`
 
 ### Fixes
+
 - Improved error handling for crypto wrapper functions
->>>>>>> eb64d735
-
-### Features
-
-- Change chain init to check that no gentx are present in the initial genesis
-- Add `network rewards release` command
-- Add "make mocks" target to Makefile
-- Add `--skip-proto` flag to `build`, `init` and `serve` commands to build the chain without building proto files
-- Add `node query tx` command to query a transaction in any chain.
-- Add `node query bank` command to query an account's bank balance in any chain.
-- Add `node tx bank send` command to send funds from one account to an other in any chain.
-
-### Fixes
-
-<<<<<<< HEAD
+- Fix `pkg/cosmosclient` to call the faucet prior to creating the tx.
 - Change templates to add missing call to `RegisterMsgServer` in the default module's template to match what's specified in the docs
 - Fix cosmoscmd appID parameter value to sign a transaction correctly
 - Fix `scaffold query` command to use `GetClientQueryContext` instead of `GetClientTxContext`
@@ -50,9 +45,7 @@
 - Fix default chain ID for publish
 - Replace os.Rename with xos.Rename
 - Fix CLI reference generation to add `ignite completion` documentation
-=======
-- Fix `pkg/cosmosclient` to call the faucet prior to creating the tx.
->>>>>>> eb64d735
+
 
 ## [`v0.23.0`](https://github.com/ignite/cli/releases/tag/v0.23.0)
 
