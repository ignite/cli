# Changelog

## Unreleased

### Features

- [#3830](https://github.com/ignite/cli/pull/3830) Remove gRPC info from Ignite Apps errors

### Changes

- [#3822](https://github.com/ignite/cli/pull/3822) Improve default scaffolded AutoCLI config
- [#3838](https://github.com/ignite/cli/pull/3838) Scaffold chain with Cosmos SDK `v0.50.2`, and bump confix and x/upgrade to latest
- [#3829](https://github.com/ignite/cli/pull/3829) Support version prefix for cached values
- [#3723](https://github.com/ignite/cli/pull/3723) Create a wrapper for errors

### Fixes

- [#3827](https://github.com/ignite/cli/pull/3827) Change ignite apps to be able to run in any directory
- [#3831](https://github.com/ignite/cli/pull/3831) Correct ignite app gRPC server stop memory issue
- [#3825](https://github.com/ignite/cli/pull/3825) Fix a minor Keplr type-checking bug in TS client
- [#3836](https://github.com/ignite/cli/pull/3836) Add missing IBC commands for scaffolded chain
- [#3833](https://github.com/ignite/cli/pull/3833) Improve Cosmos SDK detection to support SDK forks
<<<<<<< HEAD
- [#3849](https://github.com/ignite/cli/pull/3849) Add missing `tx.go` file by default and enable cli if autocli does not exist
=======
- [#3851](https://github.com/ignite/cli/pull/3851) Add missing ibc interfaces to chain client
>>>>>>> 2a4e3a74

## [`v28.0.0`](https://github.com/ignite/cli/releases/tag/v28.0.0)

### Features

- [#3659](https://github.com/ignite/cli/pull/3659) cosmos-sdk `v0.50.x` upgrade
- [#3694](https://github.com/ignite/cli/pull/3694) Query and Tx AutoCLI support
- [#3536](https://github.com/ignite/cli/pull/3536) Change app.go to v2 and add AppWiring feature
- [#3544](https://github.com/ignite/cli/pull/3544) Add bidirectional communication to app (plugin) system
- [#3756](https://github.com/ignite/cli/pull/3756) Add faucet compatibility for latest sdk chains
- [#3476](https://github.com/ignite/cli/pull/3476) Use `buf.build` binary to code generate from proto files
- [#3724](https://github.com/ignite/cli/pull/3724) Add or vendor proto packages from Go dependencies
- [#3561](https://github.com/ignite/cli/pull/3561) Add GetChainInfo method to plugin system API
- [#3626](https://github.com/ignite/cli/pull/3626) Add logging levels to relayer
- [#3614](https://github.com/ignite/cli/pull/3614) feat: use DefaultBaseappOptions for app.New method
- [#3715](https://github.com/ignite/cli/pull/3715) Add test suite for the cli tests

### Changes

- [#3793](https://github.com/ignite/cli/pull/3793) Refactor Ignite to follow semantic versioning (prepares v28.0.0). If you are using packages, do not forget to import the `/v28` version of the packages.
- [#3529](https://github.com/ignite/cli/pull/3529) Refactor plugin system to use gRPC
- [#3751](https://github.com/ignite/cli/pull/3751) Rename label to skip changelog check
- [#3745](https://github.com/ignite/cli/pull/3745) Set tx fee amount as option
- [#3748](https://github.com/ignite/cli/pull/3748) Change default rpc endpoint to a working one
- [#3621](https://github.com/ignite/cli/pull/3621) Change `pkg/availableport` to allow custom parameters in `Find` function and handle duplicated ports
- [#3810](https://github.com/ignite/cli/pull/3810) Bump network app version to `v0.2.1`
- [#3581](https://github.com/ignite/cli/pull/3581) Bump cometbft and cometbft-db in the template
- [#3522](https://github.com/ignite/cli/pull/3522) Remove indentation from `chain serve` output
- [#3346](https://github.com/ignite/cli/issues/3346) Improve scaffold query --help
- [#3601](https://github.com/ignite/cli/pull/3601) Update ts-relayer version to `0.10.0`
- [#3658](https://github.com/ignite/cli/pull/3658) Rename Marshaler to Codec in EncodingConfig
- [#3653](https://github.com/ignite/cli/pull/3653) Add "app" extension to plugin binaries
- [#3656](https://github.com/ignite/cli/pull/3656) Disable Go toolchain download
- [#3662](https://github.com/ignite/cli/pull/3662) Refactor CLI "plugin" command to "app"
- [#3669](https://github.com/ignite/cli/pull/3669) Rename `plugins` config file to `igniteapps`
- [#3683](https://github.com/ignite/cli/pull/3683) Resolve `--dep auth` as `--dep account` in `scaffold module`
- [#3795](https://github.com/ignite/cli/pull/3795) Bump cometbft to `v0.38.2`
- [#3599](https://github.com/ignite/cli/pull/3599) Add analytics as an option
- [#3670](https://github.com/ignite/cli/pull/3670) Remove binaries

### Fixes

- [#3386](https://github.com/ignite/cli/issues/3386) Prevent scaffolding of default module called "ibc"
- [#3592](https://github.com/ignite/cli/pull/3592) Fix `pkg/protoanalysis` to support HTTP rule parameter arguments
- [#3598](https://github.com/ignite/cli/pull/3598) Fix consensus param keeper constructor key in `app.go`
- [#3610](https://github.com/ignite/cli/pull/3610) Fix overflow issue of cosmos faucet in `pkg/cosmosfaucet/transfer.go` and `pkg/cosmosfaucet/cosmosfaucet.go`
- [#3618](https://github.com/ignite/cli/pull/3618) Fix TS client generation import path issue
- [#3631](https://github.com/ignite/cli/pull/3631) Fix unnecessary vue import in hooks/composables template
- [#3661](https://github.com/ignite/cli/pull/3661) Change `pkg/cosmosanalysis` to find Cosmos SDK runtime app registered modules
- [#3716](https://github.com/ignite/cli/pull/3716) Fix invalid plugin hook check
- [#3725](https://github.com/ignite/cli/pull/3725) Fix flaky TS client generation issues on linux
- [#3726](https://github.com/ignite/cli/pull/3726) Update TS client dependencies. Bump vue/react template versions
- [#3728](https://github.com/ignite/cli/pull/3728) Fix wrong parser for proto package names
- [#3729](https://github.com/ignite/cli/pull/3729) Fix broken generator due to caching /tmp include folders
- [#3767](https://github.com/ignite/cli/pull/3767) Fix `v0.50` ibc genesis issue
- [#3808](https://github.com/ignite/cli/pull/3808) Correct TS code generation to generate paginated fields

## [`v0.27.2`](https://github.com/ignite/cli/releases/tag/v0.27.2)

### Changes

- [#3701](https://github.com/ignite/cli/pull/3701) Bump `go` version to 1.21

## [`v0.27.1`](https://github.com/ignite/cli/releases/tag/v0.27.1)

### Features

- [#3505](https://github.com/ignite/cli/pull/3505) Auto migrate dependency tools
- [#3538](https://github.com/ignite/cli/pull/3538) bump sdk to `v0.47.3` and ibc to `v7.1.0`
- [#2736](https://github.com/ignite/cli/issues/2736) Add `--skip-git` flag to skip git repository initialization.
- [#3381](https://github.com/ignite/cli/pull/3381) Add `ignite doctor` command
- [#3446](https://github.com/ignite/cli/pull/3446) Add `gas-adjustment` flag to the cosmos client.
- [#3439](https://github.com/ignite/cli/pull/3439) Add `--build.tags` flag for `chain serve` and `chain build` commands.
- [#3524](https://github.com/ignite/cli/pull/3524) Apply auto tools migration to other commands
- Added compatibility check and auto migration features and interactive guidelines for the latest versions of the SDK

### Changes

- [#3444](https://github.com/ignite/cli/pull/3444) Add support for ICS chains in ts-client generation
- [#3494](https://github.com/ignite/cli/pull/3494) bump `cosmos-sdk` and `cometbft` versions
- [#3434](https://github.com/ignite/cli/pull/3434) Detect app wiring implementation

### Fixes

- [#3497](https://github.com/ignite/cli/pull/3497) Use corret bank balance query url in faucet openapi
- [#3481](https://github.com/ignite/cli/pull/3481) Use correct checksum format in release checksum file
- [#3470](https://github.com/ignite/cli/pull/3470) Prevent overriding minimum-gas-prices with default value
- [#3523](https://github.com/ignite/cli/pull/3523) Upgrade Cosmos SDK compatibility check for scaffolded apps
- [#3441](https://github.com/ignite/cli/pull/3441) Correct wrong client context for cmd query methods
- [#3487](https://github.com/ignite/cli/pull/3487) Handle ignired error in package `cosmosaccount` `Account.PubKey`

## [`v0.26.1`](https://github.com/ignite/cli/releases/tag/v0.26.1)

### Features

- [#3238](https://github.com/ignite/cli/pull/3238) Add `Sharedhost` plugin option
- [#3214](https://github.com/ignite/cli/pull/3214) Global plugins config.
- [#3142](https://github.com/ignite/cli/pull/3142) Add `ignite network request param-change` command.
- [#3181](https://github.com/ignite/cli/pull/3181) Addition of `add` and `remove` commands for `plugins`
- [#3184](https://github.com/ignite/cli/pull/3184) Separate `plugins.yml` config file.
- [#3038](https://github.com/ignite/cli/pull/3038) Addition of Plugin Hooks in Plugin System
- [#3056](https://github.com/ignite/cli/pull/3056) Add `--genesis-config` flag option to `ignite network chain publish`
- [#2892](https://github.com/ignite/cli/pull/2982/) Add `ignite scaffold react` command.
- [#2892](https://github.com/ignite/cli/pull/2982/) Add `ignite generate composables` command.
- [#2892](https://github.com/ignite/cli/pull/2982/) Add `ignite generate hooks` command.
- [#2955](https://github.com/ignite/cli/pull/2955/) Add `ignite network request add-account` command.
- [#2877](https://github.com/ignite/cli/pull/2877) Plugin system
- [#3060](https://github.com/ignite/cli/pull/3060) Plugin system flag support
- [#3105](https://github.com/ignite/cli/pull/3105) Addition of `ignite plugin describe <path>` command
- [#2995](https://github.com/ignite/cli/pull/2995/) Add `ignite network request remove-validator` command.
- [#2999](https://github.com/ignite/cli/pull/2999/) Add `ignite network request remove-account` command.
- [#2458](https://github.com/ignite/cli/issues/2458) New `chain serve` command UI.
- [#2992](https://github.com/ignite/cli/issues/2992) Add `ignite chain debug` command.

### Changes

- [#3369](https://github.com/ignite/cli/pull/3369) Update `ibc-go` to `v6.1.0`.
- [#3306](https://github.com/ignite/cli/pull/3306) Move network command into a plugin
- [#3305](https://github.com/ignite/cli/pull/3305) Bump Cosmos SDK version to `v0.46.7`.
- [#3068](https://github.com/ignite/cli/pull/3068) Add configs to generated TS code for working with JS projects
- [#3071](https://github.com/ignite/cli/pull/3071) Refactor `ignite/templates` package.
- [#2892](https://github.com/ignite/cli/pull/2982/) `ignite scaffold vue` and `ignite scaffold react` use v0.4.2 templates
- [#2892](https://github.com/ignite/cli/pull/2982/) `removeSigner()` method added to generated `ts-client`
- [#3035](https://github.com/ignite/cli/pull/3035) Bump Cosmos SDK to `v0.46.4`.
- [#3037](https://github.com/ignite/cli/pull/3037) Bump `ibc-go` to `v5.0.1`.
- [#2957](https://github.com/ignite/cli/pull/2957) Change generate commands to print the path to the generated code.
- [#2981](https://github.com/ignite/cli/issues/2981) Change CLI to also search chain binary in Go binary path.
- [#2958](https://github.com/ignite/cli/pull/2958) Support absolute paths for client code generation config paths.
- [#2993](https://github.com/ignite/cli/pull/2993) Hide `ignite scaffold band` command and deprecate functionality.
- [#2986](https://github.com/ignite/cli/issues/2986) Remove `--proto-all-modules` flag because it is now the default behaviour.
- [#2986](https://github.com/ignite/cli/issues/2986) Remove automatic Vue code scaffolding from `scaffold chain` command.
- [#2986](https://github.com/ignite/cli/issues/2986) Add `--generate-clients` to `chain serve` command for optional client code (re)generation.
- [#2998](https://github.com/ignite/cli/pull/2998) Hide `ignite generate dart` command and remove functionality.
- [#2991](https://github.com/ignite/cli/pull/2991) Hide `ignite scaffold flutter` command and remove functionality.
- [#2944](https://github.com/ignite/cli/pull/2944) Add a new event "update" status option to `pkg/cliui`.
- [#3030](https://github.com/ignite/cli/issues/3030) Remove colon syntax from module scaffolding `--dep` flag.
- [#3025](https://github.com/ignite/cli/issues/3025) Improve config version error handling.
- [#3084](https://github.com/ignite/cli/pull/3084) Add Ignite Chain documentation.
- [#3109](https://github.com/ignite/cli/pull/3109) Refactor scaffolding for proto files to not rely on placeholders.
- [#3106](https://github.com/ignite/cli/pull/3106) Add zoom image plugin.
- [#3194](https://github.com/ignite/cli/issues/3194) Move config validators check to validate only when required.
- [#3183](https://github.com/ignite/cli/pull/3183/) Make config optional for init phase.
- [#3224](https://github.com/ignite/cli/pull/3224) Remove `grpc_*` prefix from query files in scaffolded chains
- [#3229](https://github.com/ignite/cli/pull/3229) Rename `campaign` to `project` in ignite network set of commands
- [#3122](https://github.com/ignite/cli/issues/3122) Change `generate ts-client` to ignore the cache by default.
- [#3244](https://github.com/ignite/cli/pull/3244) Update `actions.yml` for resolving deprecation message
- [#3337](https://github.com/ignite/cli/pull/3337) Remove `pkg/openapiconsole` import from scaffold template.
- [#3337](https://github.com/ignite/cli/pull/3337) Register`nodeservice` gRPC in `app.go` template.
- [#3455](https://github.com/ignite/cli/pull/3455) Bump `cosmos-sdk` to `v0.47.1`
- [#3434](https://github.com/ignite/cli/pull/3434) Detect app wiring implementation.
- [#3445](https://github.com/ignite/cli/pull/3445) refactor: replace `github.com/ghodss/yaml` with `sigs.k8s.io/yaml`

### Breaking Changes

- [#3033](https://github.com/ignite/cli/pull/3033) Remove Cosmos SDK Launchpad version support.

### Fixes

- [#3114](https://github.com/ignite/cli/pull/3114) Fix out of gas issue when approving many requests
- [#3068](https://github.com/ignite/cli/pull/3068) Fix REST codegen method casing bug
- [#3031](https://github.com/ignite/cli/pull/3031) Move keeper hooks to after all keepers initialized in `app.go` template.
- [#3098](https://github.com/ignite/cli/issues/3098) Fix config upgrade issue that left config empty on error.
- [#3129](https://github.com/ignite/cli/issues/3129) Remove redundant `keyring-backend` config option.
- [#3187](https://github.com/ignite/cli/issues/3187) Change prompt text to fit within 80 characters width.
- [#3203](https://github.com/ignite/cli/issues/3203) Fix relayer to work with multiple paths.
- [#3320](https://github.com/ignite/cli/pull/3320) Allow `id` and `creator` as names when scaffolding a type.
- [#3327](https://github.com/ignite/cli/issues/3327) Scaffolding messages with same name leads to aliasing.
- [#3383](https://github.com/ignite/cli/pull/3383) State error and info are now displayed when using serve UI.
- [#3379](https://github.com/ignite/cli/issues/3379) Fix `ignite docs` issue by disabling mouse support.
- [#3435](https://github.com/ignite/cli/issues/3435) Fix wrong client context for cmd query methods.

## [`v0.25.2`](https://github.com/ignite/cli/releases/tag/v0.25.1)

### Changes

- [#3145](https://github.com/ignite/cli/pull/3145) Security fix upgrading Cosmos SDK to `v0.46.6`

## [`v0.25.1`](https://github.com/ignite/cli/releases/tag/v0.25.1)

### Changes

- [#2968](https://github.com/ignite/cli/pull/2968) Dragonberry security fix upgrading Cosmos SDK to `v0.46.3`

## [`v0.25.0`](https://github.com/ignite/cli/releases/tag/v0.25.0)

### Features

- Add `pkg/cosmostxcollector` package with support to query and save TXs and events.
- Add `ignite network coordinator` command set.
- Add `ignite network validator` command set.
- Deprecate `cosmoscmd` pkg and add cmd templates for scaffolding.
- Add generated TS client test support to integration tests.

### Changes

- Updated `pkg/cosmosanalysis` to discover the list of app modules when defined in variables or functions.
- Improve genesis parser for `network` commands
- Integration tests build their own ignite binary.
- Updated `pkg/cosmosanalysis` to discover the list of app modules when defined in variables.
- Switch to broadcast mode sync in `cosmosclient`
- Updated `nodetime`: `ts-proto` to `v1.123.0`, `protobufjs` to `v7.1.1`, `swagger-typescript-api` to `v9.2.0`
- Switched codegen client to use `axios` instead of `fetch`
- Added `useKeplr()` and `useSigner()` methods to TS client. Allowed query-only instantiation.
- `nodetime` built with `vercel/pkg@5.6.0`
- Change CLI to use an events bus to print to stdout.
- Move generated proto files to `proto/{appname}/{module}`
- Update `pkg/cosmosanalysis` to detect when proto RPC services are using pagination.
- Add `--peer-address` flag to `network chain join` command.
- Change nightly tag format
- Add cosmos-sdk version in `version` command
- [#2935](https://github.com/ignite/cli/pull/2935) Update `gobuffalo/plush` templating tool to `v4`

### Fixes

- Fix ICA controller wiring.
- Change vuex generation to use a default TS client path.
- Fix cli action org in templates.
- Seal the capability keeper in the `app.go` template.
- Change faucet to allow CORS preflight requests.
- Fix config file migration to void leaving end of file content chunks.
- Change session print loop to block until all events are handled.
- Handle "No records were found in keyring" message when checking keys.
- [#2941](https://github.com/ignite/cli/issues/2941) Fix session to use the same spinner referece.
- [#2922](https://github.com/ignite/cli/pull/2922) Network commands check for latest config version before building the chain binary.

## [`v0.24.1`](https://github.com/ignite/cli/releases/tag/v0.24.1)

### Features

- Upgraded Cosmos SDK to `v0.46.2`.

## [`v0.24.0`](https://github.com/ignite/cli/releases/tag/v0.24.0)

### Features

- Upgraded Cosmos SDK to `v0.46.0` and IBC to `v5` in CLI and scaffolding templates
- Change chain init to check that no gentx are present in the initial genesis
- Add `network rewards release` command
- Add "make mocks" target to Makefile
- Add `--skip-proto` flag to `build`, `init` and `serve` commands to build the chain without building proto files
- Add `node query tx` command to query a transaction in any chain.
- Add `node query bank` command to query an account's bank balance in any chain.
- Add `node tx bank send` command to send funds from one account to another in any chain.
- Add migration system for the config file to allow config versioning
- Add `node tx bank send` command to send funds from one account to another in any chain.
- Implement `network profile` command
- Add `generate ts-client` command to generate a stand-alone modular TypeScript client.

### Changes

- Add changelog merge strategy in `.gitattributes` to avoid conflicts.
- Refactor `templates/app` to remove `monitoringp` module from the default template
- Updated keyring dependency to match Cosmos SDK
- Speed up the integration tests
- Refactor ignite network and fix genesis generation bug
- Make Go dependency verification optional during build by adding the `--check-dependencies` flag
  so Ignite CLI can work in a Go workspace context.
- Temporary SPN address change for nightly
- Rename `simapp.go.plush` simulation file template to `helpers.go.plush`
- Remove campaign creation from the `network chain publish` command
- Optimized JavaScript generator to use a single typescript API generator binary
- Improve documentation and add support for protocol buffers and Go modules syntax
- Add inline documentation for CLI commands
- Change `cmd/account` to skip passphrase prompt when importing from mnemonic
- Add nodejs version in the output of ignite version
- Removed `handler.go` from scaffolded module template
- Migrated to `cosmossdk.io` packages for and `math`
- Vuex stores from the `generate vuex` command use the new TypeScript client
- Upgraded frontend Vue template to v0.3.10

### Fixes

- Improved error handling for crypto wrapper functions
- Fix `pkg/cosmosclient` to call the faucet prior to creating the tx.
- Test and refactor `pkg/comosclient`.
- Change templates to add missing call to `RegisterMsgServer` in the default module's template to match what's specified
  in the docs
- Fix cosmoscmd appID parameter value to sign a transaction correctly
- Fix `scaffold query` command to use `GetClientQueryContext` instead of `GetClientTxContext`
- Fix flaky integration tests issue that failed with "text file busy"
- Fix default chain ID for publish
- Replace `os.Rename` with `xos.Rename`
- Fix CLI reference generation to add `ignite completion` documentation
- Remove usage of deprecated `io/ioutil` package

## [`v0.23.0`](https://github.com/ignite/cli/releases/tag/v0.23.0)

### Features

- Apps can now use generics

### Fixes

- Fix `pkg/cosmosanalysis` to support apps with generics
- Remove `ignite-hq/cli` from dependency list in scaffolded chains

### Changes

- Change `pkg/cosmosgen` to allow importing IBC proto files
- Improve docs for Docker related commands
- Improve and fix documentation issues in developer tutorials
- Add migration docs for v0.22.2
- Improve `go mod download` error report in `pkg/cosmosgen`

## [`v0.22.2`](https://github.com/ignite/cli/releases/tag/v0.22.2)

### Features

- Enable Darwin ARM 64 target for chain binary releases in CI templates

### Changes

- Rename `ignite-hq` to `ignite`

## [`v0.22.1`](https://github.com/ignite/cli/releases/tag/v0.22.1)

### Fixes

- Fix IBC module scaffolding interface in templates

## [`v0.22.0`](https://github.com/ignite/cli/releases/tag/v0.22.0)

### Features

- Optimized the build system. The `chain serve`, `chain build`, `chain generate` commands and other variants are way
  faster now
- Upgraded CLI and templates to use IBC v3

### Fixes

- Add a fix in code generation to avoid user's NodeJS configs to break TS client generation routine

## [`v0.21.2`](https://github.com/ignite/cli/releases/tag/v0.21.2)

### Fixes

- Set min. gas to zero when running `chain` command set

## [`v0.21.1`](https://github.com/ignite/cli/releases/tag/v0.21.1)

### Features

- Add compatibility to run chains built with Cosmos-SDK `v0.46.0-alpha1` and above
- Scaffold chains now will have `auth` module enabled by default

### Fixes

- Fixed shell completion generation
- Make sure proto package names are valid when using simple app names

## [`v0.21.0`](https://github.com/ignite/cli/releases/tag/v0.21.0)

### Features

- Support simple app names when scaffolding chains. e.g.: `ignite scaffold chain mars`
- Ask confirmation when scaffolding over changes that are not committed yet

## [`v0.20.4`](https://github.com/ignite/cli/releases/tag/v0.20.4)

### Fixes

- Use `protoc` binary compiled in an older version of macOS AMD64 for backwards compatibility in code generation

## [`v0.20.3`](https://github.com/ignite/cli/releases/tag/v0.20.3)

### Fixes

- Use the latest version of CLI in templates to fix Linux ARM support _(It's now possible to develop chains in Linux ARM
  machines and since the chain depends on the CLI in its `go.mod`, it needs to use the latest version that support ARM
  targets)_

## [`v0.20.2`](https://github.com/ignite/cli/releases/tag/v0.20.2)

### Fixes

- Use `unsafe-reset-all` cmd under `tendermint` cmd for chains that use `=> v0.45.3` version of Cosmos SDK

## [`v0.20.1`](https://github.com/ignite/cli/releases/tag/v0.20.1)

### Features

- Release the CLI with Linux ARM and native M1 binaries

## [`v0.20.0`](https://github.com/ignite/cli/releases/tag/v0.20.0)

Our new name is **Ignite CLI**!

**IMPORTANT!** This upgrade renames `starport` command to `ignite`. From now on, use `ignite` command to access the CLI.

### Features

- Upgraded Cosmos SDK version to `v0.45.2`
- Added support for in memory backend in `pkg/cosmosclient` package
- Improved our tutorials and documentation

## [`v0.19.5`](https://github.com/ignite/cli/pull/2158/commits)

### Features

- Enable client code and Vuex code generation for query only modules as well.
- Upgraded the Vue template to `v0.3.5`.

### Fixes

- Fixed snake case in code generation.
- Fixed plugin installations for Go =>v1.18.

### Changes

- Dropped transpilation of TS to JS. Code generation now only produces TS files.

## `v0.19.4`

### Features

- Upgraded Vue template to `v0.3.0`.

## `v0.19.3`

### Features

- Upgraded Flutter template to `v2.0.3`

## [`v0.19.2`](https://github.com/ignite/cli/milestone/14)

### Fixes

- Fixed race condition during faucet transfer
- Fixed account sequence mismatch issue on faucet and relayer
- Fixed templates for IBC code scaffolding

### Features

- Upgraded blockchain templates to use IBC v2.0.2

### Breaking Changes

- Deprecated the Starport Modules [tendermint/spm](https://github.com/tendermint/spm) repo and moved the contents to the
  Ignite CLI repo [`ignite/pkg/`](https://github.com/ignite/cli/tree/main/ignite/pkg/)
  in [PR 1971](https://github.com/ignite/cli/pull/1971/files)

  Updates are required if your chain uses these packages:

  - `spm/ibckeeper` is now `pkg/cosmosibckeeper`
  - `spm/cosmoscmd` is now `pkg/cosmoscmd`
  - `spm/openapiconsole` is now `pkg/openapiconsole`
  - `testutil/sample` is now `cosmostestutil/sample`

- Updated the faucet HTTP API schema. See API changes
  in [fix: improve faucet reliability #1974](https://github.com/ignite/cli/pull/1974/files#diff-0e157f4f60d6fbd95e695764df176c8978d85f1df61475fbfa30edef62fe35cd)

## `v0.19.1`

### Fixes

- Enabled the `scaffold flutter` command

## `v0.19.0`

### Features

- `starport scaffold` commands support `ints`, `uints`, `strings`, `coin`, `coins` as field types (#1579)
- Added simulation testing with `simapp` to the default template (#1731)
- Added `starport generate dart` to generate a Dart client from protocol buffer files
- Added `starport scaffold flutter` to scaffold a Flutter mobile app template
- Parameters can be specified with a new `--params` flag when scaffolding modules (#1716)
- Simulations can be run with `starport chain simulate`
- Set `cointype` for accounts in `config.yml` (#1663)

### Fixes

- Allow using a `creator` field when scaffolding a model with a `--no-message` flag (#1730)
- Improved error handling when generating code (#1907)
- Ensure account has funds after faucet transfer when using `cosmosclient` (#1846)
- Move from `io/ioutil` to `io` and `os` package (refactoring) (#1746)

## `v0.18.0`

### Breaking Changes

- Starport v0.18 comes with Cosmos SDK v0.44 that introduced changes that are not compatible with chains that were
  scaffolded with Starport versions lower than v0.18. After upgrading from Starport v0.17.3 to Starport v0.18, you must
  update the default blockchain template to use blockchains that were scaffolded with earlier versions.
  See [Migration](https://docs.ignite.com/migration).

### Features

- Scaffold commands allow using previously scaffolded types as fields
- Added `--signer` flag to `message`, `list`, `map`, and `single` scaffolding to allow customizing the name of the
  signer of the message
- Added `--index` flag to `scaffold map` to provide a custom list of indices
- Added `scaffold type` to scaffold a protocol buffer definition of a type
- Automatically check for new Starport versions
- Added `starport tools completions` to generate CLI completions
- Added `starport account` commands to manage accounts (key pairs)
- `starport version` now prints detailed information about OS, Go version, and more
- Modules are scaffolded with genesis validation tests
- Types are scaffolded with tests for `ValidateBasic` methods
- `cosmosclient` has been refactored and can be used as a library for interacting with Cosmos SDK chains
- `starport relayer` uses `starport account`
- Added `--path` flag for all `scaffold`, `generate` and `chain` commands
- Added `--output` flag to the `build` command
- Configure port of gRPC web in `config.yml` with the `host.grpc-web` property
- Added `build.main` field to `config.yml` for apps to specify the path of the chain's main package. This property is
  required to be set only when an app contains multiple main packages.

### Fixes

- Scaffolding a message no longer prevents scaffolding a map, list, or single that has the same type name when using
  the `--no-message` flag
- Generate Go code from proto files only from default directories or directories specified in `config.yml`
- Fixed faucet token transfer calculation
- Removed `creator` field for types scaffolded with the `--no-message` flag
- Encode the count value in the store with `BigEndian`

## `v0.17.3`

### Fixes

- oracle: add a specific BandChain pkg version to avoid Cosmos SDK version conflicts

## `v0.17.2`

### Features

- `client.toml` is initialized and used by node's CLI, can be configured through `config.yml` with the `init.client`
  property
- Support serving Cosmos SDK `v0.43.x` based chains

## `v0.17.1`

### Fixes

- Set visibility to `public` on Gitpod's port 7575 to enable peer discovery for SPN
- Fixed GitHub action that releases blockchain node's binary
- Fixed an error in chain scaffolding due to "unknown revision"
- Fixed an error in `starport chain serve` by limiting the scope where proto files are searched for

## `v0.17`

### Features

- Added GitHub action that automatically builds and releases a binary
- The `--release` flag for the `build` command adds the ability to release binaries in a tarball with a checksum file.
- Added the flag `--no-module` to the command `starport app` to prevent scaffolding a default module when creating a new
  app
- Added `--dep` flag to specify module dependency when scaffolding a module
- Added support for multiple naming conventions for component names and field names
- Print created and modified files when scaffolding a new component
- Added `starport generate` namespace with commands to generate Go, Vuex and OpenAPI
- Added `starport chain init` command to initialize a chain without starting a node
- Scaffold a type that contains a single instance in the store
- Introduced `starport tools` command for advanced users. Existing `starport relayer lowlevel *` commands are also moved
  under `tools`
- Added `faucet.rate_limit_window` property to `config.yml`
- Simplified the `cmd` package in the template
- Added `starport scaffold band` oracle query scaffolding
- Updated TypeScript relayer to 0.2.0
- Added customizable gas limits for the relayer

### Fixes

- Use snake case for generated files
- Prevent using incorrect module name
- Fixed permissions issue when using Starport in Docker
- Ignore hidden directories when building a chain
- Fix error when scaffolding an IBC module in non-Starport chains

## `v0.16.2`

### Fix

- Prevent indirect Buf dependency

## `v0.16.1`

### Features

- Ensure that CLI operates fine even if the installation directory (bin) of Go programs is not configured properly

## `v0.16.0`

### Features

- The new `join` flag adds the ability to pass a `--genesis` file and `--peers` address list
  with `starport network chain join`
- The new `show` flag adds the ability to show `--genesis` and `--peers` list with `starport network chain show`
- `protoc` is now bundled with Ignite CLI. You don't need to install it anymore.
- Starport is now published automatically on the Docker Hub
- `starport relayer` `configure` and `connect` commands now use
  the [confio/ts-relayer](https://github.com/confio/ts-relayer) under the hood. Also, checkout the
  new `starport relayer lowlevel` command
- An OpenAPI spec for your chain is now automatically generated with `serve` and `build` commands: a console is
  available at `localhost:1317` and spec at `localhost:1317/static/openapi.yml` by default for the newly scaffolded
  chains
- Keplr extension is supported on web apps created with Starport
- Added tests to the scaffold
- Improved reliability of scaffolding by detecting placeholders
- Added ability to scaffold modules in chains not created with Starport
- Added the ability to scaffold Cosmos SDK queries
- IBC relayer support is available on web apps created with Starport
- New types without CRUD operations can be added with the `--no-message` flag in the `type` command
- New packet without messages can be added with the `--no-message` flag in the `packet` command
- Added `docs` command to read Starport documentation on the CLI
- Published documentation on <https://docs.starport.network>
- Added `mnemonic` property to account in the `accounts` list to generate a key from a mnemonic

### Fixes

- `starport network chain join` hanging issue when creating an account
- Error when scaffolding a chain with an underscore in the repo name (thanks @bensooraj!)

### Changes

- `starport serve` no longer starts the web app in the `vue` directory (use `npm` to start it manually)
- Default scaffold no longer includes legacy REST API endpoints (thanks @bensooraj!)
- Removed support for Cosmos SDK v0.39 Launchpad

## `v0.15.0`

### Features

- IBC module scaffolding
- IBC packet scaffolding with acknowledgements
- JavaScript and Vuex client code generation for Cosmos SDK and custom modules
- Standalone relayer with `configure` and `connect` commands
- Advanced relayer options for configuring ports and versions
- Scaffold now follows `MsgServer` convention
- Message scaffolding
- Added `starport type ... --indexed` to scaffold indexed types
- Custom config file support with `starport serve -c custom.yml`
- Detailed terminal output for created accounts: name, address, mnemonic
- Added spinners to indicate progress for long-running commands
- Updated to Cosmos SDK v0.42.1

### Changes

- Replaced `packr` with Go 1.16 `embed`
- Renamed `servers` top-level property to `host`

## `v0.14.0`

### Features

- Chain state persistence between `starport serve` launches
- Integrated Stargate app's `scripts/protocgen` into Starport as a native feature. Running `starport build/serve` will
  automatically take care of building proto files without a need of script in the app's source code.
- Integrated third-party proto-files used by Cosmos SDK modules into Ignite CLI
- Added ability to customize binary name with `build.binary` in `config.yml`
- Added ability to change path to home directory with `.home` in `config.yml`
- Added ability to add accounts by `address` with in `config.yml`
- Added faucet functionality available on port 4500 and configurable with `faucet` in `config.yml`
- Added `starport faucet [address] [coins]` command
- Updated scaffold to Cosmos SDK v0.41.0
- Distroless multiplatform docker containers for starport that can be used for `starport serve`
- UI containers for chains scaffolded with Starport
- Use SOS-lite and Docker instead of systemD
- Arch PKGBUILD in `scripts`

### Fixes

- Support for CosmWasm on Stargate
- Bug with dashes in GitHub username breaking proto package name
- Bug with custom address prefix
- use docker buildx as a single command with multiple platforms to make multi-manifest work properly

## `v0.13.0`

### Features

- Added `starport network` commands for launching blockchains
- Added proxy (Chisel) to support launching blockchains from Gitpod
- Upgraded the template (Stargate) to Cosmos SDK v0.40.0-rc3
- Added a gRPC-Web proxy that is available under <http://localhost:12345/grpc>
- Added chain id configurability by recognizing `chain_id` from `genesis` section of `config.yml`.
- Added `config/app.toml` and `config/config.toml` configurability for appd under new `init.app` and `init.config`
  sections of `config.yml`
- Point to Stargate as default SDK version for scaffolding
- Covered CRUD operations for Stargate scaffolding
- Added docs on gopath to build from source directions
- Arch Linux Based Raspberry Pi development environment
- Calculate the necessary gas for sending transactions to SPN

### Fixes

- Routing REST API endpoints of querier on Stargate
- Evaluate `--address-prefix` option when scaffolding for Stargate
- Use a deterministic method to generate scaffolded type IDs
- Modify scaffolded type's creator type from address to string
- Copy built starport arm64 binary from tendermintdevelopment/starport:arm64 for device images
- Added git to amd64 docker image
- Comment out Gaia's seeds in the systemd unit template for downstream chains

## `v0.12.0`

### Features

- Added GitHub CLI to gitpod environment for greater ease of use
- Added `starport build` command to build and install app binaries
- Improved the first-time experience for readers of the Starport readme and parts of the Starport Handbook
- Added `starport module create` command to scaffold custom modules
- Raspberry Pi now installs, builds, and serves the Vue UI
- Improved documentation for Raspberry Pi Device Images
- Added IBC and some other modules
- Added an option to configure server addresses under `servers` section in `config.yml`

### Fixes

- `--address-prefix` will always be translated to lowercase while scaffolding with `app` command
- HTTP API: accept strings in JSON and cast them to int and bool
- Update @tendermint/vue to `v0.1.7`
- Removed "Starport Pi"
- Removed Makefile from Downstream Pi
- Fixed Downstream Pi image GitHub Action
- Prevent duplicated fields with `type` command
- Fixed handling of protobuf profiler: prof_laddr -> pprof_laddr
- Fix an error, when a Stargate `serve` cmd doesn't start if a user doesn't have a relayer installed

## `v0.11.1`

### Features

- Published on Snapcraft

## `v0.11.0`

### Features

- Added experimental [Stargate](https://stargate.cosmos.network/) scaffolding option with `--sdk-version stargate` flag
  on `starport app` command
- Pi Image Generation for chains generated with Starport
- GitHub action with capture of binary artifacts for chains generated with Starport
- Gitpod: added guidelines and changed working directory into `docs`
- Updated web scaffold with an improved sign in, balance list and a simple wallet
- Added CRUD actions for scaffolded types: delete, update, and get

## `v0.0.10`

### Features

- Add ARM64 releases
- OS Image Generation for Raspberry Pi 3 and 4
- Added `version` command
- Added support for _validator_ configuration in _config.yml_.
- Starport can be launched on Gitpod
- Added `make clean`

### Fixes

- Compile with go1.15
- Running `starport add type...` multiple times no longer breaks the app
- Running `appcli tx app create-x` now checks for all required args
- Removed unused `--denom` flag from the `app` command. It previously has moved as a prop to the `config.yml`
  under `accounts` section
- Disabled proxy server in the Vue app (this was causing to some compatibility issues) and enabled CORS
  for `appcli rest-server` instead
- `type` command supports dashes in app names

## `v0.0.10-rc.3`

### Features

- Configure `genesis.json` through `genesis` field in `config.yml`
- Initialize git repository on `app` scaffolding
- Check Go and GOPATH when running `serve`

### Changes

- verbose is --verbose, not -v, in the cli
- Renamed `frontend` directory to `vue`
- Added first E2E tests (for `app` and `add wasm` subcommands)

### Fixes

- No longer crashes when git is initialized but doesn't have commits
- Failure to start the frontend doesn't prevent Starport from running
- Changes to `config.yml` trigger reinitialization of the app
- Running `starport add wasm` multiple times no longer breaks the app

## `v0.0.10-rc.X`

### Features

- Initialize with accounts defined `config.yml`
- `starport serve --verbose` shows detailed output from every process
- Custom address prefixes with `--address-prefix` flag
- Cosmos SDK Launchpad support
- Rebuild and reinitialize on file change

## `v0.0.9`

Initial release.<|MERGE_RESOLUTION|>--- conflicted
+++ resolved
@@ -20,11 +20,8 @@
 - [#3825](https://github.com/ignite/cli/pull/3825) Fix a minor Keplr type-checking bug in TS client
 - [#3836](https://github.com/ignite/cli/pull/3836) Add missing IBC commands for scaffolded chain
 - [#3833](https://github.com/ignite/cli/pull/3833) Improve Cosmos SDK detection to support SDK forks
-<<<<<<< HEAD
 - [#3849](https://github.com/ignite/cli/pull/3849) Add missing `tx.go` file by default and enable cli if autocli does not exist
-=======
 - [#3851](https://github.com/ignite/cli/pull/3851) Add missing ibc interfaces to chain client
->>>>>>> 2a4e3a74
 
 ## [`v28.0.0`](https://github.com/ignite/cli/releases/tag/v28.0.0)
 
