--- conflicted
+++ resolved
@@ -4,11 +4,8 @@
 
 ### Fixes
 
-<<<<<<< HEAD
 - [#3827](https://github.com/ignite/cli/pull/3827) Change ignite apps to be able to run in any directory
-=======
 - [#3831](https://github.com/ignite/cli/pull/3831) Correct ignite app gRPC server stop memory issue
->>>>>>> 94116d87
 - [#3825](https://github.com/ignite/cli/pull/3825) Fix a minor Keplr type-checking bug in TS client
 
 ### Features
