--- conflicted
+++ resolved
@@ -43,12 +43,9 @@
 - Add `--peer-address` flag to `network chain join` command.
 - Change nightly tag format
 - Add cosmos-sdk version in `version` command
-<<<<<<< HEAD
 - [#29350](https://github.com/ignite/cli/pull/2935) Update `gobuffalo/plush` templating tool to `v4`
 - Add a new event "update" status option to `pkg/cliui`.
-=======
 - [#2935](https://github.com/ignite/cli/pull/2935) Update `gobuffalo/plush` templating tool to `v4`
->>>>>>> b81dff08
 
 ### Fixes
 
