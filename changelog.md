--- conflicted
+++ resolved
@@ -7,11 +7,8 @@
 - [#3977](https://github.com/ignite/cli/pull/3977) Add `chain lint` command to lint the chain's codebase using `golangci-lint`
 - [#3770](https://github.com/ignite/cli/pull/3770) Add `scaffold configs` and `scaffold params` commands
 - [#3985](https://github.com/ignite/cli/pull/3985) Make some `cmd` pkg functions public
-<<<<<<< HEAD
 - [#4001](https://github.com/ignite/cli/pull/4001) Improve `xgenny` dry run
-=======
 - [#3967](https://github.com/ignite/cli/issues/3967) Add HD wallet parameters `address index` and `account number` to the chain account config
->>>>>>> d8c3cac3
 
 ### Changes
 
