--- conflicted
+++ resolved
@@ -2,20 +2,13 @@
 
 ## Unreleased
 
-<<<<<<< HEAD
-=======
+### Features
+
+- [#3830](https://github.com/ignite/cli/pull/3830) Remove gRPC info from Ignite Apps errors
+
 ### Fixes
 
 - [#3831](https://github.com/ignite/cli/pull/3831) Correct ignite app gRPC server stop memory issue
-- [#3825](https://github.com/ignite/cli/pull/3825) Fix a minor Keplr type-checking bug in TS client
-
->>>>>>> 94116d87
-### Features
-
-- [#3830](https://github.com/ignite/cli/pull/3830) Remove gRPC info from Ignite Apps errors
-
-### Fixes
-
 - [#3825](https://github.com/ignite/cli/pull/3825) Fix a minor Keplr type-checking bug in TS client
 - [#3833](https://github.com/ignite/cli/pull/3833) Improve Cosmos SDK detection to support SDK forks
 
