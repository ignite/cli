--- conflicted
+++ resolved
@@ -4,11 +4,8 @@
 
 ### Features
 
-<<<<<<< HEAD
 - [#4683](https://github.com/ignite/cli/pull/4683) Allow to change default denom via flag.
-=======
 - [#4687](https://github.com/ignite/cli/pull/4687) Add address type with `scalar` annotations, and add `scalar` type to signer field.
->>>>>>> 8219bc9a
 
 ### Changes
 
