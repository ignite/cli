# Changelog

## Unreleased

<<<<<<< HEAD
### Features

- [#4676](https://github.com/ignite/cli/issues/4676) Add Decimal Coin Type.
 
=======
### Changes

- [#4759](https://github.com/ignite/cli/pull/4759) Remove undocumented RPC address override in services chainer.
- [#4760](https://github.com/ignite/cli/pull/4760) Bump Cosmos SDK to `v0.53.3`.

>>>>>>> ed595e9a
### Fixes

- [#4757](https://github.com/ignite/cli/pull/4757) Always delete temp folder from open api generation.

## [`v29.1.0`](https://github.com/ignite/cli/releases/tag/v29.1.0)

### Features

- [#4728](https://github.com/ignite/cli/pull/4728) Ask before overwriting a `xgenny` file.
- [#4731](https://github.com/ignite/cli/pull/4731) Complete IBC v2 wiring.
- [#4732](https://github.com/ignite/cli/pull/4732) Add `ignite chain modules list` command to list all modules in the chain.

### Changes

- [#4717](https://github.com/ignite/cli/pull/4717) Bump Cosmos SDK to `v0.53.2`.
- [#4718](https://github.com/ignite/cli/pull/4718) Bump default Ignite Apps.
- [#4741](https://github.com/ignite/cli/pull/4741) Let `generate openapi` generate external modules OpenAPI spec.
- [#4747](https://github.com/ignite/cli/pull/4747) Improve Ignite UI.
- [#4751](https://github.com/ignite/cli/pull/4751) Improve cache speed and limit duplicate I/O.

### Fixes

- [#4691](https://github.com/ignite/cli/pull/4691), [#4706](https://github.com/ignite/cli/pull/4706), [#4725](https://github.com/ignite/cli/pull/4725), [#4737](https://github.com/ignite/cli/pull/4737) Fix ts-client query template and solely Go template for `ts-client` generation.
- [#4742](https://github.com/ignite/cli/pull/4742) Updates Vue composables template for new ts-client and tanstack/vue-query v5
- [#4744](https://github.com/ignite/cli/pull/4744) Remove `react` frontend generation via `s react` command. Use the [Ignite CCA App](https://github.com/ignite/apps) instead.

## [`v29.0.0`](https://github.com/ignite/cli/releases/tag/v29.0.0)

### Features

- [#4614](https://github.com/ignite/cli/pull/4614) Improve integration tests and add query tests.
- [#4683](https://github.com/ignite/cli/pull/4683) Allow to change default denom via flag.
- [#4687](https://github.com/ignite/cli/pull/4687) Add address type with `scalar` annotations, and add `scalar` type to signer field.

### Changes

- [#4689](https://github.com/ignite/cli/pull/4689) Revert `HasGenesis` implementation from retracted `core` v1 to SDK `HasGenesis` interface.
- [#4701](https://github.com/ignite/cli/pull/4701) Improve `ignite doctor` by removing manual migration step. Additionally, remove protoc to buf migrations logic.
- [#4703](https://github.com/ignite/cli/pull/4703) Remove testutil.Register function.
- [#4702](https://github.com/ignite/cli/pull/4702) Improve app detection by checking for inheritance instead of interface implementation.
- [#4707](https://github.com/ignite/cli/pull/4707) Show `buf` version in `ignite version` only when in a go module.
- [#4709](https://github.com/ignite/cli/pull/4709) Remove legacy msgServer support
- [#4710](https://github.com/ignite/cli/pull/4710) Remove the `nullify` pkg from the chain `testutil`

### Fixes

- [#4686](https://github.com/ignite/cli/pull/4686) Filter discovered protos to only messages.
- [#4694](https://github.com/ignite/cli/issues/4694) Install an app using the `.` as a current path show a wrong app name.

## [`v29.0.0-rc.1`](https://github.com/ignite/cli/releases/tag/v29.0.0-rc.1)

### Features

- [#4509](https://github.com/ignite/cli/pull/4509) Upgrade to Go 1.24. Running `ignite doctor` migrates the scaffolded `tools.go` to the tool directive in the go.mod
- [#4588](https://github.com/ignite/cli/pull/4588) Run `buf format after scaffold proto files.
- [#4603](https://github.com/ignite/cli/issues/4603) Add `GetIgniteInfo` gRPC API for apps.
- [#4657](https://github.com/ignite/cli/pull/4657) Upgrade to Cosmos SDK [v0.53.0](https://github.com/cosmos/cosmos-sdk/releases/tag/v0.53.0).
  - Add x/epochs module to default template (except for minimal template).
  - Bump minimum compatible Cosmos SDK version to `v0.50.0`.

### Changes

- [#4596](https://github.com/ignite/cli/pull/4596) Add default `openapi.yml` when skipping proto gen.
- [#4601](https://github.com/ignite/cli/pull/4601) Add `appregistry` as default plugin
- [#4613](https://github.com/ignite/cli/pull/4613) Improve and simplify prompting logic by bubbletea.
- [#4624](https://github.com/ignite/cli/pull/4624) Fix autocli templates for variadics.
- [#4644](https://github.com/ignite/cli/pull/4644) Improve UI and UX for `testnet multi-node` command.
- [#4645](https://github.com/ignite/cli/pull/4645) Refactor the xast.ModifyFunction to improve the readability.
- [#3393](https://github.com/ignite/cli/issues/3393) Remove xgenny embed walker
- [#4664](https://github.com/ignite/cli/pull/4664) Add verbose flags on `scaffold` and `generate` commands.
  - The flag displays the steps Ignite is taking to generate the code.
  - The verbosity only applies to the command. For full verbosity use the `IGNT_DEBUG` environment variable instead.

### Fixes

- [#4347](https://github.com/ignite/cli/pull/4347) Fix `ts-client` generation
- [#4577](https://github.com/ignite/cli/pull/4577) Add proto version to query path.
- [#4579](https://github.com/ignite/cli/pull/4579) Fix empty params response.
- [#4585](https://github.com/ignite/cli/pull/4585) Fix faucet cmd issue.
- [#4587](https://github.com/ignite/cli/pull/4587) Add missing light clients routes to IBC client keeper.
- [#4595](https://github.com/ignite/cli/pull/4595) Fix wrong InterfaceRegistry for IBC modules.
- [#4609](https://github.com/ignite/cli/pull/4609) Add work dir for relayer integration tests.
- [#4658](https://github.com/ignite/cli/pull/4658) Fix indentation for params scaffolded into a struct.
- [#4582](https://github.com/ignite/cli/issues/4582) Fix xast misplacing comments.
- [#4660](https://github.com/ignite/cli/pull/4660) Fix xast test case indentation.
- [#4667](https://github.com/ignite/cli/pull/4667) Harden `IsSlice`

## [`v29.0.0-beta.1`](https://github.com/ignite/cli/releases/tag/v29.0.0-beta.1)

### Features

- [#3707](https://github.com/ignite/cli/pull/3707) and [#4094](https://github.com/ignite/cli/pull/4094) Add collections support.
- [#3977](https://github.com/ignite/cli/pull/3977) Add `chain lint` command to lint the chain's codebase using `golangci-lint`
- [#3770](https://github.com/ignite/cli/pull/3770) Add `scaffold configs` and `scaffold params` commands
- [#4001](https://github.com/ignite/cli/pull/4001) Improve `xgenny` dry run
- [#3967](https://github.com/ignite/cli/issues/3967) Add HD wallet parameters `address index` and `account number` to the chain account config
- [#4004](https://github.com/ignite/cli/pull/4004) Remove all import placeholders using the `xast` pkg
- [#4071](https://github.com/ignite/cli/pull/4071) Support custom proto path
- [#3718](https://github.com/ignite/cli/pull/3718) Add `gen-mig-diffs` tool app to compare scaffold output of two versions of ignite
- [#4100](https://github.com/ignite/cli/pull/4100) Set the `proto-dir` flag only for the `scaffold chain` command and use the proto path from the config
- [#4111](https://github.com/ignite/cli/pull/4111) Remove vuex generation
- [#4113](https://github.com/ignite/cli/pull/4113) Generate chain config documentation automatically
- [#4131](https://github.com/ignite/cli/pull/4131) Support `bytes` as data type in the `scaffold` commands
- [#4300](https://github.com/ignite/cli/pull/4300) Only panics the module in the most top function level
- [#4327](https://github.com/ignite/cli/pull/4327) Use the TxConfig from simState instead create a new one
- [#4326](https://github.com/ignite/cli/pull/4326) Add `buf.build` version to `ignite version` command
- [#4436](https://github.com/ignite/cli/pull/4436) Return tx hash to the faucet API
- [#4437](https://github.com/ignite/cli/pull/4437) Remove module placeholders
- [#4289](https://github.com/ignite/cli/pull/4289), [#4423](https://github.com/ignite/cli/pull/4423), [#4432](https://github.com/ignite/cli/pull/4432), [#4507](https://github.com/ignite/cli/pull/4507), [#4524](https://github.com/ignite/cli/pull/4524) Cosmos SDK v0.52 support and downgrade back to 0.50, while keeping latest improvements.
- [#4480](https://github.com/ignite/cli/pull/4480) Add field max length
- [#4477](https://github.com/ignite/cli/pull/4477), [#4559](https://github.com/ignite/cli/pull/4559) IBC v10 support
- [#4166](https://github.com/ignite/cli/issues/4166) Migrate buf config files to v2
- [#4494](https://github.com/ignite/cli/pull/4494) Automatic migrate the buf configs to v2

### Changes

- [#4094](https://github.com/ignite/cli/pull/4094) Scaffolding a multi-index map using `ignite s map foo bar baz --index foobar,foobaz` is no longer supported. Use one index instead of use `collections.IndexedMap`.
- [#4058](https://github.com/ignite/cli/pull/4058) Simplify scaffolded modules by including `ValidateBasic()` logic in message handler.
- [#4058](https://github.com/ignite/cli/pull/4058) Use `address.Codec` instead of `AccAddressFromBech32`.
- [#3993](https://github.com/ignite/cli/pull/3993) Oracle scaffolding was deprecated and has been removed
- [#3962](https://github.com/ignite/cli/pull/3962) Rename all RPC endpoints and autocli commands generated for `map`/`list`/`single` types
- [#3976](https://github.com/ignite/cli/pull/3976) Remove error checks for Cobra command value get calls
- [#4002](https://github.com/ignite/cli/pull/4002) Bump buf build
- [#4008](https://github.com/ignite/cli/pull/4008) Rename `pkg/yaml` to `pkg/xyaml`
- [#4075](https://github.com/ignite/cli/pull/4075) Use `gopkg.in/yaml.v3` instead `gopkg.in/yaml.v2`
- [#4118](https://github.com/ignite/cli/pull/4118) Version scaffolded protos as `v1` to follow SDK structure.
- [#4167](https://github.com/ignite/cli/pull/4167) Scaffold `int64` instead of `int32` when a field type is `int`
- [#4159](https://github.com/ignite/cli/pull/4159) Enable gci linter
- [#4160](https://github.com/ignite/cli/pull/4160) Enable copyloopvar linter
- [#4162](https://github.com/ignite/cli/pull/4162) Enable errcheck linter
- [#4189](https://github.com/ignite/cli/pull/4189) Deprecate `ignite node` for `ignite connect` app
- [#4290](https://github.com/ignite/cli/pull/4290) Remove ignite ics logic from ignite cli (this functionality will be in the `consumer` app)
- [#4295](https://github.com/ignite/cli/pull/4295) Stop scaffolding `pulsar` files
- [#4317](https://github.com/ignite/cli/pull/4317) Remove xchisel dependency
- [#4361](https://github.com/ignite/cli/pull/4361) Remove unused `KeyPrefix` method
- [#4384](https://github.com/ignite/cli/pull/4384) Compare genesis params into chain genesis tests
- [#4463](https://github.com/ignite/cli/pull/4463) Run `chain simulation` with any simulation test case
- [#4533](https://github.com/ignite/cli/pull/4533) Promote GitHub codespace instead of Gitpod
- [#4549](https://github.com/ignite/cli/pull/4549) Remove unused placeholder vars
- [#4557](https://github.com/ignite/cli/pull/4557) Remove github.com/gookit/color

### Fixes

- [#4000](https://github.com/ignite/cli/pull/4000) Run all dry runners before the wet run in the `xgenny` pkg
- [#4091](https://github.com/ignite/cli/pull/4091) Fix race conditions in the plugin logic
- [#4128](https://github.com/ignite/cli/pull/4128) Check for duplicate proto fields in config
- [#4402](https://github.com/ignite/cli/pull/4402) Fix gentx parser into the cosmosutil package
- [#4552](https://github.com/ignite/cli/pull/4552) Avoid direct access to proto field `perms.Account` and `perms.Permissions`
- [#4555](https://github.com/ignite/cli/pull/4555) Fix buf lint issues into the chain code

## [`v28.10.0`](https://github.com/ignite/cli/releases/tag/v28.10.0)

### Features

- [#4638](https://github.com/ignite/cli/pull/4638) Add include feature to the chain config file.

### Changes

- [#4643](https://github.com/ignite/cli/pull/4643) Allow append abritrary blocks in `AppendFuncAtLine`.

## [`v28.9.0`](https://github.com/ignite/cli/releases/tag/v28.9.0)

### Features

- [#4639](https://github.com/ignite/cli/pull/4639) Add `xast.ModifyCaller` function.
- [#4615](https://github.com/ignite/cli/pull/4615) Fetch Ignite announcements from API.

### Changes

- [#4633](https://github.com/ignite/cli/pull/4633) Loosen faucet check when indexer disabled.
- [#4586](https://github.com/ignite/cli/pull/4586) Remove network as default plugin.

### Fixes

- [#4347](https://github.com/ignite/cli/pull/4347) Fix `ts-client` generation.

## [`v28.8.2`](https://github.com/ignite/cli/releases/tag/v28.8.2)

### Changes

- [#4568](https://github.com/ignite/cli/pull/4568) Bump Cosmos SDK to v0.50.13.
- [#4569](https://github.com/ignite/cli/pull/4569) Add flags to set coin type on commands. Add getters for bech32 prefix and coin type.

## [`v28.8.1`](https://github.com/ignite/cli/releases/tag/v28.8.1)

### Fixes

- [#4532](https://github.com/ignite/cli/pull/4532) Fix non working _shortcuts_ in validator home config
- [#4538](https://github.com/ignite/cli/pull/4538) Create a simple spinner for non-terminal interactions
- [#4540](https://github.com/ignite/cli/pull/4540), [#4543](https://github.com/ignite/cli/pull/4543) Skip logs / gibberish when parsing commands outputs

## [`v28.8.0`](https://github.com/ignite/cli/releases/tag/v28.8.0)

### Features

- [#4513](https://github.com/ignite/cli/pull/4513) Allow to pass tx fees to faucet server

### Changes

- [#4439](https://github.com/ignite/cli/pull/4439) Simplify Ignite CLI dependencies by removing `moby` and `gorilla` dependencies.
- [#4471](https://github.com/ignite/cli/pull/4471) Bump CometBFT to v0.38.15.
- [#4471](https://github.com/ignite/cli/pull/4471) Bump Ignite & chain minimum Go version to 1.23.
- [#4529](https://github.com/ignite/cli/pull/4531) Bump Cosmos SDK to v0.50.12.

### Fixes

- [#4474](https://github.com/ignite/cli/pull/4474) Fix issue in `build --release` command
- [#4479](https://github.com/ignite/cli/pull/4479) Scaffold an `uint64 type crashs Ignite
- [#4483](https://github.com/ignite/cli/pull/4483) Fix default flag parser for apps

## [`v28.7.0`](https://github.com/ignite/cli/releases/tag/v28.7.0)

### Features

- [#4457](https://github.com/ignite/cli/pull/4457) Add `skip-build` flag to `chain serve` command to avoid (re)building the chain
- [#4413](https://github.com/ignite/cli/pull/4413) Add `ignite s chain-registry` command

## [`v28.6.1`](https://github.com/ignite/cli/releases/tag/v28.6.1)

### Changes

- [#4449](https://github.com/ignite/cli/pull/4449) Bump scaffolded chain to Cosmos SDK `v0.50.11`. Previous version have a high security vulnerability.

## [`v28.6.0`](https://github.com/ignite/cli/releases/tag/v28.6.0)

### Features

- [#4377](https://github.com/ignite/cli/pull/4377) Add multi node (validator) testnet
- [#4362](https://github.com/ignite/cli/pull/4362) Scaffold `Makefile`

### Changes

- [#4376](https://github.com/ignite/cli/pull/4376) Set different chain-id for in place testnet

### Fixes

- [#4421](https://github.com/ignite/cli/pull/4422) Fix typo in simulation template

## [`v28.5.3`](https://github.com/ignite/cli/releases/tag/v28.5.3)

### Changes

- [#4372](https://github.com/ignite/cli/pull/4372) Bump Cosmos SDK to `v0.50.10`
- [#4357](https://github.com/ignite/cli/pull/4357) Bump chain dependencies (store, ics, log, etc)
- [#4328](https://github.com/ignite/cli/pull/4328) Send ignite bug report to sentry. Opt out the same way as for usage analytics

## [`v28.5.2`](https://github.com/ignite/cli/releases/tag/v28.5.2)

### Features

- [#4297](https://github.com/ignite/cli/pull/4297) Add in-place testnet creation command for apps.

### Changes

- [#4292](https://github.com/ignite/cli/pull/4292) Bump Cosmos SDK to `v0.50.9`
- [#4341](https://github.com/ignite/cli/pull/4341) Bump `ibc-go` to `8.5.0`
- [#4345](https://github.com/ignite/cli/pull/4345) Added survey link

### Fixes

- [#4319](https://github.com/ignite/cli/pull/4319) Remove fee abstraction module from open api code generation
- [#4309](https://github.com/ignite/cli/pull/4309) Fix chain id for chain simulations
- [#4322](https://github.com/ignite/cli/pull/4322) Create a message for authenticate buf for generate ts-client
- [#4323](https://github.com/ignite/cli/pull/4323) Add missing `--config` handling in the `chain` commands
- [#4350](https://github.com/ignite/cli/pull/4350) Skip upgrade prefix for sim tests

## [`v28.5.1`](https://github.com/ignite/cli/releases/tag/v28.5.1)

### Features

- [#4276](https://github.com/ignite/cli/pull/4276) Add `cosmosclient.CreateTxWithOptions` method to facilite more custom tx creation

### Changes

- [#4262](https://github.com/ignite/cli/pull/4262) Bring back relayer command
- [#4269](https://github.com/ignite/cli/pull/4269) Add custom flag parser for extensions
- [#4270](https://github.com/ignite/cli/pull/4270) Add flags to the extension hooks commands
- [#4286](https://github.com/ignite/cli/pull/4286) Add missing verbose mode flags

## [`v28.5.0`](https://github.com/ignite/cli/releases/tag/v28.5.0)

### Features

- [#4183](https://github.com/ignite/cli/pull/4183) Set `chain-id` in the client.toml
- [#4090](https://github.com/ignite/cli/pull/4090) Remove `protoc` pkg and also nodetime helpers `ts-proto` and `sta`
- [#4076](https://github.com/ignite/cli/pull/4076) Remove the ignite `relayer` and `tools` commands with all ts-relayer logic
- [#4133](https://github.com/ignite/cli/pull/4133) Improve buf rate limit

### Changes

- [#4095](https://github.com/ignite/cli/pull/4095) Migrate to matomo analytics
- [#4149](https://github.com/ignite/cli/pull/4149) Bump cometbft to `v0.38.7`
- [#4168](https://github.com/ignite/cli/pull/4168) Bump IBC to `v8.3.1`
  If you are upgrading manually from `v8.2.0` to `v8.3.1`, add the following to your `ibc.go` file:

  ```diff
  app.ICAHostKeeper = ...
  + app.ICAHostKeeper.WithQueryRouter(app.GRPCQueryRouter())`
  app.ICAControllerKeeper = ...
  ```

- [#4178](https://github.com/ignite/cli/pull/4178) Bump cosmos-sdk to `v0.50.7`
- [#4194](https://github.com/ignite/cli/pull/4194) Bump client/v2 to `v2.0.0-beta.2`
  If you are uprading manually, check out the recommended changes in `root.go` from the above PR.
- [#4210](https://github.com/ignite/cli/pull/4210) Improve default home wiring
- [#4077](https://github.com/ignite/cli/pull/4077) Merge the swagger files manually instead use nodetime `swagger-combine`
- [#4249](https://github.com/ignite/cli/pull/4249) Prevent creating a chain with number in the name
- [#4253](https://github.com/ignite/cli/pull/4253) Bump cosmos-sdk to `v0.50.8`

### Fixes

- [#4184](https://github.com/ignite/cli/pull/4184) Set custom `InitChainer` because of manually registered modules
- [#4198](https://github.com/ignite/cli/pull/4198) Set correct prefix overwriting in `buf.gen.pulsar.yaml`
- [#4199](https://github.com/ignite/cli/pull/4199) Set and seal SDK global config in `app/config.go`
- [#4212](https://github.com/ignite/cli/pull/4212) Set default values for extension flag to dont crash ignite
- [#4216](https://github.com/ignite/cli/pull/4216) Avoid create duplicated scopedKeppers
- [#4242](https://github.com/ignite/cli/pull/4242) Use buf build binary from the gobin path
- [#4250](https://github.com/ignite/cli/pull/4250) Set gas adjustment before calculating

## [`v28.4.0`](https://github.com/ignite/cli/releases/tag/v28.4.0)

### Features

- [#4108](https://github.com/ignite/cli/pull/4108) Add `xast` package (cherry-picked from [#3770](https://github.com/ignite/cli/pull/3770))
- [#4110](https://github.com/ignite/cli/pull/4110) Scaffold a consumer chain with `interchain-security` v5.0.0.
- [#4117](https://github.com/ignite/cli/pull/4117), [#4125](https://github.com/ignite/cli/pull/4125) Support relative path when installing local plugins

### Changes

- [#3959](https://github.com/ignite/cli/pull/3959) Remove app name prefix from the `.gitignore` file
- [#4103](https://github.com/ignite/cli/pull/4103) Bump cosmos-sdk to `v0.50.6`

### Fixes

- [#3969](https://github.com/ignite/cli/pull/3969) Get first config validator using a getter to avoid index errors
- [#4033](https://github.com/ignite/cli/pull/4033) Fix cobra completion using `fishshell`
- [#4062](https://github.com/ignite/cli/pull/4062) Avoid nil `scopedKeeper` in `TransmitXXX` functions
- [#4086](https://github.com/ignite/cli/pull/4086) Retry to get the IBC balance if it fails the first time
- [#4096](https://github.com/ignite/cli/pull/4096) Add new reserved names module and remove duplicated genesis order
- [#4112](https://github.com/ignite/cli/pull/4112) Remove duplicate SetCmdClientContextHandler
- [#4219](https://github.com/ignite/cli/pull/4219) Remove deprecated `sdk.MustSortJSON`

## [`v28.3.0`](https://github.com/ignite/cli/releases/tag/v28.3.0)

### Features

- [#4019](https://github.com/ignite/cli/pull/4019) Add `skip-proto` flag to `s chain` command
- [#3985](https://github.com/ignite/cli/pull/3985) Make some `cmd` pkg functions public
- [#3956](https://github.com/ignite/cli/pull/3956) Prepare for wasm app
- [#3660](https://github.com/ignite/cli/pull/3660) Add ability to scaffold ICS consumer chain

### Changes

- [#4035](https://github.com/ignite/cli/pull/4035) Bump `cometbft` to `v0.38.6` and `ibc-go/v8` to `v8.1.1`
- [#4031](https://github.com/ignite/cli/pull/4031) Bump `cli-plugin-network` to `v0.2.2` due to dependencies issue.
- [#4013](https://github.com/ignite/cli/pull/4013) Bump `cosmos-sdk` to `v0.50.5`
- [#4010](https://github.com/ignite/cli/pull/4010) Use `AppName` instead `ModuleName` for scaffold a new App
- [#3972](https://github.com/ignite/cli/pull/3972) Skip Ignite app loading for some base commands that don't allow apps
- [#3983](https://github.com/ignite/cli/pull/3983) Bump `cosmos-sdk` to `v0.50.4` and `ibc-go` to `v8.1.0`

### Fixes

- [#4021](https://github.com/ignite/cli/pull/4021) Set correct custom signer in `s list --signer <signer>`
- [#3995](https://github.com/ignite/cli/pull/3995) Fix interface check for ibc modules
- [#3953](https://github.com/ignite/cli/pull/3953) Fix apps `Stdout` is redirected to `Stderr`
- [#3863](https://github.com/ignite/cli/pull/3963) Fix breaking issue for app client API when reading app chain info

## [`v28.2.0`](https://github.com/ignite/cli/releases/tag/v28.2.0)

### Features

- [#3924](https://github.com/ignite/cli/pull/3924) Scaffold NFT module by default
- [#3839](https://github.com/ignite/cli/pull/3839) New structure for app scaffolding
- [#3835](https://github.com/ignite/cli/pull/3835) Add `--minimal` flag to `scaffold chain` to scaffold a chain with the least amount of sdk modules
- [#3820](https://github.com/ignite/cli/pull/3820) Add integration tests for IBC chains
- [#3956](https://github.com/ignite/cli/pull/3956) Prepare for wasm app

### Changes

- [#3899](https://github.com/ignite/cli/pull/3899) Introduce `plugin.Execute` function
- [#3903](https://github.com/ignite/cli/pull/3903) Don't specify a default build tag and deprecate notion of app version

### Fixes

- [#3905](https://github.com/ignite/cli/pull/3905) Fix `ignite completion`
- [#3931](https://github.com/ignite/cli/pull/3931) Fix `app update` command and duplicated apps

## [`v28.1.1`](https://github.com/ignite/cli/releases/tag/v28.1.1)

### Fixes

- [#3878](https://github.com/ignite/cli/pull/3878) Support local forks of Cosmos SDK in scaffolded chain.
- [#3869](https://github.com/ignite/cli/pull/3869) Fix .git in parent dir
- [#3867](https://github.com/ignite/cli/pull/3867) Fix genesis export for ibc modules.
- [#3850](https://github.com/ignite/cli/pull/3871) Fix app.go file detection in apps scaffolded before v28.0.0

### Changes

- [#3885](https://github.com/ignite/cli/pull/3885) Scaffold chain with Cosmos SDK `v0.50.3`
- [#3877](https://github.com/ignite/cli/pull/3877) Change Ignite App extension to "ign"
- [#3897](https://github.com/ignite/cli/pull/3897) Introduce alternative folder in templates

## [`v28.1.0`](https://github.com/ignite/cli/releases/tag/v28.1.0)

### Features

- [#3786](https://github.com/ignite/cli/pull/3786) Add artifacts for publishing Ignite to FlatHub and Snapcraft
- [#3830](https://github.com/ignite/cli/pull/3830) Remove gRPC info from Ignite Apps errors
- [#3861](https://github.com/ignite/cli/pull/3861) Send to the analytics if the user is using a GitPod

### Changes

- [#3822](https://github.com/ignite/cli/pull/3822) Improve default scaffolded AutoCLI config
- [#3838](https://github.com/ignite/cli/pull/3838) Scaffold chain with Cosmos SDK `v0.50.2`, and bump confix and x/upgrade to latest
- [#3829](https://github.com/ignite/cli/pull/3829) Support version prefix for cached values
- [#3723](https://github.com/ignite/cli/pull/3723) Create a wrapper for errors

### Fixes

- [#3827](https://github.com/ignite/cli/pull/3827) Change ignite apps to be able to run in any directory
- [#3831](https://github.com/ignite/cli/pull/3831) Correct ignite app gRPC server stop memory issue
- [#3825](https://github.com/ignite/cli/pull/3825) Fix a minor Keplr type-checking bug in TS client
- [#3836](https://github.com/ignite/cli/pull/3836), [#3858](https://github.com/ignite/cli/pull/3858) Add missing IBC commands for scaffolded chain
- [#3833](https://github.com/ignite/cli/pull/3833) Improve Cosmos SDK detection to support SDK forks
- [#3849](https://github.com/ignite/cli/pull/3849) Add missing `tx.go` file by default and enable cli if autocli does not exist
- [#3851](https://github.com/ignite/cli/pull/3851) Add missing ibc interfaces to chain client
- [#3860](https://github.com/ignite/cli/pull/3860) Fix analytics event name

## [`v28.0.0`](https://github.com/ignite/cli/releases/tag/v28.0.0)

### Features

- [#3659](https://github.com/ignite/cli/pull/3659) cosmos-sdk `v0.50.x` upgrade
- [#3694](https://github.com/ignite/cli/pull/3694) Query and Tx AutoCLI support
- [#3536](https://github.com/ignite/cli/pull/3536) Change app.go to v2 and add AppWiring feature
- [#3544](https://github.com/ignite/cli/pull/3544) Add bidirectional communication to app (plugin) system
- [#3756](https://github.com/ignite/cli/pull/3756) Add faucet compatibility for latest sdk chains
- [#3476](https://github.com/ignite/cli/pull/3476) Use `buf.build` binary to code generate from proto files
- [#3724](https://github.com/ignite/cli/pull/3724) Add or vendor proto packages from Go dependencies
- [#3561](https://github.com/ignite/cli/pull/3561) Add GetChainInfo method to plugin system API
- [#3626](https://github.com/ignite/cli/pull/3626) Add logging levels to relayer
- [#3614](https://github.com/ignite/cli/pull/3614) feat: use DefaultBaseappOptions for app.New method
- [#3715](https://github.com/ignite/cli/pull/3715) Add test suite for the cli tests

### Changes

- [#3793](https://github.com/ignite/cli/pull/3793) Refactor Ignite to follow semantic versioning (prepares v28.0.0). If you are using packages, do not forget to import the `/v28` version of the packages.
- [#3529](https://github.com/ignite/cli/pull/3529) Refactor plugin system to use gRPC
- [#3751](https://github.com/ignite/cli/pull/3751) Rename label to skip changelog check
- [#3745](https://github.com/ignite/cli/pull/3745) Set tx fee amount as option
- [#3748](https://github.com/ignite/cli/pull/3748) Change default rpc endpoint to a working one
- [#3621](https://github.com/ignite/cli/pull/3621) Change `pkg/availableport` to allow custom parameters in `Find` function and handle duplicated ports
- [#3810](https://github.com/ignite/cli/pull/3810) Bump network app version to `v0.2.1`
- [#3581](https://github.com/ignite/cli/pull/3581) Bump cometbft and cometbft-db in the template
- [#3522](https://github.com/ignite/cli/pull/3522) Remove indentation from `chain serve` output
- [#3346](https://github.com/ignite/cli/issues/3346) Improve scaffold query --help
- [#3601](https://github.com/ignite/cli/pull/3601) Update ts-relayer version to `0.10.0`
- [#3658](https://github.com/ignite/cli/pull/3658) Rename Marshaler to Codec in EncodingConfig
- [#3653](https://github.com/ignite/cli/pull/3653) Add "app" extension to plugin binaries
- [#3656](https://github.com/ignite/cli/pull/3656) Disable Go toolchain download
- [#3662](https://github.com/ignite/cli/pull/3662) Refactor CLI "plugin" command to "app"
- [#3669](https://github.com/ignite/cli/pull/3669) Rename `plugins` config file to `igniteapps`
- [#3683](https://github.com/ignite/cli/pull/3683) Resolve `--dep auth` as `--dep account` in `scaffold module`
- [#3795](https://github.com/ignite/cli/pull/3795) Bump cometbft to `v0.38.2`
- [#3599](https://github.com/ignite/cli/pull/3599) Add analytics as an option
- [#3670](https://github.com/ignite/cli/pull/3670) Remove binaries

### Fixes

- [#3386](https://github.com/ignite/cli/issues/3386) Prevent scaffolding of default module called "ibc"
- [#3592](https://github.com/ignite/cli/pull/3592) Fix `pkg/protoanalysis` to support HTTP rule parameter arguments
- [#3598](https://github.com/ignite/cli/pull/3598) Fix consensus param keeper constructor key in `app.go`
- [#3610](https://github.com/ignite/cli/pull/3610) Fix overflow issue of cosmos faucet in `pkg/cosmosfaucet/transfer.go` and `pkg/cosmosfaucet/cosmosfaucet.go`
- [#3618](https://github.com/ignite/cli/pull/3618) Fix TS client generation import path issue
- [#3631](https://github.com/ignite/cli/pull/3631) Fix unnecessary vue import in hooks/composables template
- [#3661](https://github.com/ignite/cli/pull/3661) Change `pkg/cosmosanalysis` to find Cosmos SDK runtime app registered modules
- [#3716](https://github.com/ignite/cli/pull/3716) Fix invalid plugin hook check
- [#3725](https://github.com/ignite/cli/pull/3725) Fix flaky TS client generation issues on linux
- [#3726](https://github.com/ignite/cli/pull/3726) Update TS client dependencies. Bump vue/react template versions
- [#3728](https://github.com/ignite/cli/pull/3728) Fix wrong parser for proto package names
- [#3729](https://github.com/ignite/cli/pull/3729) Fix broken generator due to caching /tmp include folders
- [#3767](https://github.com/ignite/cli/pull/3767) Fix `v0.50` ibc genesis issue
- [#3808](https://github.com/ignite/cli/pull/3808) Correct TS code generation to generate paginated fields

## [`v0.27.2`](https://github.com/ignite/cli/releases/tag/v0.27.2)

### Changes

- [#3701](https://github.com/ignite/cli/pull/3701) Bump `go` version to 1.21

## [`v0.27.1`](https://github.com/ignite/cli/releases/tag/v0.27.1)

### Features

- [#3505](https://github.com/ignite/cli/pull/3505) Auto migrate dependency tools
- [#3538](https://github.com/ignite/cli/pull/3538) bump sdk to `v0.47.3` and ibc to `v7.1.0`
- [#2736](https://github.com/ignite/cli/issues/2736) Add `--skip-git` flag to skip git repository initialization.
- [#3381](https://github.com/ignite/cli/pull/3381) Add `ignite doctor` command
- [#3446](https://github.com/ignite/cli/pull/3446) Add `gas-adjustment` flag to the cosmos client.
- [#3439](https://github.com/ignite/cli/pull/3439) Add `--build.tags` flag for `chain serve` and `chain build` commands.
- [#3524](https://github.com/ignite/cli/pull/3524) Apply auto tools migration to other commands
- Added compatibility check and auto migration features and interactive guidelines for the latest versions of the SDK

### Changes

- [#3444](https://github.com/ignite/cli/pull/3444) Add support for ICS chains in ts-client generation
- [#3494](https://github.com/ignite/cli/pull/3494) bump `cosmos-sdk` and `cometbft` versions
- [#3434](https://github.com/ignite/cli/pull/3434) Detect app wiring implementation

### Fixes

- [#3497](https://github.com/ignite/cli/pull/3497) Use corret bank balance query url in faucet openapi
- [#3481](https://github.com/ignite/cli/pull/3481) Use correct checksum format in release checksum file
- [#3470](https://github.com/ignite/cli/pull/3470) Prevent overriding minimum-gas-prices with default value
- [#3523](https://github.com/ignite/cli/pull/3523) Upgrade Cosmos SDK compatibility check for scaffolded apps
- [#3441](https://github.com/ignite/cli/pull/3441) Correct wrong client context for cmd query methods
- [#3487](https://github.com/ignite/cli/pull/3487) Handle ignired error in package `cosmosaccount` `Account.PubKey`

## [`v0.26.1`](https://github.com/ignite/cli/releases/tag/v0.26.1)

### Features

- [#3238](https://github.com/ignite/cli/pull/3238) Add `Sharedhost` plugin option
- [#3214](https://github.com/ignite/cli/pull/3214) Global plugins config.
- [#3142](https://github.com/ignite/cli/pull/3142) Add `ignite network request param-change` command.
- [#3181](https://github.com/ignite/cli/pull/3181) Addition of `add` and `remove` commands for `plugins`
- [#3184](https://github.com/ignite/cli/pull/3184) Separate `plugins.yml` config file.
- [#3038](https://github.com/ignite/cli/pull/3038) Addition of Plugin Hooks in Plugin System
- [#3056](https://github.com/ignite/cli/pull/3056) Add `--genesis-config` flag option to `ignite network chain publish`
- [#2892](https://github.com/ignite/cli/pull/2982/) Add `ignite scaffold react` command.
- [#2892](https://github.com/ignite/cli/pull/2982/) Add `ignite generate composables` command.
- [#2892](https://github.com/ignite/cli/pull/2982/) Add `ignite generate hooks` command.
- [#2955](https://github.com/ignite/cli/pull/2955/) Add `ignite network request add-account` command.
- [#2877](https://github.com/ignite/cli/pull/2877) Plugin system
- [#3060](https://github.com/ignite/cli/pull/3060) Plugin system flag support
- [#3105](https://github.com/ignite/cli/pull/3105) Addition of `ignite plugin describe <path>` command
- [#2995](https://github.com/ignite/cli/pull/2995/) Add `ignite network request remove-validator` command.
- [#2999](https://github.com/ignite/cli/pull/2999/) Add `ignite network request remove-account` command.
- [#2458](https://github.com/ignite/cli/issues/2458) New `chain serve` command UI.
- [#2992](https://github.com/ignite/cli/issues/2992) Add `ignite chain debug` command.

### Changes

- [#3369](https://github.com/ignite/cli/pull/3369) Update `ibc-go` to `v6.1.0`.
- [#3306](https://github.com/ignite/cli/pull/3306) Move network command into a plugin
- [#3305](https://github.com/ignite/cli/pull/3305) Bump Cosmos SDK version to `v0.46.7`.
- [#3068](https://github.com/ignite/cli/pull/3068) Add configs to generated TS code for working with JS projects
- [#3071](https://github.com/ignite/cli/pull/3071) Refactor `ignite/templates` package.
- [#2892](https://github.com/ignite/cli/pull/2982/) `ignite scaffold vue` and `ignite scaffold react` use v0.4.2 templates
- [#2892](https://github.com/ignite/cli/pull/2982/) `removeSigner()` method added to generated `ts-client`
- [#3035](https://github.com/ignite/cli/pull/3035) Bump Cosmos SDK to `v0.46.4`.
- [#3037](https://github.com/ignite/cli/pull/3037) Bump `ibc-go` to `v5.0.1`.
- [#2957](https://github.com/ignite/cli/pull/2957) Change generate commands to print the path to the generated code.
- [#2981](https://github.com/ignite/cli/issues/2981) Change CLI to also search chain binary in Go binary path.
- [#2958](https://github.com/ignite/cli/pull/2958) Support absolute paths for client code generation config paths.
- [#2993](https://github.com/ignite/cli/pull/2993) Hide `ignite scaffold band` command and deprecate functionality.
- [#2986](https://github.com/ignite/cli/issues/2986) Remove `--proto-all-modules` flag because it is now the default behaviour.
- [#2986](https://github.com/ignite/cli/issues/2986) Remove automatic Vue code scaffolding from `scaffold chain` command.
- [#2986](https://github.com/ignite/cli/issues/2986) Add `--generate-clients` to `chain serve` command for optional client code (re)generation.
- [#2998](https://github.com/ignite/cli/pull/2998) Hide `ignite generate dart` command and remove functionality.
- [#2991](https://github.com/ignite/cli/pull/2991) Hide `ignite scaffold flutter` command and remove functionality.
- [#2944](https://github.com/ignite/cli/pull/2944) Add a new event "update" status option to `pkg/cliui`.
- [#3030](https://github.com/ignite/cli/issues/3030) Remove colon syntax from module scaffolding `--dep` flag.
- [#3025](https://github.com/ignite/cli/issues/3025) Improve config version error handling.
- [#3084](https://github.com/ignite/cli/pull/3084) Add Ignite Chain documentation.
- [#3109](https://github.com/ignite/cli/pull/3109) Refactor scaffolding for proto files to not rely on placeholders.
- [#3106](https://github.com/ignite/cli/pull/3106) Add zoom image plugin.
- [#3194](https://github.com/ignite/cli/issues/3194) Move config validators check to validate only when required.
- [#3183](https://github.com/ignite/cli/pull/3183/) Make config optional for init phase.
- [#3224](https://github.com/ignite/cli/pull/3224) Remove `grpc_*` prefix from query files in scaffolded chains
- [#3229](https://github.com/ignite/cli/pull/3229) Rename `campaign` to `project` in ignite network set of commands
- [#3122](https://github.com/ignite/cli/issues/3122) Change `generate ts-client` to ignore the cache by default.
- [#3244](https://github.com/ignite/cli/pull/3244) Update `actions.yml` for resolving deprecation message
- [#3337](https://github.com/ignite/cli/pull/3337) Remove `pkg/openapiconsole` import from scaffold template.
- [#3337](https://github.com/ignite/cli/pull/3337) Register`nodeservice` gRPC in `app.go` template.
- [#3455](https://github.com/ignite/cli/pull/3455) Bump `cosmos-sdk` to `v0.47.1`
- [#3434](https://github.com/ignite/cli/pull/3434) Detect app wiring implementation.
- [#3445](https://github.com/ignite/cli/pull/3445) refactor: replace `github.com/ghodss/yaml` with `sigs.k8s.io/yaml`

### Breaking Changes

- [#3033](https://github.com/ignite/cli/pull/3033) Remove Cosmos SDK Launchpad version support.

### Fixes

- [#3114](https://github.com/ignite/cli/pull/3114) Fix out of gas issue when approving many requests
- [#3068](https://github.com/ignite/cli/pull/3068) Fix REST codegen method casing bug
- [#3031](https://github.com/ignite/cli/pull/3031) Move keeper hooks to after all keepers initialized in `app.go` template.
- [#3098](https://github.com/ignite/cli/issues/3098) Fix config upgrade issue that left config empty on error.
- [#3129](https://github.com/ignite/cli/issues/3129) Remove redundant `keyring-backend` config option.
- [#3187](https://github.com/ignite/cli/issues/3187) Change prompt text to fit within 80 characters width.
- [#3203](https://github.com/ignite/cli/issues/3203) Fix relayer to work with multiple paths.
- [#3320](https://github.com/ignite/cli/pull/3320) Allow `id` and `creator` as names when scaffolding a type.
- [#3327](https://github.com/ignite/cli/issues/3327) Scaffolding messages with same name leads to aliasing.
- [#3383](https://github.com/ignite/cli/pull/3383) State error and info are now displayed when using serve UI.
- [#3379](https://github.com/ignite/cli/issues/3379) Fix `ignite docs` issue by disabling mouse support.
- [#3435](https://github.com/ignite/cli/issues/3435) Fix wrong client context for cmd query methods.

## [`v0.25.2`](https://github.com/ignite/cli/releases/tag/v0.25.1)

### Changes

- [#3145](https://github.com/ignite/cli/pull/3145) Security fix upgrading Cosmos SDK to `v0.46.6`

## [`v0.25.1`](https://github.com/ignite/cli/releases/tag/v0.25.1)

### Changes

- [#2968](https://github.com/ignite/cli/pull/2968) Dragonberry security fix upgrading Cosmos SDK to `v0.46.3`

## [`v0.25.0`](https://github.com/ignite/cli/releases/tag/v0.25.0)

### Features

- Add `pkg/cosmostxcollector` package with support to query and save TXs and events.
- Add `ignite network coordinator` command set.
- Add `ignite network validator` command set.
- Deprecate `cosmoscmd` pkg and add cmd templates for scaffolding.
- Add generated TS client test support to integration tests.

### Changes

- Updated `pkg/cosmosanalysis` to discover the list of app modules when defined in variables or functions.
- Improve genesis parser for `network` commands
- Integration tests build their own ignite binary.
- Updated `pkg/cosmosanalysis` to discover the list of app modules when defined in variables.
- Switch to broadcast mode sync in `cosmosclient`
- Updated `nodetime`: `ts-proto` to `v1.123.0`, `protobufjs` to `v7.1.1`, `swagger-typescript-api` to `v9.2.0`
- Switched codegen client to use `axios` instead of `fetch`
- Added `useKeplr()` and `useSigner()` methods to TS client. Allowed query-only instantiation.
- `nodetime` built with `vercel/pkg@5.6.0`
- Change CLI to use an events bus to print to stdout.
- Move generated proto files to `proto/{appname}/{module}`
- Update `pkg/cosmosanalysis` to detect when proto RPC services are using pagination.
- Add `--peer-address` flag to `network chain join` command.
- Change nightly tag format
- Add cosmos-sdk version in `version` command
- [#2935](https://github.com/ignite/cli/pull/2935) Update `gobuffalo/plush` templating tool to `v4`

### Fixes

- Fix ICA controller wiring.
- Change vuex generation to use a default TS client path.
- Fix cli action org in templates.
- Seal the capability keeper in the `app.go` template.
- Change faucet to allow CORS preflight requests.
- Fix config file migration to void leaving end of file content chunks.
- Change session print loop to block until all events are handled.
- Handle "No records were found in keyring" message when checking keys.
- [#2941](https://github.com/ignite/cli/issues/2941) Fix session to use the same spinner referece.
- [#2922](https://github.com/ignite/cli/pull/2922) Network commands check for latest config version before building the chain binary.

## [`v0.24.1`](https://github.com/ignite/cli/releases/tag/v0.24.1)

### Features

- Upgraded Cosmos SDK to `v0.46.2`.

## [`v0.24.0`](https://github.com/ignite/cli/releases/tag/v0.24.0)

### Features

- Upgraded Cosmos SDK to `v0.46.0` and IBC to `v5` in CLI and scaffolding templates
- Change chain init to check that no gentx are present in the initial genesis
- Add `network rewards release` command
- Add "make mocks" target to Makefile
- Add `--skip-proto` flag to `build`, `init` and `serve` commands to build the chain without building proto files
- Add `node query tx` command to query a transaction in any chain.
- Add `node query bank` command to query an account's bank balance in any chain.
- Add `node tx bank send` command to send funds from one account to another in any chain.
- Add migration system for the config file to allow config versioning
- Add `node tx bank send` command to send funds from one account to another in any chain.
- Implement `network profile` command
- Add `generate ts-client` command to generate a stand-alone modular TypeScript client.

### Changes

- Add changelog merge strategy in `.gitattributes` to avoid conflicts.
- Refactor `templates/app` to remove `monitoringp` module from the default template
- Updated keyring dependency to match Cosmos SDK
- Speed up the integration tests
- Refactor ignite network and fix genesis generation bug
- Make Go dependency verification optional during build by adding the `--check-dependencies` flag
  so Ignite CLI can work in a Go workspace context.
- Temporary SPN address change for nightly
- Rename `simapp.go.plush` simulation file template to `helpers.go.plush`
- Remove campaign creation from the `network chain publish` command
- Optimized JavaScript generator to use a single typescript API generator binary
- Improve documentation and add support for protocol buffers and Go modules syntax
- Add inline documentation for CLI commands
- Change `cmd/account` to skip passphrase prompt when importing from mnemonic
- Add nodejs version in the output of ignite version
- Removed `handler.go` from scaffolded module template
- Migrated to `cosmossdk.io` packages for and `math`
- Vuex stores from the `generate vuex` command use the new TypeScript client
- Upgraded frontend Vue template to v0.3.10

### Fixes

- Improved error handling for crypto wrapper functions
- Fix `pkg/cosmosclient` to call the faucet prior to creating the tx.
- Test and refactor `pkg/comosclient`.
- Change templates to add missing call to `RegisterMsgServer` in the default module's template to match what's specified
  in the docs
- Fix cosmoscmd appID parameter value to sign a transaction correctly
- Fix `scaffold query` command to use `GetClientQueryContext` instead of `GetClientTxContext`
- Fix flaky integration tests issue that failed with "text file busy"
- Fix default chain ID for publish
- Replace `os.Rename` with `xos.Rename`
- Fix CLI reference generation to add `ignite completion` documentation
- Remove usage of deprecated `io/ioutil` package

## [`v0.23.0`](https://github.com/ignite/cli/releases/tag/v0.23.0)

### Features

- Apps can now use generics

### Fixes

- Fix `pkg/cosmosanalysis` to support apps with generics
- Remove `ignite-hq/cli` from dependency list in scaffolded chains

### Changes

- Change `pkg/cosmosgen` to allow importing IBC proto files
- Improve docs for Docker related commands
- Improve and fix documentation issues in developer tutorials
- Add migration docs for v0.22.2
- Improve `go mod download` error report in `pkg/cosmosgen`

## [`v0.22.2`](https://github.com/ignite/cli/releases/tag/v0.22.2)

### Features

- Enable Darwin ARM 64 target for chain binary releases in CI templates

### Changes

- Rename `ignite-hq` to `ignite`

## [`v0.22.1`](https://github.com/ignite/cli/releases/tag/v0.22.1)

### Fixes

- Fix IBC module scaffolding interface in templates

## [`v0.22.0`](https://github.com/ignite/cli/releases/tag/v0.22.0)

### Features

- Optimized the build system. The `chain serve`, `chain build`, `chain generate` commands and other variants are way
  faster now
- Upgraded CLI and templates to use IBC v3

### Fixes

- Add a fix in code generation to avoid user's NodeJS configs to break TS client generation routine

## [`v0.21.2`](https://github.com/ignite/cli/releases/tag/v0.21.2)

### Fixes

- Set min. gas to zero when running `chain` command set

## [`v0.21.1`](https://github.com/ignite/cli/releases/tag/v0.21.1)

### Features

- Add compatibility to run chains built with Cosmos-SDK `v0.46.0-alpha1` and above
- Scaffold chains now will have `auth` module enabled by default

### Fixes

- Fixed shell completion generation
- Make sure proto package names are valid when using simple app names

## [`v0.21.0`](https://github.com/ignite/cli/releases/tag/v0.21.0)

### Features

- Support simple app names when scaffolding chains. e.g.: `ignite scaffold chain mars`
- Ask confirmation when scaffolding over changes that are not committed yet

## [`v0.20.4`](https://github.com/ignite/cli/releases/tag/v0.20.4)

### Fixes

- Use `protoc` binary compiled in an older version of macOS AMD64 for backwards compatibility in code generation

## [`v0.20.3`](https://github.com/ignite/cli/releases/tag/v0.20.3)

### Fixes

- Use the latest version of CLI in templates to fix Linux ARM support _(It's now possible to develop chains in Linux ARM
  machines and since the chain depends on the CLI in its `go.mod`, it needs to use the latest version that support ARM
  targets)_

## [`v0.20.2`](https://github.com/ignite/cli/releases/tag/v0.20.2)

### Fixes

- Use `unsafe-reset-all` cmd under `tendermint` cmd for chains that use `=> v0.45.3` version of Cosmos SDK

## [`v0.20.1`](https://github.com/ignite/cli/releases/tag/v0.20.1)

### Features

- Release the CLI with Linux ARM and native M1 binaries

## [`v0.20.0`](https://github.com/ignite/cli/releases/tag/v0.20.0)

Our new name is **Ignite CLI**!

**IMPORTANT!** This upgrade renames `starport` command to `ignite`. From now on, use `ignite` command to access the CLI.

### Features

- Upgraded Cosmos SDK version to `v0.45.2`
- Added support for in memory backend in `pkg/cosmosclient` package
- Improved our tutorials and documentation

## [`v0.19.5`](https://github.com/ignite/cli/pull/2158/commits)

### Features

- Enable client code and Vuex code generation for query only modules as well.
- Upgraded the Vue template to `v0.3.5`.

### Fixes

- Fixed snake case in code generation.
- Fixed plugin installations for Go =>v1.18.

### Changes

- Dropped transpilation of TS to JS. Code generation now only produces TS files.

## `v0.19.4`

### Features

- Upgraded Vue template to `v0.3.0`.

## `v0.19.3`

### Features

- Upgraded Flutter template to `v2.0.3`

## [`v0.19.2`](https://github.com/ignite/cli/milestone/14)

### Fixes

- Fixed race condition during faucet transfer
- Fixed account sequence mismatch issue on faucet and relayer
- Fixed templates for IBC code scaffolding

### Features

- Upgraded blockchain templates to use IBC v2.0.2

### Breaking Changes

- Deprecated the Starport Modules [tendermint/spm](https://github.com/tendermint/spm) repo and moved the contents to the
  Ignite CLI repo [`ignite/pkg/`](https://github.com/ignite/cli/tree/main/ignite/pkg/)
  in [PR 1971](https://github.com/ignite/cli/pull/1971/files)

  Updates are required if your chain uses these packages:

  - `spm/ibckeeper` is now `pkg/cosmosibckeeper`
  - `spm/cosmoscmd` is now `pkg/cosmoscmd`
  - `spm/openapiconsole` is now `pkg/openapiconsole`
  - `testutil/sample` is now `cosmostestutil/sample`

- Updated the faucet HTTP API schema. See API changes
  in [fix: improve faucet reliability #1974](https://github.com/ignite/cli/pull/1974/files#diff-0e157f4f60d6fbd95e695764df176c8978d85f1df61475fbfa30edef62fe35cd)

## `v0.19.1`

### Fixes

- Enabled the `scaffold flutter` command

## `v0.19.0`

### Features

- `starport scaffold` commands support `ints`, `uints`, `strings`, `coin`, `coins` as field types (#1579)
- Added simulation testing with `simapp` to the default template (#1731)
- Added `starport generate dart` to generate a Dart client from protocol buffer files
- Added `starport scaffold flutter` to scaffold a Flutter mobile app template
- Parameters can be specified with a new `--params` flag when scaffolding modules (#1716)
- Simulations can be run with `starport chain simulate`
- Set `cointype` for accounts in `config.yml` (#1663)

### Fixes

- Allow using a `creator` field when scaffolding a model with a `--no-message` flag (#1730)
- Improved error handling when generating code (#1907)
- Ensure account has funds after faucet transfer when using `cosmosclient` (#1846)
- Move from `io/ioutil` to `io` and `os` package (refactoring) (#1746)

## `v0.18.0`

### Breaking Changes

- Starport v0.18 comes with Cosmos SDK v0.44 that introduced changes that are not compatible with chains that were
  scaffolded with Starport versions lower than v0.18. After upgrading from Starport v0.17.3 to Starport v0.18, you must
  update the default blockchain template to use blockchains that were scaffolded with earlier versions.
  See [Migration](https://docs.ignite.com/migration).

### Features

- Scaffold commands allow using previously scaffolded types as fields
- Added `--signer` flag to `message`, `list`, `map`, and `single` scaffolding to allow customizing the name of the
  signer of the message
- Added `--index` flag to `scaffold map` to provide a custom list of indices
- Added `scaffold type` to scaffold a protocol buffer definition of a type
- Automatically check for new Starport versions
- Added `starport tools completions` to generate CLI completions
- Added `starport account` commands to manage accounts (key pairs)
- `starport version` now prints detailed information about OS, Go version, and more
- Modules are scaffolded with genesis validation tests
- Types are scaffolded with tests for `ValidateBasic` methods
- `cosmosclient` has been refactored and can be used as a library for interacting with Cosmos SDK chains
- `starport relayer` uses `starport account`
- Added `--path` flag for all `scaffold`, `generate` and `chain` commands
- Added `--output` flag to the `build` command
- Configure port of gRPC web in `config.yml` with the `host.grpc-web` property
- Added `build.main` field to `config.yml` for apps to specify the path of the chain's main package. This property is
  required to be set only when an app contains multiple main packages.

### Fixes

- Scaffolding a message no longer prevents scaffolding a map, list, or single that has the same type name when using
  the `--no-message` flag
- Generate Go code from proto files only from default directories or directories specified in `config.yml`
- Fixed faucet token transfer calculation
- Removed `creator` field for types scaffolded with the `--no-message` flag
- Encode the count value in the store with `BigEndian`

## `v0.17.3`

### Fixes

- oracle: add a specific BandChain pkg version to avoid Cosmos SDK version conflicts

## `v0.17.2`

### Features

- `client.toml` is initialized and used by node's CLI, can be configured through `config.yml` with the `init.client`
  property
- Support serving Cosmos SDK `v0.43.x` based chains

## `v0.17.1`

### Fixes

- Set visibility to `public` on Gitpod's port 7575 to enable peer discovery for SPN
- Fixed GitHub action that releases blockchain node's binary
- Fixed an error in chain scaffolding due to "unknown revision"
- Fixed an error in `starport chain serve` by limiting the scope where proto files are searched for

## `v0.17`

### Features

- Added GitHub action that automatically builds and releases a binary
- The `--release` flag for the `build` command adds the ability to release binaries in a tarball with a checksum file.
- Added the flag `--no-module` to the command `starport app` to prevent scaffolding a default module when creating a new
  app
- Added `--dep` flag to specify module dependency when scaffolding a module
- Added support for multiple naming conventions for component names and field names
- Print created and modified files when scaffolding a new component
- Added `starport generate` namespace with commands to generate Go, Vuex and OpenAPI
- Added `starport chain init` command to initialize a chain without starting a node
- Scaffold a type that contains a single instance in the store
- Introduced `starport tools` command for advanced users. Existing `starport relayer lowlevel *` commands are also moved
  under `tools`
- Added `faucet.rate_limit_window` property to `config.yml`
- Simplified the `cmd` package in the template
- Added `starport scaffold band` oracle query scaffolding
- Updated TypeScript relayer to 0.2.0
- Added customizable gas limits for the relayer

### Fixes

- Use snake case for generated files
- Prevent using incorrect module name
- Fixed permissions issue when using Starport in Docker
- Ignore hidden directories when building a chain
- Fix error when scaffolding an IBC module in non-Starport chains

## `v0.16.2`

### Fix

- Prevent indirect Buf dependency

## `v0.16.1`

### Features

- Ensure that CLI operates fine even if the installation directory (bin) of Go programs is not configured properly

## `v0.16.0`

### Features

- The new `join` flag adds the ability to pass a `--genesis` file and `--peers` address list
  with `starport network chain join`
- The new `show` flag adds the ability to show `--genesis` and `--peers` list with `starport network chain show`
- `protoc` is now bundled with Ignite CLI. You don't need to install it anymore.
- Starport is now published automatically on the Docker Hub
- `starport relayer` `configure` and `connect` commands now use
  the [confio/ts-relayer](https://github.com/confio/ts-relayer) under the hood. Also, checkout the
  new `starport relayer lowlevel` command
- An OpenAPI spec for your chain is now automatically generated with `serve` and `build` commands: a console is
  available at `localhost:1317` and spec at `localhost:1317/static/openapi.yml` by default for the newly scaffolded
  chains
- Keplr extension is supported on web apps created with Starport
- Added tests to the scaffold
- Improved reliability of scaffolding by detecting placeholders
- Added ability to scaffold modules in chains not created with Starport
- Added the ability to scaffold Cosmos SDK queries
- IBC relayer support is available on web apps created with Starport
- New types without CRUD operations can be added with the `--no-message` flag in the `type` command
- New packet without messages can be added with the `--no-message` flag in the `packet` command
- Added `docs` command to read Starport documentation on the CLI
- Published documentation on <https://docs.starport.network>
- Added `mnemonic` property to account in the `accounts` list to generate a key from a mnemonic

### Fixes

- `starport network chain join` hanging issue when creating an account
- Error when scaffolding a chain with an underscore in the repo name (thanks @bensooraj!)

### Changes

- `starport serve` no longer starts the web app in the `vue` directory (use `npm` to start it manually)
- Default scaffold no longer includes legacy REST API endpoints (thanks @bensooraj!)
- Removed support for Cosmos SDK v0.39 Launchpad

## `v0.15.0`

### Features

- IBC module scaffolding
- IBC packet scaffolding with acknowledgements
- JavaScript and Vuex client code generation for Cosmos SDK and custom modules
- Standalone relayer with `configure` and `connect` commands
- Advanced relayer options for configuring ports and versions
- Scaffold now follows `MsgServer` convention
- Message scaffolding
- Added `starport type ... --indexed` to scaffold indexed types
- Custom config file support with `starport serve -c custom.yml`
- Detailed terminal output for created accounts: name, address, mnemonic
- Added spinners to indicate progress for long-running commands
- Updated to Cosmos SDK v0.42.1

### Changes

- Replaced `packr` with Go 1.16 `embed`
- Renamed `servers` top-level property to `host`

## `v0.14.0`

### Features

- Chain state persistence between `starport serve` launches
- Integrated Stargate app's `scripts/protocgen` into Starport as a native feature. Running `starport build/serve` will
  automatically take care of building proto files without a need of script in the app's source code.
- Integrated third-party proto-files used by Cosmos SDK modules into Ignite CLI
- Added ability to customize binary name with `build.binary` in `config.yml`
- Added ability to change path to home directory with `.home` in `config.yml`
- Added ability to add accounts by `address` with in `config.yml`
- Added faucet functionality available on port 4500 and configurable with `faucet` in `config.yml`
- Added `starport faucet [address] [coins]` command
- Updated scaffold to Cosmos SDK v0.41.0
- Distroless multiplatform docker containers for starport that can be used for `starport serve`
- UI containers for chains scaffolded with Starport
- Use SOS-lite and Docker instead of systemD
- Arch PKGBUILD in `scripts`

### Fixes

- Support for CosmWasm on Stargate
- Bug with dashes in GitHub username breaking proto package name
- Bug with custom address prefix
- use docker buildx as a single command with multiple platforms to make multi-manifest work properly

## `v0.13.0`

### Features

- Added `starport network` commands for launching blockchains
- Added proxy (Chisel) to support launching blockchains from Gitpod
- Upgraded the template (Stargate) to Cosmos SDK v0.40.0-rc3
- Added a gRPC-Web proxy that is available under <http://localhost:12345/grpc>
- Added chain id configurability by recognizing `chain_id` from `genesis` section of `config.yml`.
- Added `config/app.toml` and `config/config.toml` configurability for appd under new `init.app` and `init.config`
  sections of `config.yml`
- Point to Stargate as default SDK version for scaffolding
- Covered CRUD operations for Stargate scaffolding
- Added docs on gopath to build from source directions
- Arch Linux Based Raspberry Pi development environment
- Calculate the necessary gas for sending transactions to SPN

### Fixes

- Routing REST API endpoints of querier on Stargate
- Evaluate `--address-prefix` option when scaffolding for Stargate
- Use a deterministic method to generate scaffolded type IDs
- Modify scaffolded type's creator type from address to string
- Copy built starport arm64 binary from tendermintdevelopment/starport:arm64 for device images
- Added git to amd64 docker image
- Comment out Gaia's seeds in the systemd unit template for downstream chains

## `v0.12.0`

### Features

- Added GitHub CLI to gitpod environment for greater ease of use
- Added `starport build` command to build and install app binaries
- Improved the first-time experience for readers of the Starport readme and parts of the Starport Handbook
- Added `starport module create` command to scaffold custom modules
- Raspberry Pi now installs, builds, and serves the Vue UI
- Improved documentation for Raspberry Pi Device Images
- Added IBC and some other modules
- Added an option to configure server addresses under `servers` section in `config.yml`

### Fixes

- `--address-prefix` will always be translated to lowercase while scaffolding with `app` command
- HTTP API: accept strings in JSON and cast them to int and bool
- Update @tendermint/vue to `v0.1.7`
- Removed "Starport Pi"
- Removed Makefile from Downstream Pi
- Fixed Downstream Pi image GitHub Action
- Prevent duplicated fields with `type` command
- Fixed handling of protobuf profiler: prof_laddr -> pprof_laddr
- Fix an error, when a Stargate `serve` cmd doesn't start if a user doesn't have a relayer installed

## `v0.11.1`

### Features

- Published on Snapcraft

## `v0.11.0`

### Features

- Added experimental [Stargate](https://stargate.cosmos.network/) scaffolding option with `--sdk-version stargate` flag
  on `starport app` command
- Pi Image Generation for chains generated with Starport
- GitHub action with capture of binary artifacts for chains generated with Starport
- Gitpod: added guidelines and changed working directory into `docs`
- Updated web scaffold with an improved sign in, balance list and a simple wallet
- Added CRUD actions for scaffolded types: delete, update, and get

## `v0.0.10`

### Features

- Add ARM64 releases
- OS Image Generation for Raspberry Pi 3 and 4
- Added `version` command
- Added support for _validator_ configuration in _config.yml_.
- Starport can be launched on Gitpod
- Added `make clean`

### Fixes

- Compile with go1.15
- Running `starport add type...` multiple times no longer breaks the app
- Running `appcli tx app create-x` now checks for all required args
- Removed unused `--denom` flag from the `app` command. It previously has moved as a prop to the `config.yml`
  under `accounts` section
- Disabled proxy server in the Vue app (this was causing to some compatibility issues) and enabled CORS
  for `appcli rest-server` instead
- `type` command supports dashes in app names

## `v0.0.10-rc.3`

### Features

- Configure `genesis.json` through `genesis` field in `config.yml`
- Initialize git repository on `app` scaffolding
- Check Go and GOPATH when running `serve`

### Changes

- verbose is --verbose, not -v, in the cli
- Renamed `frontend` directory to `vue`
- Added first E2E tests (for `app` and `add wasm` subcommands)

### Fixes

- No longer crashes when git is initialized but doesn't have commits
- Failure to start the frontend doesn't prevent Starport from running
- Changes to `config.yml` trigger reinitialization of the app
- Running `starport add wasm` multiple times no longer breaks the app

## `v0.0.10-rc.X`

### Features

- Initialize with accounts defined `config.yml`
- `starport serve --verbose` shows detailed output from every process
- Custom address prefixes with `--address-prefix` flag
- Cosmos SDK Launchpad support
- Rebuild and reinitialize on file change

## `v0.0.9`

Initial release.<|MERGE_RESOLUTION|>--- conflicted
+++ resolved
@@ -2,18 +2,15 @@
 
 ## Unreleased
 
-<<<<<<< HEAD
 ### Features
 
 - [#4676](https://github.com/ignite/cli/issues/4676) Add Decimal Coin Type.
  
-=======
 ### Changes
 
 - [#4759](https://github.com/ignite/cli/pull/4759) Remove undocumented RPC address override in services chainer.
 - [#4760](https://github.com/ignite/cli/pull/4760) Bump Cosmos SDK to `v0.53.3`.
 
->>>>>>> ed595e9a
 ### Fixes
 
 - [#4757](https://github.com/ignite/cli/pull/4757) Always delete temp folder from open api generation.
