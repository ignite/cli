# Changelog

## Unreleased

### Features

- [#2955](https://github.com/ignite/cli/pull/2955/) Add `ignite network request add-account` command.

### Changes

- [#2957](https://github.com/ignite/cli/pull/2957) Change generate commands to print the path to the generated code.

## [`v0.25.1`](https://github.com/ignite/cli/releases/tag/v0.25.1)

### Changes

- [#2968](https://github.com/ignite/cli/pull/2968) Dragonberry security fix upgrading Cosmos SDK to `v0.46.3`

## [`v0.25.0`](https://github.com/ignite/cli/releases/tag/v0.25.0)

### Features

- Add `pkg/cosmostxcollector` package with support to query and save TXs and events.
- Add `ignite network coordinator` command set.
- Add `ignite network validator` command set.
- Deprecate `cosmoscmd` pkg and add cmd templates for scaffolding.
- Add generated TS client test support to integration tests.

### Changes

- Updated `pkg/cosmosanalysis` to discover the list of app modules when defined in variables or functions.
- Improve genesis parser for `network` commands
- Integration tests build their own ignite binary.
- Updated `pkg/cosmosanalysis` to discover the list of app modules when defined in variables.
- Switch to broadcast mode sync in `cosmosclient`
- Updated `nodetime`: `ts-proto` to `v1.123.0`, `protobufjs` to `v7.1.1`, `swagger-typescript-api` to `v9.2.0`
- Switched codegen client to use `axios` instead of `fetch`
- Added `useKeplr()` and `useSigner()` methods to TS client. Allowed query-only instantiation.
- nodetime built with `vercel/pkg@5.6.0`
- Change CLI to use an events bus to print to stdout.
- Move generated proto files to `proto/{appname}/{module}`
- Update `pkg/cosmosanalysis` to detect when proto RPC services are using pagination.
- Add `--peer-address` flag to `network chain join` command.
- Change nightly tag format
- Add cosmos-sdk version in `version` command
- [#2935](https://github.com/ignite/cli/pull/2935) Update `gobuffalo/plush` templating tool to `v4`
<<<<<<< HEAD
- [#2958](https://github.com/ignite/cli/pull/2958) Support absolute paths for client code generation config paths.
=======
>>>>>>> b81dff08

### Fixes

- Fix ICA controller wiring.
- Change vuex generation to use a default TS client path.
- Fix cli action org in templates.
- Seal the capability keeper in the `app.go` template.
- Change faucet to allow CORS preflight requests.
- Fix config file migration to void leaving end of file content chunks.
- Change session print loop to block until all events are handled.
- Handle "No records were found in keyring" message when checking keys.
- [#2941](https://github.com/ignite/cli/issues/2941) Fix session to use the same spinner referece.
- [#2922](https://github.com/ignite/cli/pull/2922) Network commands check for latest config version before building the chain binary.

## [`v0.24.1`](https://github.com/ignite/cli/releases/tag/v0.24.1)

### Features

- Upgraded Cosmos SDK to `v0.46.2`.

## [`v0.24.0`](https://github.com/ignite/cli/releases/tag/v0.24.0)

### Features

- Upgraded Cosmos SDK to `v0.46.0` and IBC to `v5` in CLI and scaffolding templates
- Change chain init to check that no gentx are present in the initial genesis
- Add `network rewards release` command
- Add "make mocks" target to Makefile
- Add `--skip-proto` flag to `build`, `init` and `serve` commands to build the chain without building proto files
- Add `node query tx` command to query a transaction in any chain.
- Add `node query bank` command to query an account's bank balance in any chain.
- Add `node tx bank send` command to send funds from one account to an other in any chain.
- Add migration system for the config file to allow config versioning
- Add `node tx bank send` command to send funds from one account to another in any chain.
- Implement `network profile` command
- Add `generate ts-client` command to generate a stand-alone modular TypeScript client.

### Changes

- Add changelog merge strategy in .gitattributes to avoid conflicts.
- Refactor `templates/app` to remove `monitoringp` module from the default template
- Updated keyring dependency to match Cosmos SDK
- Speed up the integration tests
- Refactor ignite network and fix genesis generation bug
- Make Go dependency verification optional during build by adding the `--check-dependencies` flag
  so Ignite CLI can work in a Go workspace context.
- Temporary SPN address change for nightly
- Rename `simapp.go.plush` simulation file template to `helpers.go.plush`
- Remove campaign creation from the `network chain publish` command
- Optimized JavaScript generator to use a single typescript API generator binary
- Improve documentation and add support for protocol buffers and Go modules syntax
- Add inline documentation for CLI commands
- Change `cmd/account` to skip passphrase prompt when importing from mnemonic
- Add nodejs version in the output of ignite version
- Removed `handler.go` from scaffolded module template
- Migrated to `cosmossdk.io` packages for and `math`
- Vuex stores from the `generate vuex` command use the new TypeScript client
- Upgraded frontend Vue template to v0.3.10

### Fixes

- Improved error handling for crypto wrapper functions
- Fix `pkg/cosmosclient` to call the faucet prior to creating the tx.
- Test and refactor `pkg/comosclient`.
- Change templates to add missing call to `RegisterMsgServer` in the default module's template to match what's specified in the docs
- Fix cosmoscmd appID parameter value to sign a transaction correctly
- Fix `scaffold query` command to use `GetClientQueryContext` instead of `GetClientTxContext`
- Fix flaky integration tests issue that failed with "text file busy"
- Fix default chain ID for publish
- Replace `os.Rename` with `xos.Rename`
- Fix CLI reference generation to add `ignite completion` documentation
- Remove usage of deprecated `io/ioutil` package


## [`v0.23.0`](https://github.com/ignite/cli/releases/tag/v0.23.0)

### Features

- Apps can now use generics

### Fixes

- Fix `pkg/cosmosanalysis` to support apps with generics
- Remove `ignite-hq/cli` from dependency list in scaffolded chains

### Changes

- Change `pkg/cosmosgen` to allow importing IBC proto files
- Improve docs for Docker related commands
- Improve and fix documentation issues in developer tutorials
- Add migration docs for v0.22.2
- Improve `go mod download` error report in `pkg/cosmosgen`

## [`v0.22.2`](https://github.com/ignite/cli/releases/tag/v0.22.2)

### Features 

- Enable Darwin ARM 64 target for chain binary releases in CI templates

### Changes

- Rename `ignite-hq` to `ignite`

## [`v0.22.1`](https://github.com/ignite/cli/releases/tag/v0.22.1)

### Fixes 

- Fix IBC module scaffolding interface in templates

## [`v0.22.0`](https://github.com/ignite/cli/releases/tag/v0.22.0)

### Features 

- Optimized the build system. The `chain serve`, `chain build`, `chain generate` commands and other variants are way faster now
- Upgraded CLI and templates to use IBC v3

### Fixes 

- Add a fix in code generation to avoid user's NodeJS configs to break TS client generation routine

## [`v0.21.2`](https://github.com/ignite/cli/releases/tag/v0.21.2)

### Fixes 

- Set min. gas to zero when running `chain` command set 

## [`v0.21.1`](https://github.com/ignite/cli/releases/tag/v0.21.1)

### Features 

- Add compatibility to run chains built with Cosmos-SDK `v0.46.0-alpha1` and above
- Scaffold chains now will have `auth` module enabled by default

### Fixes

- Fixed shell completion generation
- Make sure proto package names are valid when using simple app names

## [`v0.21.0`](https://github.com/ignite/cli/releases/tag/v0.21.0)

### Features 

- Support simple app names when scaffolding chains. e.g.: `ignite scaffold chain mars`
- Ask confirmation when scaffolding over changes that are not committed yet 

## [`v0.20.4`](https://github.com/ignite/cli/releases/tag/v0.20.4)

### Fixes

- Use `protoc` binary compiled in an older version of macOS AMD64 for backwards compatibility in code generation

## [`v0.20.3`](https://github.com/ignite/cli/releases/tag/v0.20.3)

### Fixes

- Use latest version of CLI in templates to fix Linux ARM support _(It's now possible to develop chains in Linux ARM machines and since the chain depends on the CLI in its go.mod, it needs to use the latest version that support ARM targets)_

## [`v0.20.2`](https://github.com/ignite/cli/releases/tag/v0.20.2)

### Fixes

- Use `unsafe-reset-all` cmd under `tendermint` cmd for chains that use `=> v0.45.3` version of Cosmos SDK

## [`v0.20.1`](https://github.com/ignite/cli/releases/tag/v0.20.1)

### Features

- Release the CLI with Linux ARM and native M1 binaries

## [`v0.20.0`](https://github.com/ignite/cli/releases/tag/v0.20.0)

Our new name is **Ignite CLI**!

**IMPORTANT!** This upgrade renames `starport` command to `ignite`. From now on, use `ignite` command to access the CLI.

### Features

- Upgraded Cosmos SDK version to `v0.45.2`
- Added support for in memory backend in `pkg/cosmosclient` package
- Improved our tutorials and documentation

## [`v0.19.5`](https://github.com/ignite/cli/pull/2158/commits)

### Features

- Enable client code and Vuex code generation for query only modules as well.
- Upgraded the Vue template to `v0.3.5`.

### Fixes:
- Fixed snake case in code generation.
- Fixed plugin installations for Go =>v1.18.

### Changes:
- Dropped transpilation of TS to JS. Code generation now only produces TS files.

## `v0.19.4`

### Features

- Upgraded Vue template to `v0.3.0`.

## `v0.19.3`

### Features

- Upgraded Flutter template to `v2.0.3`

## [`v0.19.2`](https://github.com/ignite/cli/milestone/14)

### Fixes

- Fixed race condition during faucet transfer
- Fixed account sequence mismatch issue on faucet and relayer
- Fixed templates for IBC code scaffolding

### Features

- Upgraded blockchain templates to use IBC v2.0.2

### Breaking Changes

- Deprecated the Starport Modules [tendermint/spm](https://github.com/tendermint/spm) repo and moved the contents to the Ignite CLI repo [`ignite/pkg/`](https://github.com/ignite/cli/tree/develop/ignite/pkg/) in [PR 1971](https://github.com/ignite/cli/pull/1971/files) 
 
    Updates are required if your chain uses these packages: 

    - `spm/ibckeeper` is now `pkg/cosmosibckeeper`
    - `spm/cosmoscmd` is now `pkg/cosmoscmd` 
    - `spm/openapiconsole` is now `pkg/openapiconsole`
    - `testutil/sample` is now `cosmostestutil/sample`

- Updated the faucet HTTP API schema. See API changes in [fix: improve faucet reliability #1974](https://github.com/ignite/cli/pull/1974/files#diff-0e157f4f60d6fbd95e695764df176c8978d85f1df61475fbfa30edef62fe35cd)

## `v0.19.1`

### Fixes

- Enabled the `scaffold flutter` command

## `v0.19.0`

### Features

- `starport scaffold` commands support `ints`, `uints`, `strings`, `coin`, `coins` as field types (#1579)
- Added simulation testing with `simapp` to the default template (#1731)
- Added `starport generate dart` to generate a Dart client from protocol buffer files
- Added `starport scaffold flutter` to scaffold a Flutter mobile app template
- Parameters can be specified with a new `--params` flag when scaffolding modules (#1716)
- Simulations can be run with `starport chain simulate`
- Set `cointype` for accounts in  `config.yml` (#1663)

### Fixes

- Allow using a `creator` field when scaffolding a model with a `--no-message` flag (#1730)
- Improved error handling when generating code (#1907)
- Ensure account has funds after faucet transfer when using `cosmosclient` (#1846)
- Move from `io/ioutil` to `io` and `os` package (refactoring) (#1746)

## `v0.18.0`

### Breaking Changes

- Starport v0.18 comes with Cosmos SDK v0.44 that introduced changes that are not compatible with chains that were scaffolded with Starport versions lower than v0.18. After upgrading from Starport v0.17.3 to Starport v0.18, you must update the default blockchain template to use blockchains that were scaffolded with earlier versions. See [Migration](./docs/migration/index.md).

### Features:

- Scaffold commands allow using previously scaffolded types as fields
- Added `--signer` flag to `message`, `list`, `map`, and `single` scaffolding to allow customizing the name of the signer of the message
- Added `--index` flag to `scaffold map` to provide a custom list of indices
- Added `scaffold type` to scaffold a protocol buffer definition of a type
- Automatically check for new Starport versions
- Added `starport tools completions` to generate CLI completions
- Added `starport account` commands to manage accounts (key pairs)
- `starport version` now prints detailed information about OS, Go version, and more
- Modules are scaffolded with genesis validation tests
- Types are scaffolded with tests for `ValidateBasic` methods
- `cosmosclient` has been refactored and can be used as a library for interacting with Cosmos SDK chains
- `starport relayer` uses `starport account`
- Added `--path` flag for all `scaffold`, `generate` and `chain` commands
- Added `--output` flag to the `build` command
- Configure port of gRPC web in `config.yml` with the `host.grpc-web` property
- Added `build.main` field to `config.yml` for apps to specify the path of the chain's main package. This property is required to be set only when an app contains multiple main packages.

### Fixes

- Scaffolding a message no longer prevents scaffolding a map, list, or single that has the same type name when using the `--no-message` flag
- Generate Go code from proto files only from default directories or directories specified in `config.yml`
- Fixed faucet token transfer calculation
- Removed `creator` field for types scaffolded with the `--no-message` flag
- Encode the count value in the store with `BigEndian`

## `v0.17.3`

### Fixes

- oracle: add a specific BandChain pkg version to avoid Cosmos SDK version conflicts

## `v0.17.2`

### Features

- `client.toml` is initialized and used by node's CLI, can be configured through `config.yml` with the `init.client` property
- Support serving Cosmos SDK `v0.43.x` based chains

## `v0.17.1`

### Fixes

- Set visibility to `public` on Gitpod's port 7575 to enable peer discovery for SPN
- Fixed GitHub action that releases blockchain node's binary
- Fixed an error in chain scaffolding due to "unknown revision"
- Fixed an error in `starport chain serve` by limiting the scope where proto files are searched for

## `v0.17`

### Features

- Added GitHub action that automatically builds and releases a binary
- The `--release` flag for the `build` command adds the ability to release binaries in a tarball with a checksum file.
- Added the flag `--no-module` to the command `starport app` to prevent scaffolding a default module when creating a new app
- Added `--dep` flag to specify module dependency when scaffolding a module
- Added support for multiple naming conventions for component names and field names
- Print created and modified files when scaffolding a new component
- Added `starport generate` namespace with commands to generate Go, Vuex and OpenAPI
- Added `starport chain init` command to initialize a chain without starting a node
- Scaffold a type that contains a single instance in the store
- Introduced `starport tools` command for advanced users. Existing `starport relayer lowlevel *` commands are also moved under `tools`
- Added `faucet.rate_limit_window` property to `config.yml`
- Simplified the `cmd` package in the template
- Added `starport scaffold band` oracle query scaffolding
- Updated TypeScript relayer to 0.2.0
- Added customizable gas limits for the relayer

### Fixes

- Use snake case for generated files
- Prevent using incorrect module name
- Fixed permissions issue when using Starport in Docker
- Ignore hidden directories when building a chain
- Fix error when scaffolding an IBC module in non-Starport chains

## `v0.16.2`

### Fix

- Prevent indirect Buf dependency

## `v0.16.1`

### Features

- Ensure that CLI operates fine even if the installation directory (bin) of Go programs is not configured properly

## `v0.16.0`

### Features

- The new `join` flag adds the ability to pass a `--genesis` file and `--peers` address list with `starport network chain join`
- The new `show` flag adds the ability to show `--genesis` and `--peers` list with `starport network chain show`
- `protoc` is now bundled with Ignite CLI. You don't need to install it anymore.
- Starport is now published automatically on the Docker Hub
- `starport relayer` `configure` and `connect` commands now use the [confio/ts-relayer](https://github.com/confio/ts-relayer) under the hood. Also, checkout the new `starport relayer lowlevel` command
- An OpenAPI spec for your chain is now automatically generated with `serve` and `build` commands: a console is available at `localhost:1317` and spec at `localhost:1317/static/openapi.yml` by default for the newly scaffolded chains
- Keplr extension is supported on web apps created with Starport
- Added tests to the scaffold
- Improved reliability of scaffolding by detecting placeholders
- Added ability to scaffold modules in chains not created with Starport
- Added the ability to scaffold Cosmos SDK queries
- IBC relayer support is available on web apps created with Starport
- New types without CRUD operations can be added with the `--no-message` flag in the `type` command
- New packet without messages can be added with the `--no-message` flag in the `packet` command
- Added `docs` command to read Starport documentation on the CLI
- Published documentation on https://docs.starport.network
- Added `mnemonic` property to account in the `accounts` list to generate a key from a mnemonic

### Fixes

- `starport network chain join` hanging issue when creating an account
- Error when scaffolding a chain with an underscore in the repo name (thanks @bensooraj!)

### Changes

- `starport serve` no longer starts the web app in the `vue` directory (use `npm` to start it manually)
- Default scaffold no longer includes legacy REST API endpoints (thanks @bensooraj!)
- Removed support for Cosmos SDK v0.39 Launchpad

## `v0.15.0`

### Features

- IBC module scaffolding
- IBC packet scaffolding with acknowledgements
- JavaScript and Vuex client code generation for Cosmos SDK and custom modules
- Standalone relayer with `configure` and `connect` commands
- Advanced relayer options for configuring ports and versions
- Scaffold now follows `MsgServer` convention
- Message scaffolding
- Added `starport type ... --indexed` to scaffold indexed types
- Custom config file support with `starport serve -c custom.yml`
- Detailed terminal output for created accounts: name, address, mnemonic
- Added spinners to indicate progress for long-running commands
- Updated to Cosmos SDK v0.42.1

### Changes

- Replaced `packr` with Go 1.16 `embed`
- Renamed `servers` top-level property to `host`

## `v0.14.0`

### Features

- Chain state persistence between `starport serve` launches
- Integrated Stargate app's `scripts/protocgen` into Starport as a native feature. Running `starport build/serve` will automatically take care of building proto files without a need of script in the app's source code.
- Integrated third-party proto-files used by Cosmos SDK modules into Ignite CLI
- Added ability to customize binary name with `build.binary` in `config.yml`
- Added ability to change path to home directory with `
.home` in `config.yml`
- Added ability to add accounts by `address` with in `config.yml`
- Added faucet functionality available on port 4500 and configurable with `faucet` in `config.yml`
- Added `starport faucet [address] [coins]` command
- Updated scaffold to Cosmos SDK v0.41.0
- Distroless multiplatform docker containers for starport that can be used for `starport serve`
- UI containers for chains scaffolded with Starport
- Use SOS-lite and Docker instead of systemD
- Arch PKGBUILD in `scripts`

### Fixes:

- Support for CosmWasm on Stargate
- Bug with dashes in Github username breaking proto package name
- Bug with custom address prefix
- use docker buildx as a single command with multiple platforms to make multi-manifest work properly

## `v0.13.0`

### Features

- Added `starport network` commands for launching blockchains
- Added proxy (Chisel) to support launching blockchains from Gitpod
- Upgraded the template (Stargate) to Cosmos SDK v0.40.0-rc3
- Added a gRPC-Web proxy that is available under http://localhost:12345/grpc
- Added chain id configurability by recognizing `chain_id` from `genesis` section of `config.yml`.
- Added `config/app.toml` and `config/config.toml` configurability for appd under new `init.app` and `init.config` sections of `config.yml`
- Point to Stargate as default SDK version for scaffolding
- Covered CRUD operations for Stargate scaffolding
- Added docs on gopath to build from source directions
- Arch Linux Based Raspberry Pi development environment
- Calculate the necessary gas for sending transactions to SPN

### Fixes

- Routing REST API endpoints of querier on Stargate
- Evaluate `--address-prefix` option when scaffolding for Stargate
- Use a deterministic method to generate scaffolded type IDs
- Modify scaffolded type's creator type from address to string
- Copy built starport arm64 binary from tendermintdevelopment/starport:arm64 for device images
- Added git to amd64 docker image
- Comment out Gaia's seeds in the systemd unit template for downstream chains

## `v0.12.0`

### Features

- Added Github CLI to gitpod environment for greater ease of use
- Added `starport build` command to build and install app binaries
- Improved the first-time experience for readers of the Starport readme and parts of the Starport Handbook
- Added `starport module create` command to scaffold custom modules
- Raspberry Pi now installs, builds, and serves the Vue UI
- Improved documentation for Raspberry Pi Device Images
- Added IBC and some other modules
- Added an option to configure server addresses under `servers` section in `config.yml`

### Fixes

- `--address-prefix` will always be translated to lowercase while scaffolding with `app` command
- HTTP API: accept strings in JSON and cast them to int and bool
- Update @tendermint/vue to `v0.1.7`
- Removed "Starport Pi"
- Removed Makefile from Downstream Pi
- Fixed Downstream Pi image Github Action
- Prevent duplicated fields with `type` command
- Fixed handling of protobufs profiler: prof_laddr -> pprof_laddr
- Fix an error, when a Stargate `serve` cmd doesn't start if a user doesn't have a relayer installed

## `v0.11.1`

### Features

- Published on Snapcraft

## `v0.11.0`

### Features

- Added experimental [Stargate](https://stargate.cosmos.network/) scaffolding option with `--sdk-version stargate` flag on `starport app` command
- Pi Image Generation for chains generated with Starport
- Github action with capture of binary artifacts for chains generated with Starport
- Gitpod: added guidelines and changed working directory into `docs`
- Updated web scaffold with an improved sign in, balance list and a simple wallet
- Added CRUD actions for scaffolded types: delete, update, and get

## `v0.0.10`

### Features

- Add ARM64 releases
- OS Image Generation for Raspberry Pi 3 and 4
- Added `version` command
- Added support for _validator_ configuration in _config.yml_.
- Starport can be launched on Gitpod
- Added `make clean`

### Fixes

- Compile with go1.15
- Running `starport add type...` multiple times no longer breaks the app
- Running `appcli tx app create-x` now checks for all required args
- Removed unused `--denom` flag from the `app` command. It previously has moved as a prop to the `config.yml` under `accounts` section
- Disabled proxy server in the Vue app (this was causing to some compatibilitiy issues) and enabled CORS for `appcli rest-server` instead
- `type` command supports dashes in app names

## `v0.0.10-rc.3`

### Features

- Configure `genesis.json` through `genesis` field in `config.yml`
- Initialize git repository on `app` scaffolding
- Check Go and GOPATH when running `serve`

### Changes

- verbose is --verbose, not -v, in the cli
- Renamed `frontend` directory to `vue`
- Added first E2E tests (for `app` and `add wasm` subcommands)

### Fixes

- No longer crashes when git is initialized but doesn't have commits
- Failure to start the frontend doesn't prevent Starport from running
- Changes to `config.yml` trigger reinitialization of the app
- Running `starport add wasm` multiple times no longer breaks the app

## `v0.0.10-rc.X`

### Features

- Initialize with accounts defined `config.yml`
- `starport serve --verbose` shows detailed output from every process
- Custom address prefixes with `--address-prefix` flag
- Cosmos SDK Launchpad support
- Rebuild and reinitialize on file change

## `v0.0.9`

Initial release.<|MERGE_RESOLUTION|>--- conflicted
+++ resolved
@@ -44,10 +44,7 @@
 - Change nightly tag format
 - Add cosmos-sdk version in `version` command
 - [#2935](https://github.com/ignite/cli/pull/2935) Update `gobuffalo/plush` templating tool to `v4`
-<<<<<<< HEAD
 - [#2958](https://github.com/ignite/cli/pull/2958) Support absolute paths for client code generation config paths.
-=======
->>>>>>> b81dff08
 
 ### Fixes
 
