--- conflicted
+++ resolved
@@ -18,10 +18,7 @@
 ### Fixes
 
 - Fix `pkg/cosmosclient` to call the faucet prior to creating the tx.
-<<<<<<< HEAD
 - Test and refactor `pkg/comosclient`.
-=======
->>>>>>> eb64d735
 
 ## [`v0.23.0`](https://github.com/ignite/cli/releases/tag/v0.23.0)
 
