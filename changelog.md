--- conflicted
+++ resolved
@@ -11,14 +11,11 @@
 - Add `--skip-proto` flag to `build`, `init` and `serve` commands to build the chain without building proto files
 - Add `node query tx` command to query a transaction in any chain.
 - Add `node query bank` command to query an account's bank balance in any chain.
-<<<<<<< HEAD
 - Add `node tx bank send` command to send funds from one account to an other in any chain.
 - Add migration system for the config file to allow config versioning
-=======
 - Add `node tx bank send` command to send funds from one account to another in any chain.
 - Implement `network profile` command
 - Add `generate ts-client` command to generate a stand-alone modular TypeScript client.
->>>>>>> e005fbd2
 
 ### Changes
 
