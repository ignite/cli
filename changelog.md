# Changelog

## Unreleased

<<<<<<< HEAD
### Changes

- Updated `pkg/cosmosanalysis` to discover the list of app modules when defined in variables.
=======
### Fixes

- Fix cli action org in templates.
- Seal the capability keeper in the `app.go` template
>>>>>>> 69950217

## [`v0.24.0`](https://github.com/ignite/cli/releases/tag/v0.24.0)

### Features

- Upgraded Cosmos SDK to `v0.46.0` and IBC to `v5` in CLI and scaffolding templates
- Change chain init to check that no gentx are present in the initial genesis
- Add `network rewards release` command
- Add "make mocks" target to Makefile
- Add `--skip-proto` flag to `build`, `init` and `serve` commands to build the chain without building proto files
- Add `node query tx` command to query a transaction in any chain.
- Add `node query bank` command to query an account's bank balance in any chain.
- Add `node tx bank send` command to send funds from one account to another in any chain.
- Implement `network profile` command
- Add `generate ts-client` command to generate a stand-alone modular TypeScript client.

### Changes

- Add changelog merge strategy in .gitattributes to avoid conflicts.
- Refactor `templates/app` to remove `monitoringp` module from the default template
- Updated keyring dependency to match Cosmos SDK
- Speed up the integration tests
- Refactor ignite network and fix genesis generation bug
- Make Go dependency verification optional during build by adding the `--check-dependencies` flag
  so Ignite CLI can work in a Go workspace context.
- Temporary SPN address change for nightly
- Rename `simapp.go.plush` simulation file template to `helpers.go.plush`
- Remove campaign creation from the `network chain publish` command
- Optimized JavaScript generator to use a single typescript API generator binary
- Improve documentation and add support for protocol buffers and Go modules syntax
- Add inline documentation for CLI commands
- Change `cmd/account` to skip passphrase prompt when importing from mnemonic
- Add nodejs version in the output of ignite version
- Removed `handler.go` from scaffolded module template
- Migrated to `cosmossdk.io` packages for and `math`
- Vuex stores from the `generate vuex` command use the new TypeScript client
- Upgraded frontend Vue template to v0.3.10

### Fixes

- Improved error handling for crypto wrapper functions
- Fix `pkg/cosmosclient` to call the faucet prior to creating the tx.
- Test and refactor `pkg/comosclient`.
- Change templates to add missing call to `RegisterMsgServer` in the default module's template to match what's specified in the docs
- Fix cosmoscmd appID parameter value to sign a transaction correctly
- Fix `scaffold query` command to use `GetClientQueryContext` instead of `GetClientTxContext`
- Fix flaky integration tests issue that failed with "text file busy"
- Fix default chain ID for publish
- Replace `os.Rename` with `xos.Rename`
- Fix CLI reference generation to add `ignite completion` documentation
- Remove usage of deprecated `io/ioutil` package


## [`v0.23.0`](https://github.com/ignite/cli/releases/tag/v0.23.0)

### Features

- Apps can now use generics

### Fixes

- Fix `pkg/cosmosanalysis` to support apps with generics
- Remove `ignite-hq/cli` from dependency list in scaffolded chains

### Changes

- Change `pkg/cosmosgen` to allow importing IBC proto files
- Improve docs for Docker related commands
- Improve and fix documentation issues in developer tutorials
- Add migration docs for v0.22.2
- Improve `go mod download` error report in `pkg/cosmosgen`

## [`v0.22.2`](https://github.com/ignite/cli/releases/tag/v0.22.2)

### Features 

- Enable Darwin ARM 64 target for chain binary releases in CI templates

### Changes

- Rename `ignite-hq` to `ignite`

## [`v0.22.1`](https://github.com/ignite/cli/releases/tag/v0.22.1)

### Fixes 

- Fix IBC module scaffolding interface in templates

## [`v0.22.0`](https://github.com/ignite/cli/releases/tag/v0.22.0)

### Features 

- Optimized the build system. The `chain serve`, `chain build`, `chain generate` commands and other variants are way faster now
- Upgraded CLI and templates to use IBC v3

### Fixes 

- Add a fix in code generation to avoid user's NodeJS configs to break TS client generation routine

## [`v0.21.2`](https://github.com/ignite/cli/releases/tag/v0.21.2)

### Fixes 

- Set min. gas to zero when running `chain` command set 

## [`v0.21.1`](https://github.com/ignite/cli/releases/tag/v0.21.1)

### Features 

- Add compatibility to run chains built with Cosmos-SDK `v0.46.0-alpha1` and above
- Scaffold chains now will have `auth` module enabled by default

### Fixes

- Fixed shell completion generation
- Make sure proto package names are valid when using simple app names

## [`v0.21.0`](https://github.com/ignite/cli/releases/tag/v0.21.0)

### Features 

- Support simple app names when scaffolding chains. e.g.: `ignite scaffold chain mars`
- Ask confirmation when scaffolding over changes that are not committed yet 

## [`v0.20.4`](https://github.com/ignite/cli/releases/tag/v0.20.4)

### Fixes

- Use `protoc` binary compiled in an older version of macOS AMD64 for backwards compatibility in code generation

## [`v0.20.3`](https://github.com/ignite/cli/releases/tag/v0.20.3)

### Fixes

- Use latest version of CLI in templates to fix Linux ARM support _(It's now possible to develop chains in Linux ARM machines and since the chain depends on the CLI in its go.mod, it needs to use the latest version that support ARM targets)_

## [`v0.20.2`](https://github.com/ignite/cli/releases/tag/v0.20.2)

### Fixes

- Use `unsafe-reset-all` cmd under `tendermint` cmd for chains that use `=> v0.45.3` version of Cosmos SDK

## [`v0.20.1`](https://github.com/ignite/cli/releases/tag/v0.20.1)

### Features

- Release the CLI with Linux ARM and native M1 binaries

## [`v0.20.0`](https://github.com/ignite/cli/releases/tag/v0.20.0)

Our new name is **Ignite CLI**!

**IMPORTANT!** This upgrade renames `starport` command to `ignite`. From now on, use `ignite` command to access the CLI.

### Features

- Upgraded Cosmos SDK version to `v0.45.2`
- Added support for in memory backend in `pkg/cosmosclient` package
- Improved our tutorials and documentation

## [`v0.19.5`](https://github.com/ignite/cli/pull/2158/commits)

### Features

- Enable client code and Vuex code generation for query only modules as well.
- Upgraded the Vue template to `v0.3.5`.

### Fixes:
- Fixed snake case in code generation.
- Fixed plugin installations for Go =>v1.18.

### Changes:
- Dropped transpilation of TS to JS. Code generation now only produces TS files.

## `v0.19.4`

### Features

- Upgraded Vue template to `v0.3.0`.

## `v0.19.3`

### Features

- Upgraded Flutter template to `v2.0.3`

## [`v0.19.2`](https://github.com/ignite/cli/milestone/14)

### Fixes

- Fixed race condition during faucet transfer
- Fixed account sequence mismatch issue on faucet and relayer
- Fixed templates for IBC code scaffolding

### Features

- Upgraded blockchain templates to use IBC v2.0.2

### Breaking Changes

- Deprecated the Starport Modules [tendermint/spm](https://github.com/tendermint/spm) repo and moved the contents to the Ignite CLI repo [`ignite/pkg/`](https://github.com/ignite/cli/tree/develop/ignite/pkg/) in [PR 1971](https://github.com/ignite/cli/pull/1971/files) 
 
    Updates are required if your chain uses these packages: 

    - `spm/ibckeeper` is now `pkg/cosmosibckeeper`
    - `spm/cosmoscmd` is now `pkg/cosmoscmd` 
    - `spm/openapiconsole` is now `pkg/openapiconsole`
    - `testutil/sample` is now `cosmostestutil/sample`

- Updated the faucet HTTP API schema. See API changes in [fix: improve faucet reliability #1974](https://github.com/ignite/cli/pull/1974/files#diff-0e157f4f60d6fbd95e695764df176c8978d85f1df61475fbfa30edef62fe35cd)

## `v0.19.1`

### Fixes

- Enabled the `scaffold flutter` command

## `v0.19.0`

### Features

- `starport scaffold` commands support `ints`, `uints`, `strings`, `coin`, `coins` as field types (#1579)
- Added simulation testing with `simapp` to the default template (#1731)
- Added `starport generate dart` to generate a Dart client from protocol buffer files
- Added `starport scaffold flutter` to scaffold a Flutter mobile app template
- Parameters can be specified with a new `--params` flag when scaffolding modules (#1716)
- Simulations can be run with `starport chain simulate`
- Set `cointype` for accounts in  `config.yml` (#1663)

### Fixes

- Allow using a `creator` field when scaffolding a model with a `--no-message` flag (#1730)
- Improved error handling when generating code (#1907)
- Ensure account has funds after faucet transfer when using `cosmosclient` (#1846)
- Move from `io/ioutil` to `io` and `os` package (refactoring) (#1746)

## `v0.18.0`

### Breaking Changes

- Starport v0.18 comes with Cosmos SDK v0.44 that introduced changes that are not compatible with chains that were scaffolded with Starport versions lower than v0.18. After upgrading from Starport v0.17.3 to Starport v0.18, you must update the default blockchain template to use blockchains that were scaffolded with earlier versions. See [Migration](./docs/migration/index.md).

### Features:

- Scaffold commands allow using previously scaffolded types as fields
- Added `--signer` flag to `message`, `list`, `map`, and `single` scaffolding to allow customizing the name of the signer of the message
- Added `--index` flag to `scaffold map` to provide a custom list of indices
- Added `scaffold type` to scaffold a protocol buffer definition of a type
- Automatically check for new Starport versions
- Added `starport tools completions` to generate CLI completions
- Added `starport account` commands to manage accounts (key pairs)
- `starport version` now prints detailed information about OS, Go version, and more
- Modules are scaffolded with genesis validation tests
- Types are scaffolded with tests for `ValidateBasic` methods
- `cosmosclient` has been refactored and can be used as a library for interacting with Cosmos SDK chains
- `starport relayer` uses `starport account`
- Added `--path` flag for all `scaffold`, `generate` and `chain` commands
- Added `--output` flag to the `build` command
- Configure port of gRPC web in `config.yml` with the `host.grpc-web` property
- Added `build.main` field to `config.yml` for apps to specify the path of the chain's main package. This property is required to be set only when an app contains multiple main packages.

### Fixes

- Scaffolding a message no longer prevents scaffolding a map, list, or single that has the same type name when using the `--no-message` flag
- Generate Go code from proto files only from default directories or directories specified in `config.yml`
- Fixed faucet token transfer calculation
- Removed `creator` field for types scaffolded with the `--no-message` flag
- Encode the count value in the store with `BigEndian`

## `v0.17.3`

### Fixes

- oracle: add a specific BandChain pkg version to avoid Cosmos SDK version conflicts

## `v0.17.2`

### Features

- `client.toml` is initialized and used by node's CLI, can be configured through `config.yml` with the `init.client` property
- Support serving Cosmos SDK `v0.43.x` based chains

## `v0.17.1`

### Fixes

- Set visibility to `public` on Gitpod's port 7575 to enable peer discovery for SPN
- Fixed GitHub action that releases blockchain node's binary
- Fixed an error in chain scaffolding due to "unknown revision"
- Fixed an error in `starport chain serve` by limiting the scope where proto files are searched for

## `v0.17`

### Features

- Added GitHub action that automatically builds and releases a binary
- The `--release` flag for the `build` command adds the ability to release binaries in a tarball with a checksum file.
- Added the flag `--no-module` to the command `starport app` to prevent scaffolding a default module when creating a new app
- Added `--dep` flag to specify module dependency when scaffolding a module
- Added support for multiple naming conventions for component names and field names
- Print created and modified files when scaffolding a new component
- Added `starport generate` namespace with commands to generate Go, Vuex and OpenAPI
- Added `starport chain init` command to initialize a chain without starting a node
- Scaffold a type that contains a single instance in the store
- Introduced `starport tools` command for advanced users. Existing `starport relayer lowlevel *` commands are also moved under `tools`
- Added `faucet.rate_limit_window` property to `config.yml`
- Simplified the `cmd` package in the template
- Added `starport scaffold band` oracle query scaffolding
- Updated TypeScript relayer to 0.2.0
- Added customizable gas limits for the relayer

### Fixes

- Use snake case for generated files
- Prevent using incorrect module name
- Fixed permissions issue when using Starport in Docker
- Ignore hidden directories when building a chain
- Fix error when scaffolding an IBC module in non-Starport chains

## `v0.16.2`

### Fix

- Prevent indirect Buf dependency

## `v0.16.1`

### Features

- Ensure that CLI operates fine even if the installation directory (bin) of Go programs is not configured properly

## `v0.16.0`

### Features

- The new `join` flag adds the ability to pass a `--genesis` file and `--peers` address list with `starport network chain join`
- The new `show` flag adds the ability to show `--genesis` and `--peers` list with `starport network chain show`
- `protoc` is now bundled with Ignite CLI. You don't need to install it anymore.
- Starport is now published automatically on the Docker Hub
- `starport relayer` `configure` and `connect` commands now use the [confio/ts-relayer](https://github.com/confio/ts-relayer) under the hood. Also, checkout the new `starport relayer lowlevel` command
- An OpenAPI spec for your chain is now automatically generated with `serve` and `build` commands: a console is available at `localhost:1317` and spec at `localhost:1317/static/openapi.yml` by default for the newly scaffolded chains
- Keplr extension is supported on web apps created with Starport
- Added tests to the scaffold
- Improved reliability of scaffolding by detecting placeholders
- Added ability to scaffold modules in chains not created with Starport
- Added the ability to scaffold Cosmos SDK queries
- IBC relayer support is available on web apps created with Starport
- New types without CRUD operations can be added with the `--no-message` flag in the `type` command
- New packet without messages can be added with the `--no-message` flag in the `packet` command
- Added `docs` command to read Starport documentation on the CLI
- Published documentation on https://docs.starport.network
- Added `mnemonic` property to account in the `accounts` list to generate a key from a mnemonic

### Fixes

- `starport network chain join` hanging issue when creating an account
- Error when scaffolding a chain with an underscore in the repo name (thanks @bensooraj!)

### Changes

- `starport serve` no longer starts the web app in the `vue` directory (use `npm` to start it manually)
- Default scaffold no longer includes legacy REST API endpoints (thanks @bensooraj!)
- Removed support for Cosmos SDK v0.39 Launchpad

## `v0.15.0`

### Features

- IBC module scaffolding
- IBC packet scaffolding with acknowledgements
- JavaScript and Vuex client code generation for Cosmos SDK and custom modules
- Standalone relayer with `configure` and `connect` commands
- Advanced relayer options for configuring ports and versions
- Scaffold now follows `MsgServer` convention
- Message scaffolding
- Added `starport type ... --indexed` to scaffold indexed types
- Custom config file support with `starport serve -c custom.yml`
- Detailed terminal output for created accounts: name, address, mnemonic
- Added spinners to indicate progress for long-running commands
- Updated to Cosmos SDK v0.42.1

### Changes

- Replaced `packr` with Go 1.16 `embed`
- Renamed `servers` top-level property to `host`

## `v0.14.0`

### Features

- Chain state persistence between `starport serve` launches
- Integrated Stargate app's `scripts/protocgen` into Starport as a native feature. Running `starport build/serve` will automatically take care of building proto files without a need of script in the app's source code.
- Integrated third-party proto-files used by Cosmos SDK modules into Ignite CLI
- Added ability to customize binary name with `build.binary` in `config.yml`
- Added ability to change path to home directory with `
.home` in `config.yml`
- Added ability to add accounts by `address` with in `config.yml`
- Added faucet functionality available on port 4500 and configurable with `faucet` in `config.yml`
- Added `starport faucet [address] [coins]` command
- Updated scaffold to Cosmos SDK v0.41.0
- Distroless multiplatform docker containers for starport that can be used for `starport serve`
- UI containers for chains scaffolded with Starport
- Use SOS-lite and Docker instead of systemD
- Arch PKGBUILD in `scripts`

### Fixes:

- Support for CosmWasm on Stargate
- Bug with dashes in Github username breaking proto package name
- Bug with custom address prefix
- use docker buildx as a single command with multiple platforms to make multi-manifest work properly

## `v0.13.0`

### Features

- Added `starport network` commands for launching blockchains
- Added proxy (Chisel) to support launching blockchains from Gitpod
- Upgraded the template (Stargate) to Cosmos SDK v0.40.0-rc3
- Added a gRPC-Web proxy that is available under http://localhost:12345/grpc
- Added chain id configurability by recognizing `chain_id` from `genesis` section of `config.yml`.
- Added `config/app.toml` and `config/config.toml` configurability for appd under new `init.app` and `init.config` sections of `config.yml`
- Point to Stargate as default SDK version for scaffolding
- Covered CRUD operations for Stargate scaffolding
- Added docs on gopath to build from source directions
- Arch Linux Based Raspberry Pi development environment
- Calculate the necessary gas for sending transactions to SPN

### Fixes

- Routing REST API endpoints of querier on Stargate
- Evaluate `--address-prefix` option when scaffolding for Stargate
- Use a deterministic method to generate scaffolded type IDs
- Modify scaffolded type's creator type from address to string
- Copy built starport arm64 binary from tendermintdevelopment/starport:arm64 for device images
- Added git to amd64 docker image
- Comment out Gaia's seeds in the systemd unit template for downstream chains

## `v0.12.0`

### Features

- Added Github CLI to gitpod environment for greater ease of use
- Added `starport build` command to build and install app binaries
- Improved the first-time experience for readers of the Starport readme and parts of the Starport Handbook
- Added `starport module create` command to scaffold custom modules
- Raspberry Pi now installs, builds, and serves the Vue UI
- Improved documentation for Raspberry Pi Device Images
- Added IBC and some other modules
- Added an option to configure server addresses under `servers` section in `config.yml`

### Fixes

- `--address-prefix` will always be translated to lowercase while scaffolding with `app` command
- HTTP API: accept strings in JSON and cast them to int and bool
- Update @tendermint/vue to `v0.1.7`
- Removed "Starport Pi"
- Removed Makefile from Downstream Pi
- Fixed Downstream Pi image Github Action
- Prevent duplicated fields with `type` command
- Fixed handling of protobufs profiler: prof_laddr -> pprof_laddr
- Fix an error, when a Stargate `serve` cmd doesn't start if a user doesn't have a relayer installed

## `v0.11.1`

### Features

- Published on Snapcraft

## `v0.11.0`

### Features

- Added experimental [Stargate](https://stargate.cosmos.network/) scaffolding option with `--sdk-version stargate` flag on `starport app` command
- Pi Image Generation for chains generated with Starport
- Github action with capture of binary artifacts for chains generated with Starport
- Gitpod: added guidelines and changed working directory into `docs`
- Updated web scaffold with an improved sign in, balance list and a simple wallet
- Added CRUD actions for scaffolded types: delete, update, and get

## `v0.0.10`

### Features

- Add ARM64 releases
- OS Image Generation for Raspberry Pi 3 and 4
- Added `version` command
- Added support for _validator_ configuration in _config.yml_.
- Starport can be launched on Gitpod
- Added `make clean`

### Fixes

- Compile with go1.15
- Running `starport add type...` multiple times no longer breaks the app
- Running `appcli tx app create-x` now checks for all required args
- Removed unused `--denom` flag from the `app` command. It previously has moved as a prop to the `config.yml` under `accounts` section
- Disabled proxy server in the Vue app (this was causing to some compatibilitiy issues) and enabled CORS for `appcli rest-server` instead
- `type` command supports dashes in app names

## `v0.0.10-rc.3`

### Features

- Configure `genesis.json` through `genesis` field in `config.yml`
- Initialize git repository on `app` scaffolding
- Check Go and GOPATH when running `serve`

### Changes

- verbose is --verbose, not -v, in the cli
- Renamed `frontend` directory to `vue`
- Added first E2E tests (for `app` and `add wasm` subcommands)

### Fixes

- No longer crashes when git is initialized but doesn't have commits
- Failure to start the frontend doesn't prevent Starport from running
- Changes to `config.yml` trigger reinitialization of the app
- Running `starport add wasm` multiple times no longer breaks the app

## `v0.0.10-rc.X`

### Features

- Initialize with accounts defined `config.yml`
- `starport serve --verbose` shows detailed output from every process
- Custom address prefixes with `--address-prefix` flag
- Cosmos SDK Launchpad support
- Rebuild and reinitialize on file change

## `v0.0.9`

Initial release.<|MERGE_RESOLUTION|>--- conflicted
+++ resolved
@@ -2,16 +2,13 @@
 
 ## Unreleased
 
-<<<<<<< HEAD
 ### Changes
 
 - Updated `pkg/cosmosanalysis` to discover the list of app modules when defined in variables.
-=======
 ### Fixes
 
 - Fix cli action org in templates.
 - Seal the capability keeper in the `app.go` template
->>>>>>> 69950217
 
 ## [`v0.24.0`](https://github.com/ignite/cli/releases/tag/v0.24.0)
 
