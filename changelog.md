# Changelog

## Unreleased

### Features

- [#4509](https://github.com/ignite/cli/pull/4509) Upgrade to Go 1.24. Running `ignite doctor` migrates the scaffolded `tools.go` to the tool directive in the go.mod
- [#4588](https://github.com/ignite/cli/pull/4588) Run `buf format after scaffold proto files.

### Changes

- [#4596](https://github.com/ignite/cli/pull/4596) Add default `openapi.yml` when skipping proto gen.
- [#4601](https://github.com/ignite/cli/pull/4601) Add `appregistry` as default plugin
- [#4613](https://github.com/ignite/cli/pull/4613) Improve and simplify prompting logic by bubbletea.
- [#4624](https://github.com/ignite/cli/pull/4624) Fix autocli templates for variadics.
- [#4645](https://github.com/ignite/cli/pull/4645) Refactor the xast.ModifyFunction to improve the readability.
- [#4582](https://github.com/ignite/cli/issues/4582) xast misplacing comments.

### Fixes

- [#4577](https://github.com/ignite/cli/pull/4577) Add proto version to query path.
- [#4579](https://github.com/ignite/cli/pull/4579) Fix empty params response.
- [#4585](https://github.com/ignite/cli/pull/4585) Fix faucet cmd issue.
- [#4587](https://github.com/ignite/cli/pull/4587) Add missing light clients routes to IBC client keeper.
- [#4595](https://github.com/ignite/cli/pull/4595) Fix wrong InterfaceRegistry for IBC modules.
- [#4609](https://github.com/ignite/cli/pull/4609) Add work dir for relayer integration tests.
<<<<<<< HEAD
- [#4658](https://github.com/ignite/cli/pull/4658) Fix indentation for params scaffolded into a struct.
=======
- [#4660](https://github.com/ignite/cli/pull/4660) Fix xast test case indentation.
>>>>>>> 25a251de

### Bug Fixes

- [#4347](https://github.com/ignite/cli/pull/4347) Fix `ts-client` generation

## [`v29.0.0-beta.1`](https://github.com/ignite/cli/releases/tag/v29.0.0-beta.1)

### Features

- [#3707](https://github.com/ignite/cli/pull/3707) and [#4094](https://github.com/ignite/cli/pull/4094) Add collections support.
- [#3977](https://github.com/ignite/cli/pull/3977) Add `chain lint` command to lint the chain's codebase using `golangci-lint`
- [#3770](https://github.com/ignite/cli/pull/3770) Add `scaffold configs` and `scaffold params` commands
- [#4001](https://github.com/ignite/cli/pull/4001) Improve `xgenny` dry run
- [#3967](https://github.com/ignite/cli/issues/3967) Add HD wallet parameters `address index` and `account number` to the chain account config
- [#4004](https://github.com/ignite/cli/pull/4004) Remove all import placeholders using the `xast` pkg
- [#4071](https://github.com/ignite/cli/pull/4071) Support custom proto path
- [#3718](https://github.com/ignite/cli/pull/3718) Add `gen-mig-diffs` tool app to compare scaffold output of two versions of ignite
- [#4100](https://github.com/ignite/cli/pull/4100) Set the `proto-dir` flag only for the `scaffold chain` command and use the proto path from the config
- [#4111](https://github.com/ignite/cli/pull/4111) Remove vuex generation
- [#4113](https://github.com/ignite/cli/pull/4113) Generate chain config documentation automatically
- [#4131](https://github.com/ignite/cli/pull/4131) Support `bytes` as data type in the `scaffold` commands
- [#4300](https://github.com/ignite/cli/pull/4300) Only panics the module in the most top function level
- [#4327](https://github.com/ignite/cli/pull/4327) Use the TxConfig from simState instead create a new one
- [#4326](https://github.com/ignite/cli/pull/4326) Add `buf.build` version to `ignite version` command
- [#4436](https://github.com/ignite/cli/pull/4436) Return tx hash to the faucet API
- [#4437](https://github.com/ignite/cli/pull/4437) Remove module placeholders
- [#4289](https://github.com/ignite/cli/pull/4289), [#4423](https://github.com/ignite/cli/pull/4423), [#4432](https://github.com/ignite/cli/pull/4432), [#4507](https://github.com/ignite/cli/pull/4507), [#4524](https://github.com/ignite/cli/pull/4524) Cosmos SDK v0.52 support and downgrade back to 0.50, while keeping latest improvements.
- [#4480](https://github.com/ignite/cli/pull/4480) Add field max length
- [#4477](https://github.com/ignite/cli/pull/4477), [#4559](https://github.com/ignite/cli/pull/4559) IBC v10 support
- [#4166](https://github.com/ignite/cli/issues/4166) Migrate buf config files to v2
- [#4494](https://github.com/ignite/cli/pull/4494) Automatic migrate the buf configs to v2

### Changes

- [#4094](https://github.com/ignite/cli/pull/4094) Scaffolding a multi-index map using `ignite s map foo bar baz --index foobar,foobaz` is no longer supported. Use one index instead of use `collections.IndexedMap`.
- [#4058](https://github.com/ignite/cli/pull/4058) Simplify scaffolded modules by including `ValidateBasic()` logic in message handler.
- [#4058](https://github.com/ignite/cli/pull/4058) Use `address.Codec` instead of `AccAddressFromBech32`.
- [#3993](https://github.com/ignite/cli/pull/3993) Oracle scaffolding was deprecated and has been removed
- [#3962](https://github.com/ignite/cli/pull/3962) Rename all RPC endpoints and autocli commands generated for `map`/`list`/`single` types
- [#3976](https://github.com/ignite/cli/pull/3976) Remove error checks for Cobra command value get calls
- [#4002](https://github.com/ignite/cli/pull/4002) Bump buf build
- [#4008](https://github.com/ignite/cli/pull/4008) Rename `pkg/yaml` to `pkg/xyaml`
- [#4075](https://github.com/ignite/cli/pull/4075) Use `gopkg.in/yaml.v3` instead `gopkg.in/yaml.v2`
- [#4118](https://github.com/ignite/cli/pull/4118) Version scaffolded protos as `v1` to follow SDK structure.
- [#4167](https://github.com/ignite/cli/pull/4167) Scaffold `int64` instead of `int32` when a field type is `int`
- [#4159](https://github.com/ignite/cli/pull/4159) Enable gci linter
- [#4160](https://github.com/ignite/cli/pull/4160) Enable copyloopvar linter
- [#4162](https://github.com/ignite/cli/pull/4162) Enable errcheck linter
- [#4189](https://github.com/ignite/cli/pull/4189) Deprecate `ignite node` for `ignite connect` app
- [#4290](https://github.com/ignite/cli/pull/4290) Remove ignite ics logic from ignite cli (this functionality will be in the `consumer` app)
- [#4295](https://github.com/ignite/cli/pull/4295) Stop scaffolding `pulsar` files
- [#4317](https://github.com/ignite/cli/pull/4317) Remove xchisel dependency
- [#4361](https://github.com/ignite/cli/pull/4361) Remove unused `KeyPrefix` method
- [#4384](https://github.com/ignite/cli/pull/4384) Compare genesis params into chain genesis tests
- [#4463](https://github.com/ignite/cli/pull/4463) Run `chain simulation` with any simulation test case
- [#4533](https://github.com/ignite/cli/pull/4533) Promote GitHub codespace instead of Gitpod
- [#4549](https://github.com/ignite/cli/pull/4549) Remove unused placeholder vars
- [#4557](https://github.com/ignite/cli/pull/4557) Remove github.com/gookit/color

### Fixes

- [#4000](https://github.com/ignite/cli/pull/4000) Run all dry runners before the wet run in the `xgenny` pkg
- [#4091](https://github.com/ignite/cli/pull/4091) Fix race conditions in the plugin logic
- [#4128](https://github.com/ignite/cli/pull/4128) Check for duplicate proto fields in config
- [#4402](https://github.com/ignite/cli/pull/4402) Fix gentx parser into the cosmosutil package
- [#4552](https://github.com/ignite/cli/pull/4552) Avoid direct access to proto field `perms.Account` and `perms.Permissions`
- [#4555](https://github.com/ignite/cli/pull/4555) Fix buf lint issues into the chain code

## [`v28.10.0`](https://github.com/ignite/cli/releases/tag/v28.10.0)

### Features

- [#4638](https://github.com/ignite/cli/pull/4638) Add include feature to the chain config file.

### Changes

- [#4643](https://github.com/ignite/cli/pull/4643) Allow append abritrary blocks in `AppendFuncAtLine`.

## [`v28.9.0`](https://github.com/ignite/cli/releases/tag/v28.9.0)

### Features

- [#4639](https://github.com/ignite/cli/pull/4639) Add `xast.ModifyCaller` function.
- [#4615](https://github.com/ignite/cli/pull/4615) Fetch Ignite announcements from API.

### Changes

- [#4633](https://github.com/ignite/cli/pull/4633) Loosen faucet check when indexer disabled.
- [#4586](https://github.com/ignite/cli/pull/4586) Remove network as default plugin.

### Bug Fixes

- [#4347](https://github.com/ignite/cli/pull/4347) Fix `ts-client` generation.

## [`v28.8.2`](https://github.com/ignite/cli/releases/tag/v28.8.2)

### Changes

- [#4568](https://github.com/ignite/cli/pull/4568) Bump Cosmos SDK to v0.50.13.
- [#4569](https://github.com/ignite/cli/pull/4569) Add flags to set coin type on commands. Add getters for bech32 prefix and coin type.

## [`v28.8.1`](https://github.com/ignite/cli/releases/tag/v28.8.1)

### Bug Fixes

- [#4532](https://github.com/ignite/cli/pull/4532) Fix non working _shortcuts_ in validator home config
- [#4538](https://github.com/ignite/cli/pull/4538) Create a simple spinner for non-terminal interactions
- [#4540](https://github.com/ignite/cli/pull/4540), [#4543](https://github.com/ignite/cli/pull/4543) Skip logs / gibberish when parsing commands outputs

## [`v28.8.0`](https://github.com/ignite/cli/releases/tag/v28.8.0)

### Features

- [#4513](https://github.com/ignite/cli/pull/4513) Allow to pass tx fees to faucet server

### Changes

- [#4439](https://github.com/ignite/cli/pull/4439) Simplify Ignite CLI dependencies by removing `moby` and `gorilla` dependencies.
- [#4471](https://github.com/ignite/cli/pull/4471) Bump CometBFT to v0.38.15.
- [#4471](https://github.com/ignite/cli/pull/4471) Bump Ignite & chain minimum Go version to 1.23.
- [#4529](https://github.com/ignite/cli/pull/4531) Bump Cosmos SDK to v0.50.12.

### Bug Fixes

- [#4474](https://github.com/ignite/cli/pull/4474) Fix issue in `build --release` command
- [#4479](https://github.com/ignite/cli/pull/4479) Scaffold an `uint64 type crashs Ignite
- [#4483](https://github.com/ignite/cli/pull/4483) Fix default flag parser for apps

## [`v28.7.0`](https://github.com/ignite/cli/releases/tag/v28.7.0)

### Features

- [#4457](https://github.com/ignite/cli/pull/4457) Add `skip-build` flag to `chain serve` command to avoid (re)building the chain
- [#4413](https://github.com/ignite/cli/pull/4413) Add `ignite s chain-registry` command

## [`v28.6.1`](https://github.com/ignite/cli/releases/tag/v28.6.1)

### Changes

- [#4449](https://github.com/ignite/cli/pull/4449) Bump scaffolded chain to Cosmos SDK `v0.50.11`. Previous version have a high security vulnerability.

## [`v28.6.0`](https://github.com/ignite/cli/releases/tag/v28.6.0)

### Features

- [#4377](https://github.com/ignite/cli/pull/4377) Add multi node (validator) testnet
- [#4362](https://github.com/ignite/cli/pull/4362) Scaffold `Makefile`

### Changes

- [#4376](https://github.com/ignite/cli/pull/4376) Set different chain-id for in place testnet

### Bug Fixes

- [#4421](https://github.com/ignite/cli/pull/4422) Fix typo in simulation template

## [`v28.5.3`](https://github.com/ignite/cli/releases/tag/v28.5.3)

### Changes

- [#4372](https://github.com/ignite/cli/pull/4372) Bump Cosmos SDK to `v0.50.10`
- [#4357](https://github.com/ignite/cli/pull/4357) Bump chain dependencies (store, ics, log, etc)
- [#4328](https://github.com/ignite/cli/pull/4328) Send ignite bug report to sentry. Opt out the same way as for usage analytics

## [`v28.5.2`](https://github.com/ignite/cli/releases/tag/v28.5.2)

### Features

- [#4297](https://github.com/ignite/cli/pull/4297) Add in-place testnet creation command for apps.

### Changes

- [#4292](https://github.com/ignite/cli/pull/4292) Bump Cosmos SDK to `v0.50.9`
- [#4341](https://github.com/ignite/cli/pull/4341) Bump `ibc-go` to `8.5.0`
- [#4345](https://github.com/ignite/cli/pull/4345) Added survey link

### Fixes

- [#4319](https://github.com/ignite/cli/pull/4319) Remove fee abstraction module from open api code generation
- [#4309](https://github.com/ignite/cli/pull/4309) Fix chain id for chain simulations
- [#4322](https://github.com/ignite/cli/pull/4322) Create a message for authenticate buf for generate ts-client
- [#4323](https://github.com/ignite/cli/pull/4323) Add missing `--config` handling in the `chain` commands
- [#4350](https://github.com/ignite/cli/pull/4350) Skip upgrade prefix for sim tests

## [`v28.5.1`](https://github.com/ignite/cli/releases/tag/v28.5.1)

### Features

- [#4276](https://github.com/ignite/cli/pull/4276) Add `cosmosclient.CreateTxWithOptions` method to facilite more custom tx creation

### Changes

- [#4262](https://github.com/ignite/cli/pull/4262) Bring back relayer command
- [#4269](https://github.com/ignite/cli/pull/4269) Add custom flag parser for extensions
- [#4270](https://github.com/ignite/cli/pull/4270) Add flags to the extension hooks commands
- [#4286](https://github.com/ignite/cli/pull/4286) Add missing verbose mode flags

## [`v28.5.0`](https://github.com/ignite/cli/releases/tag/v28.5.0)

### Features

- [#4183](https://github.com/ignite/cli/pull/4183) Set `chain-id` in the client.toml
- [#4090](https://github.com/ignite/cli/pull/4090) Remove `protoc` pkg and also nodetime helpers `ts-proto` and `sta`
- [#4076](https://github.com/ignite/cli/pull/4076) Remove the ignite `relayer` and `tools` commands with all ts-relayer logic
- [#4133](https://github.com/ignite/cli/pull/4133) Improve buf rate limit

### Changes

- [#4095](https://github.com/ignite/cli/pull/4095) Migrate to matomo analytics
- [#4149](https://github.com/ignite/cli/pull/4149) Bump cometbft to `v0.38.7`
- [#4168](https://github.com/ignite/cli/pull/4168) Bump IBC to `v8.3.1`
  If you are upgrading manually from `v8.2.0` to `v8.3.1`, add the following to your `ibc.go` file:

  ```diff
  app.ICAHostKeeper = ...
  + app.ICAHostKeeper.WithQueryRouter(app.GRPCQueryRouter())`
  app.ICAControllerKeeper = ...
  ```

- [#4178](https://github.com/ignite/cli/pull/4178) Bump cosmos-sdk to `v0.50.7`
- [#4194](https://github.com/ignite/cli/pull/4194) Bump client/v2 to `v2.0.0-beta.2`
  If you are uprading manually, check out the recommended changes in `root.go` from the above PR.
- [#4210](https://github.com/ignite/cli/pull/4210) Improve default home wiring
- [#4077](https://github.com/ignite/cli/pull/4077) Merge the swagger files manually instead use nodetime `swagger-combine`
- [#4249](https://github.com/ignite/cli/pull/4249) Prevent creating a chain with number in the name
- [#4253](https://github.com/ignite/cli/pull/4253) Bump cosmos-sdk to `v0.50.8`

### Fixes

- [#4184](https://github.com/ignite/cli/pull/4184) Set custom `InitChainer` because of manually registered modules
- [#4198](https://github.com/ignite/cli/pull/4198) Set correct prefix overwriting in `buf.gen.pulsar.yaml`
- [#4199](https://github.com/ignite/cli/pull/4199) Set and seal SDK global config in `app/config.go`
- [#4212](https://github.com/ignite/cli/pull/4212) Set default values for extension flag to dont crash ignite
- [#4216](https://github.com/ignite/cli/pull/4216) Avoid create duplicated scopedKeppers
- [#4242](https://github.com/ignite/cli/pull/4242) Use buf build binary from the gobin path
- [#4250](https://github.com/ignite/cli/pull/4250) Set gas adjustment before calculating

## [`v28.4.0`](https://github.com/ignite/cli/releases/tag/v28.4.0)

### Features

- [#4108](https://github.com/ignite/cli/pull/4108) Add `xast` package (cherry-picked from [#3770](https://github.com/ignite/cli/pull/3770))
- [#4110](https://github.com/ignite/cli/pull/4110) Scaffold a consumer chain with `interchain-security` v5.0.0.
- [#4117](https://github.com/ignite/cli/pull/4117), [#4125](https://github.com/ignite/cli/pull/4125) Support relative path when installing local plugins

### Changes

- [#3959](https://github.com/ignite/cli/pull/3959) Remove app name prefix from the `.gitignore` file
- [#4103](https://github.com/ignite/cli/pull/4103) Bump cosmos-sdk to `v0.50.6`

### Fixes

- [#3969](https://github.com/ignite/cli/pull/3969) Get first config validator using a getter to avoid index errors
- [#4033](https://github.com/ignite/cli/pull/4033) Fix cobra completion using `fishshell`
- [#4062](https://github.com/ignite/cli/pull/4062) Avoid nil `scopedKeeper` in `TransmitXXX` functions
- [#4086](https://github.com/ignite/cli/pull/4086) Retry to get the IBC balance if it fails the first time
- [#4096](https://github.com/ignite/cli/pull/4096) Add new reserved names module and remove duplicated genesis order
- [#4112](https://github.com/ignite/cli/pull/4112) Remove duplicate SetCmdClientContextHandler
- [#4219](https://github.com/ignite/cli/pull/4219) Remove deprecated `sdk.MustSortJSON`

## [`v28.3.0`](https://github.com/ignite/cli/releases/tag/v28.3.0)

### Features

- [#4019](https://github.com/ignite/cli/pull/4019) Add `skip-proto` flag to `s chain` command
- [#3985](https://github.com/ignite/cli/pull/3985) Make some `cmd` pkg functions public
- [#3956](https://github.com/ignite/cli/pull/3956) Prepare for wasm app
- [#3660](https://github.com/ignite/cli/pull/3660) Add ability to scaffold ICS consumer chain

### Changes

- [#4035](https://github.com/ignite/cli/pull/4035) Bump `cometbft` to `v0.38.6` and `ibc-go/v8` to `v8.1.1`
- [#4031](https://github.com/ignite/cli/pull/4031) Bump `cli-plugin-network` to `v0.2.2` due to dependencies issue.
- [#4013](https://github.com/ignite/cli/pull/4013) Bump `cosmos-sdk` to `v0.50.5`
- [#4010](https://github.com/ignite/cli/pull/4010) Use `AppName` instead `ModuleName` for scaffold a new App
- [#3972](https://github.com/ignite/cli/pull/3972) Skip Ignite app loading for some base commands that don't allow apps
- [#3983](https://github.com/ignite/cli/pull/3983) Bump `cosmos-sdk` to `v0.50.4` and `ibc-go` to `v8.1.0`

### Fixes

- [#4021](https://github.com/ignite/cli/pull/4021) Set correct custom signer in `s list --signer <signer>`
- [#3995](https://github.com/ignite/cli/pull/3995) Fix interface check for ibc modules
- [#3953](https://github.com/ignite/cli/pull/3953) Fix apps `Stdout` is redirected to `Stderr`
- [#3863](https://github.com/ignite/cli/pull/3963) Fix breaking issue for app client API when reading app chain info

## [`v28.2.0`](https://github.com/ignite/cli/releases/tag/v28.2.0)

### Features

- [#3924](https://github.com/ignite/cli/pull/3924) Scaffold NFT module by default
- [#3839](https://github.com/ignite/cli/pull/3839) New structure for app scaffolding
- [#3835](https://github.com/ignite/cli/pull/3835) Add `--minimal` flag to `scaffold chain` to scaffold a chain with the least amount of sdk modules
- [#3820](https://github.com/ignite/cli/pull/3820) Add integration tests for IBC chains
- [#3956](https://github.com/ignite/cli/pull/3956) Prepare for wasm app

### Changes

- [#3899](https://github.com/ignite/cli/pull/3899) Introduce `plugin.Execute` function
- [#3903](https://github.com/ignite/cli/pull/3903) Don't specify a default build tag and deprecate notion of app version

### Fixes

- [#3905](https://github.com/ignite/cli/pull/3905) Fix `ignite completion`
- [#3931](https://github.com/ignite/cli/pull/3931) Fix `app update` command and duplicated apps

## [`v28.1.1`](https://github.com/ignite/cli/releases/tag/v28.1.1)

### Fixes

- [#3878](https://github.com/ignite/cli/pull/3878) Support local forks of Cosmos SDK in scaffolded chain.
- [#3869](https://github.com/ignite/cli/pull/3869) Fix .git in parent dir
- [#3867](https://github.com/ignite/cli/pull/3867) Fix genesis export for ibc modules.
- [#3850](https://github.com/ignite/cli/pull/3871) Fix app.go file detection in apps scaffolded before v28.0.0

### Changes

- [#3885](https://github.com/ignite/cli/pull/3885) Scaffold chain with Cosmos SDK `v0.50.3`
- [#3877](https://github.com/ignite/cli/pull/3877) Change Ignite App extension to "ign"
- [#3897](https://github.com/ignite/cli/pull/3897) Introduce alternative folder in templates

## [`v28.1.0`](https://github.com/ignite/cli/releases/tag/v28.1.0)

### Features

- [#3786](https://github.com/ignite/cli/pull/3786) Add artifacts for publishing Ignite to FlatHub and Snapcraft
- [#3830](https://github.com/ignite/cli/pull/3830) Remove gRPC info from Ignite Apps errors
- [#3861](https://github.com/ignite/cli/pull/3861) Send to the analytics if the user is using a GitPod

### Changes

- [#3822](https://github.com/ignite/cli/pull/3822) Improve default scaffolded AutoCLI config
- [#3838](https://github.com/ignite/cli/pull/3838) Scaffold chain with Cosmos SDK `v0.50.2`, and bump confix and x/upgrade to latest
- [#3829](https://github.com/ignite/cli/pull/3829) Support version prefix for cached values
- [#3723](https://github.com/ignite/cli/pull/3723) Create a wrapper for errors

### Fixes

- [#3827](https://github.com/ignite/cli/pull/3827) Change ignite apps to be able to run in any directory
- [#3831](https://github.com/ignite/cli/pull/3831) Correct ignite app gRPC server stop memory issue
- [#3825](https://github.com/ignite/cli/pull/3825) Fix a minor Keplr type-checking bug in TS client
- [#3836](https://github.com/ignite/cli/pull/3836), [#3858](https://github.com/ignite/cli/pull/3858) Add missing IBC commands for scaffolded chain
- [#3833](https://github.com/ignite/cli/pull/3833) Improve Cosmos SDK detection to support SDK forks
- [#3849](https://github.com/ignite/cli/pull/3849) Add missing `tx.go` file by default and enable cli if autocli does not exist
- [#3851](https://github.com/ignite/cli/pull/3851) Add missing ibc interfaces to chain client
- [#3860](https://github.com/ignite/cli/pull/3860) Fix analytics event name

## [`v28.0.0`](https://github.com/ignite/cli/releases/tag/v28.0.0)

### Features

- [#3659](https://github.com/ignite/cli/pull/3659) cosmos-sdk `v0.50.x` upgrade
- [#3694](https://github.com/ignite/cli/pull/3694) Query and Tx AutoCLI support
- [#3536](https://github.com/ignite/cli/pull/3536) Change app.go to v2 and add AppWiring feature
- [#3544](https://github.com/ignite/cli/pull/3544) Add bidirectional communication to app (plugin) system
- [#3756](https://github.com/ignite/cli/pull/3756) Add faucet compatibility for latest sdk chains
- [#3476](https://github.com/ignite/cli/pull/3476) Use `buf.build` binary to code generate from proto files
- [#3724](https://github.com/ignite/cli/pull/3724) Add or vendor proto packages from Go dependencies
- [#3561](https://github.com/ignite/cli/pull/3561) Add GetChainInfo method to plugin system API
- [#3626](https://github.com/ignite/cli/pull/3626) Add logging levels to relayer
- [#3614](https://github.com/ignite/cli/pull/3614) feat: use DefaultBaseappOptions for app.New method
- [#3715](https://github.com/ignite/cli/pull/3715) Add test suite for the cli tests

### Changes

- [#3793](https://github.com/ignite/cli/pull/3793) Refactor Ignite to follow semantic versioning (prepares v28.0.0). If you are using packages, do not forget to import the `/v28` version of the packages.
- [#3529](https://github.com/ignite/cli/pull/3529) Refactor plugin system to use gRPC
- [#3751](https://github.com/ignite/cli/pull/3751) Rename label to skip changelog check
- [#3745](https://github.com/ignite/cli/pull/3745) Set tx fee amount as option
- [#3748](https://github.com/ignite/cli/pull/3748) Change default rpc endpoint to a working one
- [#3621](https://github.com/ignite/cli/pull/3621) Change `pkg/availableport` to allow custom parameters in `Find` function and handle duplicated ports
- [#3810](https://github.com/ignite/cli/pull/3810) Bump network app version to `v0.2.1`
- [#3581](https://github.com/ignite/cli/pull/3581) Bump cometbft and cometbft-db in the template
- [#3522](https://github.com/ignite/cli/pull/3522) Remove indentation from `chain serve` output
- [#3346](https://github.com/ignite/cli/issues/3346) Improve scaffold query --help
- [#3601](https://github.com/ignite/cli/pull/3601) Update ts-relayer version to `0.10.0`
- [#3658](https://github.com/ignite/cli/pull/3658) Rename Marshaler to Codec in EncodingConfig
- [#3653](https://github.com/ignite/cli/pull/3653) Add "app" extension to plugin binaries
- [#3656](https://github.com/ignite/cli/pull/3656) Disable Go toolchain download
- [#3662](https://github.com/ignite/cli/pull/3662) Refactor CLI "plugin" command to "app"
- [#3669](https://github.com/ignite/cli/pull/3669) Rename `plugins` config file to `igniteapps`
- [#3683](https://github.com/ignite/cli/pull/3683) Resolve `--dep auth` as `--dep account` in `scaffold module`
- [#3795](https://github.com/ignite/cli/pull/3795) Bump cometbft to `v0.38.2`
- [#3599](https://github.com/ignite/cli/pull/3599) Add analytics as an option
- [#3670](https://github.com/ignite/cli/pull/3670) Remove binaries

### Fixes

- [#3386](https://github.com/ignite/cli/issues/3386) Prevent scaffolding of default module called "ibc"
- [#3592](https://github.com/ignite/cli/pull/3592) Fix `pkg/protoanalysis` to support HTTP rule parameter arguments
- [#3598](https://github.com/ignite/cli/pull/3598) Fix consensus param keeper constructor key in `app.go`
- [#3610](https://github.com/ignite/cli/pull/3610) Fix overflow issue of cosmos faucet in `pkg/cosmosfaucet/transfer.go` and `pkg/cosmosfaucet/cosmosfaucet.go`
- [#3618](https://github.com/ignite/cli/pull/3618) Fix TS client generation import path issue
- [#3631](https://github.com/ignite/cli/pull/3631) Fix unnecessary vue import in hooks/composables template
- [#3661](https://github.com/ignite/cli/pull/3661) Change `pkg/cosmosanalysis` to find Cosmos SDK runtime app registered modules
- [#3716](https://github.com/ignite/cli/pull/3716) Fix invalid plugin hook check
- [#3725](https://github.com/ignite/cli/pull/3725) Fix flaky TS client generation issues on linux
- [#3726](https://github.com/ignite/cli/pull/3726) Update TS client dependencies. Bump vue/react template versions
- [#3728](https://github.com/ignite/cli/pull/3728) Fix wrong parser for proto package names
- [#3729](https://github.com/ignite/cli/pull/3729) Fix broken generator due to caching /tmp include folders
- [#3767](https://github.com/ignite/cli/pull/3767) Fix `v0.50` ibc genesis issue
- [#3808](https://github.com/ignite/cli/pull/3808) Correct TS code generation to generate paginated fields

## [`v0.27.2`](https://github.com/ignite/cli/releases/tag/v0.27.2)

### Changes

- [#3701](https://github.com/ignite/cli/pull/3701) Bump `go` version to 1.21

## [`v0.27.1`](https://github.com/ignite/cli/releases/tag/v0.27.1)

### Features

- [#3505](https://github.com/ignite/cli/pull/3505) Auto migrate dependency tools
- [#3538](https://github.com/ignite/cli/pull/3538) bump sdk to `v0.47.3` and ibc to `v7.1.0`
- [#2736](https://github.com/ignite/cli/issues/2736) Add `--skip-git` flag to skip git repository initialization.
- [#3381](https://github.com/ignite/cli/pull/3381) Add `ignite doctor` command
- [#3446](https://github.com/ignite/cli/pull/3446) Add `gas-adjustment` flag to the cosmos client.
- [#3439](https://github.com/ignite/cli/pull/3439) Add `--build.tags` flag for `chain serve` and `chain build` commands.
- [#3524](https://github.com/ignite/cli/pull/3524) Apply auto tools migration to other commands
- Added compatibility check and auto migration features and interactive guidelines for the latest versions of the SDK

### Changes

- [#3444](https://github.com/ignite/cli/pull/3444) Add support for ICS chains in ts-client generation
- [#3494](https://github.com/ignite/cli/pull/3494) bump `cosmos-sdk` and `cometbft` versions
- [#3434](https://github.com/ignite/cli/pull/3434) Detect app wiring implementation

### Fixes

- [#3497](https://github.com/ignite/cli/pull/3497) Use corret bank balance query url in faucet openapi
- [#3481](https://github.com/ignite/cli/pull/3481) Use correct checksum format in release checksum file
- [#3470](https://github.com/ignite/cli/pull/3470) Prevent overriding minimum-gas-prices with default value
- [#3523](https://github.com/ignite/cli/pull/3523) Upgrade Cosmos SDK compatibility check for scaffolded apps
- [#3441](https://github.com/ignite/cli/pull/3441) Correct wrong client context for cmd query methods
- [#3487](https://github.com/ignite/cli/pull/3487) Handle ignired error in package `cosmosaccount` `Account.PubKey`

## [`v0.26.1`](https://github.com/ignite/cli/releases/tag/v0.26.1)

### Features

- [#3238](https://github.com/ignite/cli/pull/3238) Add `Sharedhost` plugin option
- [#3214](https://github.com/ignite/cli/pull/3214) Global plugins config.
- [#3142](https://github.com/ignite/cli/pull/3142) Add `ignite network request param-change` command.
- [#3181](https://github.com/ignite/cli/pull/3181) Addition of `add` and `remove` commands for `plugins`
- [#3184](https://github.com/ignite/cli/pull/3184) Separate `plugins.yml` config file.
- [#3038](https://github.com/ignite/cli/pull/3038) Addition of Plugin Hooks in Plugin System
- [#3056](https://github.com/ignite/cli/pull/3056) Add `--genesis-config` flag option to `ignite network chain publish`
- [#2892](https://github.com/ignite/cli/pull/2982/) Add `ignite scaffold react` command.
- [#2892](https://github.com/ignite/cli/pull/2982/) Add `ignite generate composables` command.
- [#2892](https://github.com/ignite/cli/pull/2982/) Add `ignite generate hooks` command.
- [#2955](https://github.com/ignite/cli/pull/2955/) Add `ignite network request add-account` command.
- [#2877](https://github.com/ignite/cli/pull/2877) Plugin system
- [#3060](https://github.com/ignite/cli/pull/3060) Plugin system flag support
- [#3105](https://github.com/ignite/cli/pull/3105) Addition of `ignite plugin describe <path>` command
- [#2995](https://github.com/ignite/cli/pull/2995/) Add `ignite network request remove-validator` command.
- [#2999](https://github.com/ignite/cli/pull/2999/) Add `ignite network request remove-account` command.
- [#2458](https://github.com/ignite/cli/issues/2458) New `chain serve` command UI.
- [#2992](https://github.com/ignite/cli/issues/2992) Add `ignite chain debug` command.

### Changes

- [#3369](https://github.com/ignite/cli/pull/3369) Update `ibc-go` to `v6.1.0`.
- [#3306](https://github.com/ignite/cli/pull/3306) Move network command into a plugin
- [#3305](https://github.com/ignite/cli/pull/3305) Bump Cosmos SDK version to `v0.46.7`.
- [#3068](https://github.com/ignite/cli/pull/3068) Add configs to generated TS code for working with JS projects
- [#3071](https://github.com/ignite/cli/pull/3071) Refactor `ignite/templates` package.
- [#2892](https://github.com/ignite/cli/pull/2982/) `ignite scaffold vue` and `ignite scaffold react` use v0.4.2 templates
- [#2892](https://github.com/ignite/cli/pull/2982/) `removeSigner()` method added to generated `ts-client`
- [#3035](https://github.com/ignite/cli/pull/3035) Bump Cosmos SDK to `v0.46.4`.
- [#3037](https://github.com/ignite/cli/pull/3037) Bump `ibc-go` to `v5.0.1`.
- [#2957](https://github.com/ignite/cli/pull/2957) Change generate commands to print the path to the generated code.
- [#2981](https://github.com/ignite/cli/issues/2981) Change CLI to also search chain binary in Go binary path.
- [#2958](https://github.com/ignite/cli/pull/2958) Support absolute paths for client code generation config paths.
- [#2993](https://github.com/ignite/cli/pull/2993) Hide `ignite scaffold band` command and deprecate functionality.
- [#2986](https://github.com/ignite/cli/issues/2986) Remove `--proto-all-modules` flag because it is now the default behaviour.
- [#2986](https://github.com/ignite/cli/issues/2986) Remove automatic Vue code scaffolding from `scaffold chain` command.
- [#2986](https://github.com/ignite/cli/issues/2986) Add `--generate-clients` to `chain serve` command for optional client code (re)generation.
- [#2998](https://github.com/ignite/cli/pull/2998) Hide `ignite generate dart` command and remove functionality.
- [#2991](https://github.com/ignite/cli/pull/2991) Hide `ignite scaffold flutter` command and remove functionality.
- [#2944](https://github.com/ignite/cli/pull/2944) Add a new event "update" status option to `pkg/cliui`.
- [#3030](https://github.com/ignite/cli/issues/3030) Remove colon syntax from module scaffolding `--dep` flag.
- [#3025](https://github.com/ignite/cli/issues/3025) Improve config version error handling.
- [#3084](https://github.com/ignite/cli/pull/3084) Add Ignite Chain documentation.
- [#3109](https://github.com/ignite/cli/pull/3109) Refactor scaffolding for proto files to not rely on placeholders.
- [#3106](https://github.com/ignite/cli/pull/3106) Add zoom image plugin.
- [#3194](https://github.com/ignite/cli/issues/3194) Move config validators check to validate only when required.
- [#3183](https://github.com/ignite/cli/pull/3183/) Make config optional for init phase.
- [#3224](https://github.com/ignite/cli/pull/3224) Remove `grpc_*` prefix from query files in scaffolded chains
- [#3229](https://github.com/ignite/cli/pull/3229) Rename `campaign` to `project` in ignite network set of commands
- [#3122](https://github.com/ignite/cli/issues/3122) Change `generate ts-client` to ignore the cache by default.
- [#3244](https://github.com/ignite/cli/pull/3244) Update `actions.yml` for resolving deprecation message
- [#3337](https://github.com/ignite/cli/pull/3337) Remove `pkg/openapiconsole` import from scaffold template.
- [#3337](https://github.com/ignite/cli/pull/3337) Register`nodeservice` gRPC in `app.go` template.
- [#3455](https://github.com/ignite/cli/pull/3455) Bump `cosmos-sdk` to `v0.47.1`
- [#3434](https://github.com/ignite/cli/pull/3434) Detect app wiring implementation.
- [#3445](https://github.com/ignite/cli/pull/3445) refactor: replace `github.com/ghodss/yaml` with `sigs.k8s.io/yaml`

### Breaking Changes

- [#3033](https://github.com/ignite/cli/pull/3033) Remove Cosmos SDK Launchpad version support.

### Fixes

- [#3114](https://github.com/ignite/cli/pull/3114) Fix out of gas issue when approving many requests
- [#3068](https://github.com/ignite/cli/pull/3068) Fix REST codegen method casing bug
- [#3031](https://github.com/ignite/cli/pull/3031) Move keeper hooks to after all keepers initialized in `app.go` template.
- [#3098](https://github.com/ignite/cli/issues/3098) Fix config upgrade issue that left config empty on error.
- [#3129](https://github.com/ignite/cli/issues/3129) Remove redundant `keyring-backend` config option.
- [#3187](https://github.com/ignite/cli/issues/3187) Change prompt text to fit within 80 characters width.
- [#3203](https://github.com/ignite/cli/issues/3203) Fix relayer to work with multiple paths.
- [#3320](https://github.com/ignite/cli/pull/3320) Allow `id` and `creator` as names when scaffolding a type.
- [#3327](https://github.com/ignite/cli/issues/3327) Scaffolding messages with same name leads to aliasing.
- [#3383](https://github.com/ignite/cli/pull/3383) State error and info are now displayed when using serve UI.
- [#3379](https://github.com/ignite/cli/issues/3379) Fix `ignite docs` issue by disabling mouse support.
- [#3435](https://github.com/ignite/cli/issues/3435) Fix wrong client context for cmd query methods.

## [`v0.25.2`](https://github.com/ignite/cli/releases/tag/v0.25.1)

### Changes

- [#3145](https://github.com/ignite/cli/pull/3145) Security fix upgrading Cosmos SDK to `v0.46.6`

## [`v0.25.1`](https://github.com/ignite/cli/releases/tag/v0.25.1)

### Changes

- [#2968](https://github.com/ignite/cli/pull/2968) Dragonberry security fix upgrading Cosmos SDK to `v0.46.3`

## [`v0.25.0`](https://github.com/ignite/cli/releases/tag/v0.25.0)

### Features

- Add `pkg/cosmostxcollector` package with support to query and save TXs and events.
- Add `ignite network coordinator` command set.
- Add `ignite network validator` command set.
- Deprecate `cosmoscmd` pkg and add cmd templates for scaffolding.
- Add generated TS client test support to integration tests.

### Changes

- Updated `pkg/cosmosanalysis` to discover the list of app modules when defined in variables or functions.
- Improve genesis parser for `network` commands
- Integration tests build their own ignite binary.
- Updated `pkg/cosmosanalysis` to discover the list of app modules when defined in variables.
- Switch to broadcast mode sync in `cosmosclient`
- Updated `nodetime`: `ts-proto` to `v1.123.0`, `protobufjs` to `v7.1.1`, `swagger-typescript-api` to `v9.2.0`
- Switched codegen client to use `axios` instead of `fetch`
- Added `useKeplr()` and `useSigner()` methods to TS client. Allowed query-only instantiation.
- `nodetime` built with `vercel/pkg@5.6.0`
- Change CLI to use an events bus to print to stdout.
- Move generated proto files to `proto/{appname}/{module}`
- Update `pkg/cosmosanalysis` to detect when proto RPC services are using pagination.
- Add `--peer-address` flag to `network chain join` command.
- Change nightly tag format
- Add cosmos-sdk version in `version` command
- [#2935](https://github.com/ignite/cli/pull/2935) Update `gobuffalo/plush` templating tool to `v4`

### Fixes

- Fix ICA controller wiring.
- Change vuex generation to use a default TS client path.
- Fix cli action org in templates.
- Seal the capability keeper in the `app.go` template.
- Change faucet to allow CORS preflight requests.
- Fix config file migration to void leaving end of file content chunks.
- Change session print loop to block until all events are handled.
- Handle "No records were found in keyring" message when checking keys.
- [#2941](https://github.com/ignite/cli/issues/2941) Fix session to use the same spinner referece.
- [#2922](https://github.com/ignite/cli/pull/2922) Network commands check for latest config version before building the chain binary.

## [`v0.24.1`](https://github.com/ignite/cli/releases/tag/v0.24.1)

### Features

- Upgraded Cosmos SDK to `v0.46.2`.

## [`v0.24.0`](https://github.com/ignite/cli/releases/tag/v0.24.0)

### Features

- Upgraded Cosmos SDK to `v0.46.0` and IBC to `v5` in CLI and scaffolding templates
- Change chain init to check that no gentx are present in the initial genesis
- Add `network rewards release` command
- Add "make mocks" target to Makefile
- Add `--skip-proto` flag to `build`, `init` and `serve` commands to build the chain without building proto files
- Add `node query tx` command to query a transaction in any chain.
- Add `node query bank` command to query an account's bank balance in any chain.
- Add `node tx bank send` command to send funds from one account to another in any chain.
- Add migration system for the config file to allow config versioning
- Add `node tx bank send` command to send funds from one account to another in any chain.
- Implement `network profile` command
- Add `generate ts-client` command to generate a stand-alone modular TypeScript client.

### Changes

- Add changelog merge strategy in `.gitattributes` to avoid conflicts.
- Refactor `templates/app` to remove `monitoringp` module from the default template
- Updated keyring dependency to match Cosmos SDK
- Speed up the integration tests
- Refactor ignite network and fix genesis generation bug
- Make Go dependency verification optional during build by adding the `--check-dependencies` flag
  so Ignite CLI can work in a Go workspace context.
- Temporary SPN address change for nightly
- Rename `simapp.go.plush` simulation file template to `helpers.go.plush`
- Remove campaign creation from the `network chain publish` command
- Optimized JavaScript generator to use a single typescript API generator binary
- Improve documentation and add support for protocol buffers and Go modules syntax
- Add inline documentation for CLI commands
- Change `cmd/account` to skip passphrase prompt when importing from mnemonic
- Add nodejs version in the output of ignite version
- Removed `handler.go` from scaffolded module template
- Migrated to `cosmossdk.io` packages for and `math`
- Vuex stores from the `generate vuex` command use the new TypeScript client
- Upgraded frontend Vue template to v0.3.10

### Fixes

- Improved error handling for crypto wrapper functions
- Fix `pkg/cosmosclient` to call the faucet prior to creating the tx.
- Test and refactor `pkg/comosclient`.
- Change templates to add missing call to `RegisterMsgServer` in the default module's template to match what's specified
  in the docs
- Fix cosmoscmd appID parameter value to sign a transaction correctly
- Fix `scaffold query` command to use `GetClientQueryContext` instead of `GetClientTxContext`
- Fix flaky integration tests issue that failed with "text file busy"
- Fix default chain ID for publish
- Replace `os.Rename` with `xos.Rename`
- Fix CLI reference generation to add `ignite completion` documentation
- Remove usage of deprecated `io/ioutil` package

## [`v0.23.0`](https://github.com/ignite/cli/releases/tag/v0.23.0)

### Features

- Apps can now use generics

### Fixes

- Fix `pkg/cosmosanalysis` to support apps with generics
- Remove `ignite-hq/cli` from dependency list in scaffolded chains

### Changes

- Change `pkg/cosmosgen` to allow importing IBC proto files
- Improve docs for Docker related commands
- Improve and fix documentation issues in developer tutorials
- Add migration docs for v0.22.2
- Improve `go mod download` error report in `pkg/cosmosgen`

## [`v0.22.2`](https://github.com/ignite/cli/releases/tag/v0.22.2)

### Features

- Enable Darwin ARM 64 target for chain binary releases in CI templates

### Changes

- Rename `ignite-hq` to `ignite`

## [`v0.22.1`](https://github.com/ignite/cli/releases/tag/v0.22.1)

### Fixes

- Fix IBC module scaffolding interface in templates

## [`v0.22.0`](https://github.com/ignite/cli/releases/tag/v0.22.0)

### Features

- Optimized the build system. The `chain serve`, `chain build`, `chain generate` commands and other variants are way
  faster now
- Upgraded CLI and templates to use IBC v3

### Fixes

- Add a fix in code generation to avoid user's NodeJS configs to break TS client generation routine

## [`v0.21.2`](https://github.com/ignite/cli/releases/tag/v0.21.2)

### Fixes

- Set min. gas to zero when running `chain` command set

## [`v0.21.1`](https://github.com/ignite/cli/releases/tag/v0.21.1)

### Features

- Add compatibility to run chains built with Cosmos-SDK `v0.46.0-alpha1` and above
- Scaffold chains now will have `auth` module enabled by default

### Fixes

- Fixed shell completion generation
- Make sure proto package names are valid when using simple app names

## [`v0.21.0`](https://github.com/ignite/cli/releases/tag/v0.21.0)

### Features

- Support simple app names when scaffolding chains. e.g.: `ignite scaffold chain mars`
- Ask confirmation when scaffolding over changes that are not committed yet

## [`v0.20.4`](https://github.com/ignite/cli/releases/tag/v0.20.4)

### Fixes

- Use `protoc` binary compiled in an older version of macOS AMD64 for backwards compatibility in code generation

## [`v0.20.3`](https://github.com/ignite/cli/releases/tag/v0.20.3)

### Fixes

- Use the latest version of CLI in templates to fix Linux ARM support _(It's now possible to develop chains in Linux ARM
  machines and since the chain depends on the CLI in its `go.mod`, it needs to use the latest version that support ARM
  targets)_

## [`v0.20.2`](https://github.com/ignite/cli/releases/tag/v0.20.2)

### Fixes

- Use `unsafe-reset-all` cmd under `tendermint` cmd for chains that use `=> v0.45.3` version of Cosmos SDK

## [`v0.20.1`](https://github.com/ignite/cli/releases/tag/v0.20.1)

### Features

- Release the CLI with Linux ARM and native M1 binaries

## [`v0.20.0`](https://github.com/ignite/cli/releases/tag/v0.20.0)

Our new name is **Ignite CLI**!

**IMPORTANT!** This upgrade renames `starport` command to `ignite`. From now on, use `ignite` command to access the CLI.

### Features

- Upgraded Cosmos SDK version to `v0.45.2`
- Added support for in memory backend in `pkg/cosmosclient` package
- Improved our tutorials and documentation

## [`v0.19.5`](https://github.com/ignite/cli/pull/2158/commits)

### Features

- Enable client code and Vuex code generation for query only modules as well.
- Upgraded the Vue template to `v0.3.5`.

### Fixes

- Fixed snake case in code generation.
- Fixed plugin installations for Go =>v1.18.

### Changes

- Dropped transpilation of TS to JS. Code generation now only produces TS files.

## `v0.19.4`

### Features

- Upgraded Vue template to `v0.3.0`.

## `v0.19.3`

### Features

- Upgraded Flutter template to `v2.0.3`

## [`v0.19.2`](https://github.com/ignite/cli/milestone/14)

### Fixes

- Fixed race condition during faucet transfer
- Fixed account sequence mismatch issue on faucet and relayer
- Fixed templates for IBC code scaffolding

### Features

- Upgraded blockchain templates to use IBC v2.0.2

### Breaking Changes

- Deprecated the Starport Modules [tendermint/spm](https://github.com/tendermint/spm) repo and moved the contents to the
  Ignite CLI repo [`ignite/pkg/`](https://github.com/ignite/cli/tree/main/ignite/pkg/)
  in [PR 1971](https://github.com/ignite/cli/pull/1971/files)

  Updates are required if your chain uses these packages:

  - `spm/ibckeeper` is now `pkg/cosmosibckeeper`
  - `spm/cosmoscmd` is now `pkg/cosmoscmd`
  - `spm/openapiconsole` is now `pkg/openapiconsole`
  - `testutil/sample` is now `cosmostestutil/sample`

- Updated the faucet HTTP API schema. See API changes
  in [fix: improve faucet reliability #1974](https://github.com/ignite/cli/pull/1974/files#diff-0e157f4f60d6fbd95e695764df176c8978d85f1df61475fbfa30edef62fe35cd)

## `v0.19.1`

### Fixes

- Enabled the `scaffold flutter` command

## `v0.19.0`

### Features

- `starport scaffold` commands support `ints`, `uints`, `strings`, `coin`, `coins` as field types (#1579)
- Added simulation testing with `simapp` to the default template (#1731)
- Added `starport generate dart` to generate a Dart client from protocol buffer files
- Added `starport scaffold flutter` to scaffold a Flutter mobile app template
- Parameters can be specified with a new `--params` flag when scaffolding modules (#1716)
- Simulations can be run with `starport chain simulate`
- Set `cointype` for accounts in `config.yml` (#1663)

### Fixes

- Allow using a `creator` field when scaffolding a model with a `--no-message` flag (#1730)
- Improved error handling when generating code (#1907)
- Ensure account has funds after faucet transfer when using `cosmosclient` (#1846)
- Move from `io/ioutil` to `io` and `os` package (refactoring) (#1746)

## `v0.18.0`

### Breaking Changes

- Starport v0.18 comes with Cosmos SDK v0.44 that introduced changes that are not compatible with chains that were
  scaffolded with Starport versions lower than v0.18. After upgrading from Starport v0.17.3 to Starport v0.18, you must
  update the default blockchain template to use blockchains that were scaffolded with earlier versions.
  See [Migration](https://docs.ignite.com/migration).

### Features

- Scaffold commands allow using previously scaffolded types as fields
- Added `--signer` flag to `message`, `list`, `map`, and `single` scaffolding to allow customizing the name of the
  signer of the message
- Added `--index` flag to `scaffold map` to provide a custom list of indices
- Added `scaffold type` to scaffold a protocol buffer definition of a type
- Automatically check for new Starport versions
- Added `starport tools completions` to generate CLI completions
- Added `starport account` commands to manage accounts (key pairs)
- `starport version` now prints detailed information about OS, Go version, and more
- Modules are scaffolded with genesis validation tests
- Types are scaffolded with tests for `ValidateBasic` methods
- `cosmosclient` has been refactored and can be used as a library for interacting with Cosmos SDK chains
- `starport relayer` uses `starport account`
- Added `--path` flag for all `scaffold`, `generate` and `chain` commands
- Added `--output` flag to the `build` command
- Configure port of gRPC web in `config.yml` with the `host.grpc-web` property
- Added `build.main` field to `config.yml` for apps to specify the path of the chain's main package. This property is
  required to be set only when an app contains multiple main packages.

### Fixes

- Scaffolding a message no longer prevents scaffolding a map, list, or single that has the same type name when using
  the `--no-message` flag
- Generate Go code from proto files only from default directories or directories specified in `config.yml`
- Fixed faucet token transfer calculation
- Removed `creator` field for types scaffolded with the `--no-message` flag
- Encode the count value in the store with `BigEndian`

## `v0.17.3`

### Fixes

- oracle: add a specific BandChain pkg version to avoid Cosmos SDK version conflicts

## `v0.17.2`

### Features

- `client.toml` is initialized and used by node's CLI, can be configured through `config.yml` with the `init.client`
  property
- Support serving Cosmos SDK `v0.43.x` based chains

## `v0.17.1`

### Fixes

- Set visibility to `public` on Gitpod's port 7575 to enable peer discovery for SPN
- Fixed GitHub action that releases blockchain node's binary
- Fixed an error in chain scaffolding due to "unknown revision"
- Fixed an error in `starport chain serve` by limiting the scope where proto files are searched for

## `v0.17`

### Features

- Added GitHub action that automatically builds and releases a binary
- The `--release` flag for the `build` command adds the ability to release binaries in a tarball with a checksum file.
- Added the flag `--no-module` to the command `starport app` to prevent scaffolding a default module when creating a new
  app
- Added `--dep` flag to specify module dependency when scaffolding a module
- Added support for multiple naming conventions for component names and field names
- Print created and modified files when scaffolding a new component
- Added `starport generate` namespace with commands to generate Go, Vuex and OpenAPI
- Added `starport chain init` command to initialize a chain without starting a node
- Scaffold a type that contains a single instance in the store
- Introduced `starport tools` command for advanced users. Existing `starport relayer lowlevel *` commands are also moved
  under `tools`
- Added `faucet.rate_limit_window` property to `config.yml`
- Simplified the `cmd` package in the template
- Added `starport scaffold band` oracle query scaffolding
- Updated TypeScript relayer to 0.2.0
- Added customizable gas limits for the relayer

### Fixes

- Use snake case for generated files
- Prevent using incorrect module name
- Fixed permissions issue when using Starport in Docker
- Ignore hidden directories when building a chain
- Fix error when scaffolding an IBC module in non-Starport chains

## `v0.16.2`

### Fix

- Prevent indirect Buf dependency

## `v0.16.1`

### Features

- Ensure that CLI operates fine even if the installation directory (bin) of Go programs is not configured properly

## `v0.16.0`

### Features

- The new `join` flag adds the ability to pass a `--genesis` file and `--peers` address list
  with `starport network chain join`
- The new `show` flag adds the ability to show `--genesis` and `--peers` list with `starport network chain show`
- `protoc` is now bundled with Ignite CLI. You don't need to install it anymore.
- Starport is now published automatically on the Docker Hub
- `starport relayer` `configure` and `connect` commands now use
  the [confio/ts-relayer](https://github.com/confio/ts-relayer) under the hood. Also, checkout the
  new `starport relayer lowlevel` command
- An OpenAPI spec for your chain is now automatically generated with `serve` and `build` commands: a console is
  available at `localhost:1317` and spec at `localhost:1317/static/openapi.yml` by default for the newly scaffolded
  chains
- Keplr extension is supported on web apps created with Starport
- Added tests to the scaffold
- Improved reliability of scaffolding by detecting placeholders
- Added ability to scaffold modules in chains not created with Starport
- Added the ability to scaffold Cosmos SDK queries
- IBC relayer support is available on web apps created with Starport
- New types without CRUD operations can be added with the `--no-message` flag in the `type` command
- New packet without messages can be added with the `--no-message` flag in the `packet` command
- Added `docs` command to read Starport documentation on the CLI
- Published documentation on <https://docs.starport.network>
- Added `mnemonic` property to account in the `accounts` list to generate a key from a mnemonic

### Fixes

- `starport network chain join` hanging issue when creating an account
- Error when scaffolding a chain with an underscore in the repo name (thanks @bensooraj!)

### Changes

- `starport serve` no longer starts the web app in the `vue` directory (use `npm` to start it manually)
- Default scaffold no longer includes legacy REST API endpoints (thanks @bensooraj!)
- Removed support for Cosmos SDK v0.39 Launchpad

## `v0.15.0`

### Features

- IBC module scaffolding
- IBC packet scaffolding with acknowledgements
- JavaScript and Vuex client code generation for Cosmos SDK and custom modules
- Standalone relayer with `configure` and `connect` commands
- Advanced relayer options for configuring ports and versions
- Scaffold now follows `MsgServer` convention
- Message scaffolding
- Added `starport type ... --indexed` to scaffold indexed types
- Custom config file support with `starport serve -c custom.yml`
- Detailed terminal output for created accounts: name, address, mnemonic
- Added spinners to indicate progress for long-running commands
- Updated to Cosmos SDK v0.42.1

### Changes

- Replaced `packr` with Go 1.16 `embed`
- Renamed `servers` top-level property to `host`

## `v0.14.0`

### Features

- Chain state persistence between `starport serve` launches
- Integrated Stargate app's `scripts/protocgen` into Starport as a native feature. Running `starport build/serve` will
  automatically take care of building proto files without a need of script in the app's source code.
- Integrated third-party proto-files used by Cosmos SDK modules into Ignite CLI
- Added ability to customize binary name with `build.binary` in `config.yml`
- Added ability to change path to home directory with `.home` in `config.yml`
- Added ability to add accounts by `address` with in `config.yml`
- Added faucet functionality available on port 4500 and configurable with `faucet` in `config.yml`
- Added `starport faucet [address] [coins]` command
- Updated scaffold to Cosmos SDK v0.41.0
- Distroless multiplatform docker containers for starport that can be used for `starport serve`
- UI containers for chains scaffolded with Starport
- Use SOS-lite and Docker instead of systemD
- Arch PKGBUILD in `scripts`

### Fixes

- Support for CosmWasm on Stargate
- Bug with dashes in GitHub username breaking proto package name
- Bug with custom address prefix
- use docker buildx as a single command with multiple platforms to make multi-manifest work properly

## `v0.13.0`

### Features

- Added `starport network` commands for launching blockchains
- Added proxy (Chisel) to support launching blockchains from Gitpod
- Upgraded the template (Stargate) to Cosmos SDK v0.40.0-rc3
- Added a gRPC-Web proxy that is available under <http://localhost:12345/grpc>
- Added chain id configurability by recognizing `chain_id` from `genesis` section of `config.yml`.
- Added `config/app.toml` and `config/config.toml` configurability for appd under new `init.app` and `init.config`
  sections of `config.yml`
- Point to Stargate as default SDK version for scaffolding
- Covered CRUD operations for Stargate scaffolding
- Added docs on gopath to build from source directions
- Arch Linux Based Raspberry Pi development environment
- Calculate the necessary gas for sending transactions to SPN

### Fixes

- Routing REST API endpoints of querier on Stargate
- Evaluate `--address-prefix` option when scaffolding for Stargate
- Use a deterministic method to generate scaffolded type IDs
- Modify scaffolded type's creator type from address to string
- Copy built starport arm64 binary from tendermintdevelopment/starport:arm64 for device images
- Added git to amd64 docker image
- Comment out Gaia's seeds in the systemd unit template for downstream chains

## `v0.12.0`

### Features

- Added GitHub CLI to gitpod environment for greater ease of use
- Added `starport build` command to build and install app binaries
- Improved the first-time experience for readers of the Starport readme and parts of the Starport Handbook
- Added `starport module create` command to scaffold custom modules
- Raspberry Pi now installs, builds, and serves the Vue UI
- Improved documentation for Raspberry Pi Device Images
- Added IBC and some other modules
- Added an option to configure server addresses under `servers` section in `config.yml`

### Fixes

- `--address-prefix` will always be translated to lowercase while scaffolding with `app` command
- HTTP API: accept strings in JSON and cast them to int and bool
- Update @tendermint/vue to `v0.1.7`
- Removed "Starport Pi"
- Removed Makefile from Downstream Pi
- Fixed Downstream Pi image GitHub Action
- Prevent duplicated fields with `type` command
- Fixed handling of protobuf profiler: prof_laddr -> pprof_laddr
- Fix an error, when a Stargate `serve` cmd doesn't start if a user doesn't have a relayer installed

## `v0.11.1`

### Features

- Published on Snapcraft

## `v0.11.0`

### Features

- Added experimental [Stargate](https://stargate.cosmos.network/) scaffolding option with `--sdk-version stargate` flag
  on `starport app` command
- Pi Image Generation for chains generated with Starport
- GitHub action with capture of binary artifacts for chains generated with Starport
- Gitpod: added guidelines and changed working directory into `docs`
- Updated web scaffold with an improved sign in, balance list and a simple wallet
- Added CRUD actions for scaffolded types: delete, update, and get

## `v0.0.10`

### Features

- Add ARM64 releases
- OS Image Generation for Raspberry Pi 3 and 4
- Added `version` command
- Added support for _validator_ configuration in _config.yml_.
- Starport can be launched on Gitpod
- Added `make clean`

### Fixes

- Compile with go1.15
- Running `starport add type...` multiple times no longer breaks the app
- Running `appcli tx app create-x` now checks for all required args
- Removed unused `--denom` flag from the `app` command. It previously has moved as a prop to the `config.yml`
  under `accounts` section
- Disabled proxy server in the Vue app (this was causing to some compatibility issues) and enabled CORS
  for `appcli rest-server` instead
- `type` command supports dashes in app names

## `v0.0.10-rc.3`

### Features

- Configure `genesis.json` through `genesis` field in `config.yml`
- Initialize git repository on `app` scaffolding
- Check Go and GOPATH when running `serve`

### Changes

- verbose is --verbose, not -v, in the cli
- Renamed `frontend` directory to `vue`
- Added first E2E tests (for `app` and `add wasm` subcommands)

### Fixes

- No longer crashes when git is initialized but doesn't have commits
- Failure to start the frontend doesn't prevent Starport from running
- Changes to `config.yml` trigger reinitialization of the app
- Running `starport add wasm` multiple times no longer breaks the app

## `v0.0.10-rc.X`

### Features

- Initialize with accounts defined `config.yml`
- `starport serve --verbose` shows detailed output from every process
- Custom address prefixes with `--address-prefix` flag
- Cosmos SDK Launchpad support
- Rebuild and reinitialize on file change

## `v0.0.9`

Initial release.<|MERGE_RESOLUTION|>--- conflicted
+++ resolved
@@ -24,11 +24,8 @@
 - [#4587](https://github.com/ignite/cli/pull/4587) Add missing light clients routes to IBC client keeper.
 - [#4595](https://github.com/ignite/cli/pull/4595) Fix wrong InterfaceRegistry for IBC modules.
 - [#4609](https://github.com/ignite/cli/pull/4609) Add work dir for relayer integration tests.
-<<<<<<< HEAD
 - [#4658](https://github.com/ignite/cli/pull/4658) Fix indentation for params scaffolded into a struct.
-=======
 - [#4660](https://github.com/ignite/cli/pull/4660) Fix xast test case indentation.
->>>>>>> 25a251de
 
 ### Bug Fixes
 
