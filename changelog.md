# Changelog

## Unreleased

<<<<<<< HEAD
### Features

- [#3839](https://github.com/ignite/cli/pull/3839) New structure for app scaffolding
=======
## [`v28.1.1`](https://github.com/ignite/cli/releases/tag/v28.1.1)
>>>>>>> c1804c6d

### Fixes

- [#3878](https://github.com/ignite/cli/pull/3878) Support local forks of Cosmos SDK in scaffolded chain.
- [#3869](https://github.com/ignite/cli/pull/3869) Fix .git in parent dir
- [#3867](https://github.com/ignite/cli/pull/3867) Fix genesis export for ibc modules.
- [#3850](https://github.com/ignite/cli/pull/3871) Fix app.go file detection in apps scaffolded before v28.0.0

### Changes

- [#3885](https://github.com/ignite/cli/pull/3885) Scaffold chain with Cosmos SDK `v0.50.3`
- [#3877](https://github.com/ignite/cli/pull/3877) Change Ignite App extension to "ign"

## [`v28.1.0`](https://github.com/ignite/cli/releases/tag/v28.1.0)

### Features

- [#3786](https://github.com/ignite/cli/pull/3786) Add artifacts for publishing Ignite to FlatHub and Snapcraft
- [#3830](https://github.com/ignite/cli/pull/3830) Remove gRPC info from Ignite Apps errors
- [#3861](https://github.com/ignite/cli/pull/3861) Send to the analytics if the user is using a GitPod

### Changes

- [#3822](https://github.com/ignite/cli/pull/3822) Improve default scaffolded AutoCLI config
- [#3838](https://github.com/ignite/cli/pull/3838) Scaffold chain with Cosmos SDK `v0.50.2`, and bump confix and x/upgrade to latest
- [#3829](https://github.com/ignite/cli/pull/3829) Support version prefix for cached values
- [#3723](https://github.com/ignite/cli/pull/3723) Create a wrapper for errors

### Fixes

- [#3827](https://github.com/ignite/cli/pull/3827) Change ignite apps to be able to run in any directory
- [#3831](https://github.com/ignite/cli/pull/3831) Correct ignite app gRPC server stop memory issue
- [#3825](https://github.com/ignite/cli/pull/3825) Fix a minor Keplr type-checking bug in TS client
- [#3836](https://github.com/ignite/cli/pull/3836), [#3858](https://github.com/ignite/cli/pull/3858) Add missing IBC commands for scaffolded chain
- [#3833](https://github.com/ignite/cli/pull/3833) Improve Cosmos SDK detection to support SDK forks
- [#3849](https://github.com/ignite/cli/pull/3849) Add missing `tx.go` file by default and enable cli if autocli does not exist
- [#3851](https://github.com/ignite/cli/pull/3851) Add missing ibc interfaces to chain client
- [#3860](https://github.com/ignite/cli/pull/3860) Fix analytics event name

## [`v28.0.0`](https://github.com/ignite/cli/releases/tag/v28.0.0)

### Features

- [#3659](https://github.com/ignite/cli/pull/3659) cosmos-sdk `v0.50.x` upgrade
- [#3694](https://github.com/ignite/cli/pull/3694) Query and Tx AutoCLI support
- [#3536](https://github.com/ignite/cli/pull/3536) Change app.go to v2 and add AppWiring feature
- [#3544](https://github.com/ignite/cli/pull/3544) Add bidirectional communication to app (plugin) system
- [#3756](https://github.com/ignite/cli/pull/3756) Add faucet compatibility for latest sdk chains
- [#3476](https://github.com/ignite/cli/pull/3476) Use `buf.build` binary to code generate from proto files
- [#3724](https://github.com/ignite/cli/pull/3724) Add or vendor proto packages from Go dependencies
- [#3561](https://github.com/ignite/cli/pull/3561) Add GetChainInfo method to plugin system API
- [#3626](https://github.com/ignite/cli/pull/3626) Add logging levels to relayer
- [#3614](https://github.com/ignite/cli/pull/3614) feat: use DefaultBaseappOptions for app.New method
- [#3715](https://github.com/ignite/cli/pull/3715) Add test suite for the cli tests

### Changes

- [#3793](https://github.com/ignite/cli/pull/3793) Refactor Ignite to follow semantic versioning (prepares v28.0.0). If you are using packages, do not forget to import the `/v28` version of the packages.
- [#3529](https://github.com/ignite/cli/pull/3529) Refactor plugin system to use gRPC
- [#3751](https://github.com/ignite/cli/pull/3751) Rename label to skip changelog check
- [#3745](https://github.com/ignite/cli/pull/3745) Set tx fee amount as option
- [#3748](https://github.com/ignite/cli/pull/3748) Change default rpc endpoint to a working one
- [#3621](https://github.com/ignite/cli/pull/3621) Change `pkg/availableport` to allow custom parameters in `Find` function and handle duplicated ports
- [#3810](https://github.com/ignite/cli/pull/3810) Bump network app version to `v0.2.1`
- [#3581](https://github.com/ignite/cli/pull/3581) Bump cometbft and cometbft-db in the template
- [#3522](https://github.com/ignite/cli/pull/3522) Remove indentation from `chain serve` output
- [#3346](https://github.com/ignite/cli/issues/3346) Improve scaffold query --help
- [#3601](https://github.com/ignite/cli/pull/3601) Update ts-relayer version to `0.10.0`
- [#3658](https://github.com/ignite/cli/pull/3658) Rename Marshaler to Codec in EncodingConfig
- [#3653](https://github.com/ignite/cli/pull/3653) Add "app" extension to plugin binaries
- [#3656](https://github.com/ignite/cli/pull/3656) Disable Go toolchain download
- [#3662](https://github.com/ignite/cli/pull/3662) Refactor CLI "plugin" command to "app"
- [#3669](https://github.com/ignite/cli/pull/3669) Rename `plugins` config file to `igniteapps`
- [#3683](https://github.com/ignite/cli/pull/3683) Resolve `--dep auth` as `--dep account` in `scaffold module`
- [#3795](https://github.com/ignite/cli/pull/3795) Bump cometbft to `v0.38.2`
- [#3599](https://github.com/ignite/cli/pull/3599) Add analytics as an option
- [#3670](https://github.com/ignite/cli/pull/3670) Remove binaries

### Fixes

- [#3386](https://github.com/ignite/cli/issues/3386) Prevent scaffolding of default module called "ibc"
- [#3592](https://github.com/ignite/cli/pull/3592) Fix `pkg/protoanalysis` to support HTTP rule parameter arguments
- [#3598](https://github.com/ignite/cli/pull/3598) Fix consensus param keeper constructor key in `app.go`
- [#3610](https://github.com/ignite/cli/pull/3610) Fix overflow issue of cosmos faucet in `pkg/cosmosfaucet/transfer.go` and `pkg/cosmosfaucet/cosmosfaucet.go`
- [#3618](https://github.com/ignite/cli/pull/3618) Fix TS client generation import path issue
- [#3631](https://github.com/ignite/cli/pull/3631) Fix unnecessary vue import in hooks/composables template
- [#3661](https://github.com/ignite/cli/pull/3661) Change `pkg/cosmosanalysis` to find Cosmos SDK runtime app registered modules
- [#3716](https://github.com/ignite/cli/pull/3716) Fix invalid plugin hook check
- [#3725](https://github.com/ignite/cli/pull/3725) Fix flaky TS client generation issues on linux
- [#3726](https://github.com/ignite/cli/pull/3726) Update TS client dependencies. Bump vue/react template versions
- [#3728](https://github.com/ignite/cli/pull/3728) Fix wrong parser for proto package names
- [#3729](https://github.com/ignite/cli/pull/3729) Fix broken generator due to caching /tmp include folders
- [#3767](https://github.com/ignite/cli/pull/3767) Fix `v0.50` ibc genesis issue
- [#3808](https://github.com/ignite/cli/pull/3808) Correct TS code generation to generate paginated fields

## [`v0.27.2`](https://github.com/ignite/cli/releases/tag/v0.27.2)

### Changes

- [#3701](https://github.com/ignite/cli/pull/3701) Bump `go` version to 1.21

## [`v0.27.1`](https://github.com/ignite/cli/releases/tag/v0.27.1)

### Features

- [#3505](https://github.com/ignite/cli/pull/3505) Auto migrate dependency tools
- [#3538](https://github.com/ignite/cli/pull/3538) bump sdk to `v0.47.3` and ibc to `v7.1.0`
- [#2736](https://github.com/ignite/cli/issues/2736) Add `--skip-git` flag to skip git repository initialization.
- [#3381](https://github.com/ignite/cli/pull/3381) Add `ignite doctor` command
- [#3446](https://github.com/ignite/cli/pull/3446) Add `gas-adjustment` flag to the cosmos client.
- [#3439](https://github.com/ignite/cli/pull/3439) Add `--build.tags` flag for `chain serve` and `chain build` commands.
- [#3524](https://github.com/ignite/cli/pull/3524) Apply auto tools migration to other commands
- Added compatibility check and auto migration features and interactive guidelines for the latest versions of the SDK

### Changes

- [#3444](https://github.com/ignite/cli/pull/3444) Add support for ICS chains in ts-client generation
- [#3494](https://github.com/ignite/cli/pull/3494) bump `cosmos-sdk` and `cometbft` versions
- [#3434](https://github.com/ignite/cli/pull/3434) Detect app wiring implementation

### Fixes

- [#3497](https://github.com/ignite/cli/pull/3497) Use corret bank balance query url in faucet openapi
- [#3481](https://github.com/ignite/cli/pull/3481) Use correct checksum format in release checksum file
- [#3470](https://github.com/ignite/cli/pull/3470) Prevent overriding minimum-gas-prices with default value
- [#3523](https://github.com/ignite/cli/pull/3523) Upgrade Cosmos SDK compatibility check for scaffolded apps
- [#3441](https://github.com/ignite/cli/pull/3441) Correct wrong client context for cmd query methods
- [#3487](https://github.com/ignite/cli/pull/3487) Handle ignired error in package `cosmosaccount` `Account.PubKey`

## [`v0.26.1`](https://github.com/ignite/cli/releases/tag/v0.26.1)

### Features

- [#3238](https://github.com/ignite/cli/pull/3238) Add `Sharedhost` plugin option
- [#3214](https://github.com/ignite/cli/pull/3214) Global plugins config.
- [#3142](https://github.com/ignite/cli/pull/3142) Add `ignite network request param-change` command.
- [#3181](https://github.com/ignite/cli/pull/3181) Addition of `add` and `remove` commands for `plugins`
- [#3184](https://github.com/ignite/cli/pull/3184) Separate `plugins.yml` config file.
- [#3038](https://github.com/ignite/cli/pull/3038) Addition of Plugin Hooks in Plugin System
- [#3056](https://github.com/ignite/cli/pull/3056) Add `--genesis-config` flag option to `ignite network chain publish`
- [#2892](https://github.com/ignite/cli/pull/2982/) Add `ignite scaffold react` command.
- [#2892](https://github.com/ignite/cli/pull/2982/) Add `ignite generate composables` command.
- [#2892](https://github.com/ignite/cli/pull/2982/) Add `ignite generate hooks` command.
- [#2955](https://github.com/ignite/cli/pull/2955/) Add `ignite network request add-account` command.
- [#2877](https://github.com/ignite/cli/pull/2877) Plugin system
- [#3060](https://github.com/ignite/cli/pull/3060) Plugin system flag support
- [#3105](https://github.com/ignite/cli/pull/3105) Addition of `ignite plugin describe <path>` command
- [#2995](https://github.com/ignite/cli/pull/2995/) Add `ignite network request remove-validator` command.
- [#2999](https://github.com/ignite/cli/pull/2999/) Add `ignite network request remove-account` command.
- [#2458](https://github.com/ignite/cli/issues/2458) New `chain serve` command UI.
- [#2992](https://github.com/ignite/cli/issues/2992) Add `ignite chain debug` command.

### Changes

- [#3369](https://github.com/ignite/cli/pull/3369) Update `ibc-go` to `v6.1.0`.
- [#3306](https://github.com/ignite/cli/pull/3306) Move network command into a plugin
- [#3305](https://github.com/ignite/cli/pull/3305) Bump Cosmos SDK version to `v0.46.7`.
- [#3068](https://github.com/ignite/cli/pull/3068) Add configs to generated TS code for working with JS projects
- [#3071](https://github.com/ignite/cli/pull/3071) Refactor `ignite/templates` package.
- [#2892](https://github.com/ignite/cli/pull/2982/) `ignite scaffold vue` and `ignite scaffold react` use v0.4.2 templates
- [#2892](https://github.com/ignite/cli/pull/2982/) `removeSigner()` method added to generated `ts-client`
- [#3035](https://github.com/ignite/cli/pull/3035) Bump Cosmos SDK to `v0.46.4`.
- [#3037](https://github.com/ignite/cli/pull/3037) Bump `ibc-go` to `v5.0.1`.
- [#2957](https://github.com/ignite/cli/pull/2957) Change generate commands to print the path to the generated code.
- [#2981](https://github.com/ignite/cli/issues/2981) Change CLI to also search chain binary in Go binary path.
- [#2958](https://github.com/ignite/cli/pull/2958) Support absolute paths for client code generation config paths.
- [#2993](https://github.com/ignite/cli/pull/2993) Hide `ignite scaffold band` command and deprecate functionality.
- [#2986](https://github.com/ignite/cli/issues/2986) Remove `--proto-all-modules` flag because it is now the default behaviour.
- [#2986](https://github.com/ignite/cli/issues/2986) Remove automatic Vue code scaffolding from `scaffold chain` command.
- [#2986](https://github.com/ignite/cli/issues/2986) Add `--generate-clients` to `chain serve` command for optional client code (re)generation.
- [#2998](https://github.com/ignite/cli/pull/2998) Hide `ignite generate dart` command and remove functionality.
- [#2991](https://github.com/ignite/cli/pull/2991) Hide `ignite scaffold flutter` command and remove functionality.
- [#2944](https://github.com/ignite/cli/pull/2944) Add a new event "update" status option to `pkg/cliui`.
- [#3030](https://github.com/ignite/cli/issues/3030) Remove colon syntax from module scaffolding `--dep` flag.
- [#3025](https://github.com/ignite/cli/issues/3025) Improve config version error handling.
- [#3084](https://github.com/ignite/cli/pull/3084) Add Ignite Chain documentation.
- [#3109](https://github.com/ignite/cli/pull/3109) Refactor scaffolding for proto files to not rely on placeholders.
- [#3106](https://github.com/ignite/cli/pull/3106) Add zoom image plugin.
- [#3194](https://github.com/ignite/cli/issues/3194) Move config validators check to validate only when required.
- [#3183](https://github.com/ignite/cli/pull/3183/) Make config optional for init phase.
- [#3224](https://github.com/ignite/cli/pull/3224) Remove `grpc_*` prefix from query files in scaffolded chains
- [#3229](https://github.com/ignite/cli/pull/3229) Rename `campaign` to `project` in ignite network set of commands
- [#3122](https://github.com/ignite/cli/issues/3122) Change `generate ts-client` to ignore the cache by default.
- [#3244](https://github.com/ignite/cli/pull/3244) Update `actions.yml` for resolving deprecation message
- [#3337](https://github.com/ignite/cli/pull/3337) Remove `pkg/openapiconsole` import from scaffold template.
- [#3337](https://github.com/ignite/cli/pull/3337) Register`nodeservice` gRPC in `app.go` template.
- [#3455](https://github.com/ignite/cli/pull/3455) Bump `cosmos-sdk` to `v0.47.1`
- [#3434](https://github.com/ignite/cli/pull/3434) Detect app wiring implementation.
- [#3445](https://github.com/ignite/cli/pull/3445) refactor: replace `github.com/ghodss/yaml` with `sigs.k8s.io/yaml`

### Breaking Changes

- [#3033](https://github.com/ignite/cli/pull/3033) Remove Cosmos SDK Launchpad version support.

### Fixes

- [#3114](https://github.com/ignite/cli/pull/3114) Fix out of gas issue when approving many requests
- [#3068](https://github.com/ignite/cli/pull/3068) Fix REST codegen method casing bug
- [#3031](https://github.com/ignite/cli/pull/3031) Move keeper hooks to after all keepers initialized in `app.go` template.
- [#3098](https://github.com/ignite/cli/issues/3098) Fix config upgrade issue that left config empty on error.
- [#3129](https://github.com/ignite/cli/issues/3129) Remove redundant `keyring-backend` config option.
- [#3187](https://github.com/ignite/cli/issues/3187) Change prompt text to fit within 80 characters width.
- [#3203](https://github.com/ignite/cli/issues/3203) Fix relayer to work with multiple paths.
- [#3320](https://github.com/ignite/cli/pull/3320) Allow `id` and `creator` as names when scaffolding a type.
- [#3327](https://github.com/ignite/cli/issues/3327) Scaffolding messages with same name leads to aliasing.
- [#3383](https://github.com/ignite/cli/pull/3383) State error and info are now displayed when using serve UI.
- [#3379](https://github.com/ignite/cli/issues/3379) Fix `ignite docs` issue by disabling mouse support.
- [#3435](https://github.com/ignite/cli/issues/3435) Fix wrong client context for cmd query methods.

## [`v0.25.2`](https://github.com/ignite/cli/releases/tag/v0.25.1)

### Changes

- [#3145](https://github.com/ignite/cli/pull/3145) Security fix upgrading Cosmos SDK to `v0.46.6`

## [`v0.25.1`](https://github.com/ignite/cli/releases/tag/v0.25.1)

### Changes

- [#2968](https://github.com/ignite/cli/pull/2968) Dragonberry security fix upgrading Cosmos SDK to `v0.46.3`

## [`v0.25.0`](https://github.com/ignite/cli/releases/tag/v0.25.0)

### Features

- Add `pkg/cosmostxcollector` package with support to query and save TXs and events.
- Add `ignite network coordinator` command set.
- Add `ignite network validator` command set.
- Deprecate `cosmoscmd` pkg and add cmd templates for scaffolding.
- Add generated TS client test support to integration tests.

### Changes

- Updated `pkg/cosmosanalysis` to discover the list of app modules when defined in variables or functions.
- Improve genesis parser for `network` commands
- Integration tests build their own ignite binary.
- Updated `pkg/cosmosanalysis` to discover the list of app modules when defined in variables.
- Switch to broadcast mode sync in `cosmosclient`
- Updated `nodetime`: `ts-proto` to `v1.123.0`, `protobufjs` to `v7.1.1`, `swagger-typescript-api` to `v9.2.0`
- Switched codegen client to use `axios` instead of `fetch`
- Added `useKeplr()` and `useSigner()` methods to TS client. Allowed query-only instantiation.
- `nodetime` built with `vercel/pkg@5.6.0`
- Change CLI to use an events bus to print to stdout.
- Move generated proto files to `proto/{appname}/{module}`
- Update `pkg/cosmosanalysis` to detect when proto RPC services are using pagination.
- Add `--peer-address` flag to `network chain join` command.
- Change nightly tag format
- Add cosmos-sdk version in `version` command
- [#2935](https://github.com/ignite/cli/pull/2935) Update `gobuffalo/plush` templating tool to `v4`

### Fixes

- Fix ICA controller wiring.
- Change vuex generation to use a default TS client path.
- Fix cli action org in templates.
- Seal the capability keeper in the `app.go` template.
- Change faucet to allow CORS preflight requests.
- Fix config file migration to void leaving end of file content chunks.
- Change session print loop to block until all events are handled.
- Handle "No records were found in keyring" message when checking keys.
- [#2941](https://github.com/ignite/cli/issues/2941) Fix session to use the same spinner referece.
- [#2922](https://github.com/ignite/cli/pull/2922) Network commands check for latest config version before building the chain binary.

## [`v0.24.1`](https://github.com/ignite/cli/releases/tag/v0.24.1)

### Features

- Upgraded Cosmos SDK to `v0.46.2`.

## [`v0.24.0`](https://github.com/ignite/cli/releases/tag/v0.24.0)

### Features

- Upgraded Cosmos SDK to `v0.46.0` and IBC to `v5` in CLI and scaffolding templates
- Change chain init to check that no gentx are present in the initial genesis
- Add `network rewards release` command
- Add "make mocks" target to Makefile
- Add `--skip-proto` flag to `build`, `init` and `serve` commands to build the chain without building proto files
- Add `node query tx` command to query a transaction in any chain.
- Add `node query bank` command to query an account's bank balance in any chain.
- Add `node tx bank send` command to send funds from one account to another in any chain.
- Add migration system for the config file to allow config versioning
- Add `node tx bank send` command to send funds from one account to another in any chain.
- Implement `network profile` command
- Add `generate ts-client` command to generate a stand-alone modular TypeScript client.

### Changes

- Add changelog merge strategy in `.gitattributes` to avoid conflicts.
- Refactor `templates/app` to remove `monitoringp` module from the default template
- Updated keyring dependency to match Cosmos SDK
- Speed up the integration tests
- Refactor ignite network and fix genesis generation bug
- Make Go dependency verification optional during build by adding the `--check-dependencies` flag
  so Ignite CLI can work in a Go workspace context.
- Temporary SPN address change for nightly
- Rename `simapp.go.plush` simulation file template to `helpers.go.plush`
- Remove campaign creation from the `network chain publish` command
- Optimized JavaScript generator to use a single typescript API generator binary
- Improve documentation and add support for protocol buffers and Go modules syntax
- Add inline documentation for CLI commands
- Change `cmd/account` to skip passphrase prompt when importing from mnemonic
- Add nodejs version in the output of ignite version
- Removed `handler.go` from scaffolded module template
- Migrated to `cosmossdk.io` packages for and `math`
- Vuex stores from the `generate vuex` command use the new TypeScript client
- Upgraded frontend Vue template to v0.3.10

### Fixes

- Improved error handling for crypto wrapper functions
- Fix `pkg/cosmosclient` to call the faucet prior to creating the tx.
- Test and refactor `pkg/comosclient`.
- Change templates to add missing call to `RegisterMsgServer` in the default module's template to match what's specified
  in the docs
- Fix cosmoscmd appID parameter value to sign a transaction correctly
- Fix `scaffold query` command to use `GetClientQueryContext` instead of `GetClientTxContext`
- Fix flaky integration tests issue that failed with "text file busy"
- Fix default chain ID for publish
- Replace `os.Rename` with `xos.Rename`
- Fix CLI reference generation to add `ignite completion` documentation
- Remove usage of deprecated `io/ioutil` package

## [`v0.23.0`](https://github.com/ignite/cli/releases/tag/v0.23.0)

### Features

- Apps can now use generics

### Fixes

- Fix `pkg/cosmosanalysis` to support apps with generics
- Remove `ignite-hq/cli` from dependency list in scaffolded chains

### Changes

- Change `pkg/cosmosgen` to allow importing IBC proto files
- Improve docs for Docker related commands
- Improve and fix documentation issues in developer tutorials
- Add migration docs for v0.22.2
- Improve `go mod download` error report in `pkg/cosmosgen`

## [`v0.22.2`](https://github.com/ignite/cli/releases/tag/v0.22.2)

### Features

- Enable Darwin ARM 64 target for chain binary releases in CI templates

### Changes

- Rename `ignite-hq` to `ignite`

## [`v0.22.1`](https://github.com/ignite/cli/releases/tag/v0.22.1)

### Fixes

- Fix IBC module scaffolding interface in templates

## [`v0.22.0`](https://github.com/ignite/cli/releases/tag/v0.22.0)

### Features

- Optimized the build system. The `chain serve`, `chain build`, `chain generate` commands and other variants are way
  faster now
- Upgraded CLI and templates to use IBC v3

### Fixes

- Add a fix in code generation to avoid user's NodeJS configs to break TS client generation routine

## [`v0.21.2`](https://github.com/ignite/cli/releases/tag/v0.21.2)

### Fixes

- Set min. gas to zero when running `chain` command set

## [`v0.21.1`](https://github.com/ignite/cli/releases/tag/v0.21.1)

### Features

- Add compatibility to run chains built with Cosmos-SDK `v0.46.0-alpha1` and above
- Scaffold chains now will have `auth` module enabled by default

### Fixes

- Fixed shell completion generation
- Make sure proto package names are valid when using simple app names

## [`v0.21.0`](https://github.com/ignite/cli/releases/tag/v0.21.0)

### Features

- Support simple app names when scaffolding chains. e.g.: `ignite scaffold chain mars`
- Ask confirmation when scaffolding over changes that are not committed yet

## [`v0.20.4`](https://github.com/ignite/cli/releases/tag/v0.20.4)

### Fixes

- Use `protoc` binary compiled in an older version of macOS AMD64 for backwards compatibility in code generation

## [`v0.20.3`](https://github.com/ignite/cli/releases/tag/v0.20.3)

### Fixes

- Use the latest version of CLI in templates to fix Linux ARM support _(It's now possible to develop chains in Linux ARM
  machines and since the chain depends on the CLI in its `go.mod`, it needs to use the latest version that support ARM
  targets)_

## [`v0.20.2`](https://github.com/ignite/cli/releases/tag/v0.20.2)

### Fixes

- Use `unsafe-reset-all` cmd under `tendermint` cmd for chains that use `=> v0.45.3` version of Cosmos SDK

## [`v0.20.1`](https://github.com/ignite/cli/releases/tag/v0.20.1)

### Features

- Release the CLI with Linux ARM and native M1 binaries

## [`v0.20.0`](https://github.com/ignite/cli/releases/tag/v0.20.0)

Our new name is **Ignite CLI**!

**IMPORTANT!** This upgrade renames `starport` command to `ignite`. From now on, use `ignite` command to access the CLI.

### Features

- Upgraded Cosmos SDK version to `v0.45.2`
- Added support for in memory backend in `pkg/cosmosclient` package
- Improved our tutorials and documentation

## [`v0.19.5`](https://github.com/ignite/cli/pull/2158/commits)

### Features

- Enable client code and Vuex code generation for query only modules as well.
- Upgraded the Vue template to `v0.3.5`.

### Fixes

- Fixed snake case in code generation.
- Fixed plugin installations for Go =>v1.18.

### Changes

- Dropped transpilation of TS to JS. Code generation now only produces TS files.

## `v0.19.4`

### Features

- Upgraded Vue template to `v0.3.0`.

## `v0.19.3`

### Features

- Upgraded Flutter template to `v2.0.3`

## [`v0.19.2`](https://github.com/ignite/cli/milestone/14)

### Fixes

- Fixed race condition during faucet transfer
- Fixed account sequence mismatch issue on faucet and relayer
- Fixed templates for IBC code scaffolding

### Features

- Upgraded blockchain templates to use IBC v2.0.2

### Breaking Changes

- Deprecated the Starport Modules [tendermint/spm](https://github.com/tendermint/spm) repo and moved the contents to the
  Ignite CLI repo [`ignite/pkg/`](https://github.com/ignite/cli/tree/main/ignite/pkg/)
  in [PR 1971](https://github.com/ignite/cli/pull/1971/files)

  Updates are required if your chain uses these packages:

  - `spm/ibckeeper` is now `pkg/cosmosibckeeper`
  - `spm/cosmoscmd` is now `pkg/cosmoscmd`
  - `spm/openapiconsole` is now `pkg/openapiconsole`
  - `testutil/sample` is now `cosmostestutil/sample`

- Updated the faucet HTTP API schema. See API changes
  in [fix: improve faucet reliability #1974](https://github.com/ignite/cli/pull/1974/files#diff-0e157f4f60d6fbd95e695764df176c8978d85f1df61475fbfa30edef62fe35cd)

## `v0.19.1`

### Fixes

- Enabled the `scaffold flutter` command

## `v0.19.0`

### Features

- `starport scaffold` commands support `ints`, `uints`, `strings`, `coin`, `coins` as field types (#1579)
- Added simulation testing with `simapp` to the default template (#1731)
- Added `starport generate dart` to generate a Dart client from protocol buffer files
- Added `starport scaffold flutter` to scaffold a Flutter mobile app template
- Parameters can be specified with a new `--params` flag when scaffolding modules (#1716)
- Simulations can be run with `starport chain simulate`
- Set `cointype` for accounts in `config.yml` (#1663)

### Fixes

- Allow using a `creator` field when scaffolding a model with a `--no-message` flag (#1730)
- Improved error handling when generating code (#1907)
- Ensure account has funds after faucet transfer when using `cosmosclient` (#1846)
- Move from `io/ioutil` to `io` and `os` package (refactoring) (#1746)

## `v0.18.0`

### Breaking Changes

- Starport v0.18 comes with Cosmos SDK v0.44 that introduced changes that are not compatible with chains that were
  scaffolded with Starport versions lower than v0.18. After upgrading from Starport v0.17.3 to Starport v0.18, you must
  update the default blockchain template to use blockchains that were scaffolded with earlier versions.
  See [Migration](https://docs.ignite.com/migration).

### Features

- Scaffold commands allow using previously scaffolded types as fields
- Added `--signer` flag to `message`, `list`, `map`, and `single` scaffolding to allow customizing the name of the
  signer of the message
- Added `--index` flag to `scaffold map` to provide a custom list of indices
- Added `scaffold type` to scaffold a protocol buffer definition of a type
- Automatically check for new Starport versions
- Added `starport tools completions` to generate CLI completions
- Added `starport account` commands to manage accounts (key pairs)
- `starport version` now prints detailed information about OS, Go version, and more
- Modules are scaffolded with genesis validation tests
- Types are scaffolded with tests for `ValidateBasic` methods
- `cosmosclient` has been refactored and can be used as a library for interacting with Cosmos SDK chains
- `starport relayer` uses `starport account`
- Added `--path` flag for all `scaffold`, `generate` and `chain` commands
- Added `--output` flag to the `build` command
- Configure port of gRPC web in `config.yml` with the `host.grpc-web` property
- Added `build.main` field to `config.yml` for apps to specify the path of the chain's main package. This property is
  required to be set only when an app contains multiple main packages.

### Fixes

- Scaffolding a message no longer prevents scaffolding a map, list, or single that has the same type name when using
  the `--no-message` flag
- Generate Go code from proto files only from default directories or directories specified in `config.yml`
- Fixed faucet token transfer calculation
- Removed `creator` field for types scaffolded with the `--no-message` flag
- Encode the count value in the store with `BigEndian`

## `v0.17.3`

### Fixes

- oracle: add a specific BandChain pkg version to avoid Cosmos SDK version conflicts

## `v0.17.2`

### Features

- `client.toml` is initialized and used by node's CLI, can be configured through `config.yml` with the `init.client`
  property
- Support serving Cosmos SDK `v0.43.x` based chains

## `v0.17.1`

### Fixes

- Set visibility to `public` on Gitpod's port 7575 to enable peer discovery for SPN
- Fixed GitHub action that releases blockchain node's binary
- Fixed an error in chain scaffolding due to "unknown revision"
- Fixed an error in `starport chain serve` by limiting the scope where proto files are searched for

## `v0.17`

### Features

- Added GitHub action that automatically builds and releases a binary
- The `--release` flag for the `build` command adds the ability to release binaries in a tarball with a checksum file.
- Added the flag `--no-module` to the command `starport app` to prevent scaffolding a default module when creating a new
  app
- Added `--dep` flag to specify module dependency when scaffolding a module
- Added support for multiple naming conventions for component names and field names
- Print created and modified files when scaffolding a new component
- Added `starport generate` namespace with commands to generate Go, Vuex and OpenAPI
- Added `starport chain init` command to initialize a chain without starting a node
- Scaffold a type that contains a single instance in the store
- Introduced `starport tools` command for advanced users. Existing `starport relayer lowlevel *` commands are also moved
  under `tools`
- Added `faucet.rate_limit_window` property to `config.yml`
- Simplified the `cmd` package in the template
- Added `starport scaffold band` oracle query scaffolding
- Updated TypeScript relayer to 0.2.0
- Added customizable gas limits for the relayer

### Fixes

- Use snake case for generated files
- Prevent using incorrect module name
- Fixed permissions issue when using Starport in Docker
- Ignore hidden directories when building a chain
- Fix error when scaffolding an IBC module in non-Starport chains

## `v0.16.2`

### Fix

- Prevent indirect Buf dependency

## `v0.16.1`

### Features

- Ensure that CLI operates fine even if the installation directory (bin) of Go programs is not configured properly

## `v0.16.0`

### Features

- The new `join` flag adds the ability to pass a `--genesis` file and `--peers` address list
  with `starport network chain join`
- The new `show` flag adds the ability to show `--genesis` and `--peers` list with `starport network chain show`
- `protoc` is now bundled with Ignite CLI. You don't need to install it anymore.
- Starport is now published automatically on the Docker Hub
- `starport relayer` `configure` and `connect` commands now use
  the [confio/ts-relayer](https://github.com/confio/ts-relayer) under the hood. Also, checkout the
  new `starport relayer lowlevel` command
- An OpenAPI spec for your chain is now automatically generated with `serve` and `build` commands: a console is
  available at `localhost:1317` and spec at `localhost:1317/static/openapi.yml` by default for the newly scaffolded
  chains
- Keplr extension is supported on web apps created with Starport
- Added tests to the scaffold
- Improved reliability of scaffolding by detecting placeholders
- Added ability to scaffold modules in chains not created with Starport
- Added the ability to scaffold Cosmos SDK queries
- IBC relayer support is available on web apps created with Starport
- New types without CRUD operations can be added with the `--no-message` flag in the `type` command
- New packet without messages can be added with the `--no-message` flag in the `packet` command
- Added `docs` command to read Starport documentation on the CLI
- Published documentation on <https://docs.starport.network>
- Added `mnemonic` property to account in the `accounts` list to generate a key from a mnemonic

### Fixes

- `starport network chain join` hanging issue when creating an account
- Error when scaffolding a chain with an underscore in the repo name (thanks @bensooraj!)

### Changes

- `starport serve` no longer starts the web app in the `vue` directory (use `npm` to start it manually)
- Default scaffold no longer includes legacy REST API endpoints (thanks @bensooraj!)
- Removed support for Cosmos SDK v0.39 Launchpad

## `v0.15.0`

### Features

- IBC module scaffolding
- IBC packet scaffolding with acknowledgements
- JavaScript and Vuex client code generation for Cosmos SDK and custom modules
- Standalone relayer with `configure` and `connect` commands
- Advanced relayer options for configuring ports and versions
- Scaffold now follows `MsgServer` convention
- Message scaffolding
- Added `starport type ... --indexed` to scaffold indexed types
- Custom config file support with `starport serve -c custom.yml`
- Detailed terminal output for created accounts: name, address, mnemonic
- Added spinners to indicate progress for long-running commands
- Updated to Cosmos SDK v0.42.1

### Changes

- Replaced `packr` with Go 1.16 `embed`
- Renamed `servers` top-level property to `host`

## `v0.14.0`

### Features

- Chain state persistence between `starport serve` launches
- Integrated Stargate app's `scripts/protocgen` into Starport as a native feature. Running `starport build/serve` will
  automatically take care of building proto files without a need of script in the app's source code.
- Integrated third-party proto-files used by Cosmos SDK modules into Ignite CLI
- Added ability to customize binary name with `build.binary` in `config.yml`
- Added ability to change path to home directory with `.home` in `config.yml`
- Added ability to add accounts by `address` with in `config.yml`
- Added faucet functionality available on port 4500 and configurable with `faucet` in `config.yml`
- Added `starport faucet [address] [coins]` command
- Updated scaffold to Cosmos SDK v0.41.0
- Distroless multiplatform docker containers for starport that can be used for `starport serve`
- UI containers for chains scaffolded with Starport
- Use SOS-lite and Docker instead of systemD
- Arch PKGBUILD in `scripts`

### Fixes

- Support for CosmWasm on Stargate
- Bug with dashes in GitHub username breaking proto package name
- Bug with custom address prefix
- use docker buildx as a single command with multiple platforms to make multi-manifest work properly

## `v0.13.0`

### Features

- Added `starport network` commands for launching blockchains
- Added proxy (Chisel) to support launching blockchains from Gitpod
- Upgraded the template (Stargate) to Cosmos SDK v0.40.0-rc3
- Added a gRPC-Web proxy that is available under <http://localhost:12345/grpc>
- Added chain id configurability by recognizing `chain_id` from `genesis` section of `config.yml`.
- Added `config/app.toml` and `config/config.toml` configurability for appd under new `init.app` and `init.config`
  sections of `config.yml`
- Point to Stargate as default SDK version for scaffolding
- Covered CRUD operations for Stargate scaffolding
- Added docs on gopath to build from source directions
- Arch Linux Based Raspberry Pi development environment
- Calculate the necessary gas for sending transactions to SPN

### Fixes

- Routing REST API endpoints of querier on Stargate
- Evaluate `--address-prefix` option when scaffolding for Stargate
- Use a deterministic method to generate scaffolded type IDs
- Modify scaffolded type's creator type from address to string
- Copy built starport arm64 binary from tendermintdevelopment/starport:arm64 for device images
- Added git to amd64 docker image
- Comment out Gaia's seeds in the systemd unit template for downstream chains

## `v0.12.0`

### Features

- Added GitHub CLI to gitpod environment for greater ease of use
- Added `starport build` command to build and install app binaries
- Improved the first-time experience for readers of the Starport readme and parts of the Starport Handbook
- Added `starport module create` command to scaffold custom modules
- Raspberry Pi now installs, builds, and serves the Vue UI
- Improved documentation for Raspberry Pi Device Images
- Added IBC and some other modules
- Added an option to configure server addresses under `servers` section in `config.yml`

### Fixes

- `--address-prefix` will always be translated to lowercase while scaffolding with `app` command
- HTTP API: accept strings in JSON and cast them to int and bool
- Update @tendermint/vue to `v0.1.7`
- Removed "Starport Pi"
- Removed Makefile from Downstream Pi
- Fixed Downstream Pi image GitHub Action
- Prevent duplicated fields with `type` command
- Fixed handling of protobuf profiler: prof_laddr -> pprof_laddr
- Fix an error, when a Stargate `serve` cmd doesn't start if a user doesn't have a relayer installed

## `v0.11.1`

### Features

- Published on Snapcraft

## `v0.11.0`

### Features

- Added experimental [Stargate](https://stargate.cosmos.network/) scaffolding option with `--sdk-version stargate` flag
  on `starport app` command
- Pi Image Generation for chains generated with Starport
- GitHub action with capture of binary artifacts for chains generated with Starport
- Gitpod: added guidelines and changed working directory into `docs`
- Updated web scaffold with an improved sign in, balance list and a simple wallet
- Added CRUD actions for scaffolded types: delete, update, and get

## `v0.0.10`

### Features

- Add ARM64 releases
- OS Image Generation for Raspberry Pi 3 and 4
- Added `version` command
- Added support for _validator_ configuration in _config.yml_.
- Starport can be launched on Gitpod
- Added `make clean`

### Fixes

- Compile with go1.15
- Running `starport add type...` multiple times no longer breaks the app
- Running `appcli tx app create-x` now checks for all required args
- Removed unused `--denom` flag from the `app` command. It previously has moved as a prop to the `config.yml`
  under `accounts` section
- Disabled proxy server in the Vue app (this was causing to some compatibility issues) and enabled CORS
  for `appcli rest-server` instead
- `type` command supports dashes in app names

## `v0.0.10-rc.3`

### Features

- Configure `genesis.json` through `genesis` field in `config.yml`
- Initialize git repository on `app` scaffolding
- Check Go and GOPATH when running `serve`

### Changes

- verbose is --verbose, not -v, in the cli
- Renamed `frontend` directory to `vue`
- Added first E2E tests (for `app` and `add wasm` subcommands)

### Fixes

- No longer crashes when git is initialized but doesn't have commits
- Failure to start the frontend doesn't prevent Starport from running
- Changes to `config.yml` trigger reinitialization of the app
- Running `starport add wasm` multiple times no longer breaks the app

## `v0.0.10-rc.X`

### Features

- Initialize with accounts defined `config.yml`
- `starport serve --verbose` shows detailed output from every process
- Custom address prefixes with `--address-prefix` flag
- Cosmos SDK Launchpad support
- Rebuild and reinitialize on file change

## `v0.0.9`

Initial release.<|MERGE_RESOLUTION|>--- conflicted
+++ resolved
@@ -2,13 +2,10 @@
 
 ## Unreleased
 
-<<<<<<< HEAD
 ### Features
 
 - [#3839](https://github.com/ignite/cli/pull/3839) New structure for app scaffolding
-=======
 ## [`v28.1.1`](https://github.com/ignite/cli/releases/tag/v28.1.1)
->>>>>>> c1804c6d
 
 ### Fixes
 
