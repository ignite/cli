# Changelog

## Unreleased

### Features

- [#3476](https://github.com/ignite/cli/pull/3476) Use `buf.build` binary to code generate from proto files
<<<<<<< HEAD
- [#3614](https://github.com/ignite/cli/pull/3614) feat: use DefaultBaseappOptions for app.New method
=======
- [#3536](https://github.com/ignite/cli/pull/3536) Change app.go to v2 and add AppWiring feature

### Changes

- [#3559](https://github.com/ignite/cli/pull/3559) Bump network plugin version to `v0.1.1`
>>>>>>> 6cb985b5

### Changes

- [#3581](https://github.com/ignite/cli/pull/3581) Bump cometbft and cometbft-db in the template
- [#3559](https://github.com/ignite/cli/pull/3559) Bump network plugin version to `v0.1.1`
- [#3522](https://github.com/ignite/cli/pull/3522) Remove indentation from `chain serve` output
- [#3601](https://github.com/ignite/cli/pull/3601) Update ts-relayer version to `0.10.0`

### Fixes

- [#3592](https://github.com/ignite/cli/pull/3592) Fix `pkg/protoanalysis` to support HTTP rule parameter arguments
- [#3598](https://github.com/ignite/cli/pull/3598) Fix consensus param keeper constructor key in `app.go`
- [#3610](https://github.com/ignite/cli/pull/3610) Fix overflow issue of cosmos faucet in `pkg/cosmosfaucet/transfer.go` and `pkg/cosmosfaucet/cosmosfaucet.go`
- [#3618](https://github.com/ignite/cli/pull/3618) Fix TS client generation import path issue
- [#3631](https://github.com/ignite/cli/pull/3631) Fix unnecessary vue import in hooks/composables template

## [`v0.27.0`](https://github.com/ignite/cli/releases/tag/v0.27.0)

### Features

-
- [#3505](https://github.com/ignite/cli/pull/3505) Auto migrate dependency tools
- [#3538](https://github.com/ignite/cli/pull/3538) bump sdk to `v0.47.3` and ibc to `v7.1.0`
- [#2736](https://github.com/ignite/cli/issues/2736) Add `--skip-git` flag to skip git repository initialization.
- [#3381](https://github.com/ignite/cli/pull/3381) Add `ignite doctor` command
- [#3446](https://github.com/ignite/cli/pull/3446) Add `gas-adjustment` flag to the cosmos client.
- [#3439](https://github.com/ignite/cli/pull/3439) Add `--build.tags` flag for `chain serve` and `chain build` commands.
- [#3524](https://github.com/ignite/cli/pull/3524) Apply auto tools migration to other commands
- Added compatibility check and auto migration features and interactive guidelines for the latest versions of the SDK

### Changes

- [#3444](https://github.com/ignite/cli/pull/3444) Add support for ICS chains in ts-client generation
- [#3494](https://github.com/ignite/cli/pull/3494) bump `cosmos-sdk` and `cometbft` versions
- [#3434](https://github.com/ignite/cli/pull/3434) Detect app wiring implementation

### Fixes

- [#3497](https://github.com/ignite/cli/pull/3497) Use corret bank balance query url in faucet openapi
- [#3481](https://github.com/ignite/cli/pull/3481) Use correct checksum format in release checksum file
- [#3470](https://github.com/ignite/cli/pull/3470) Prevent overriding minimum-gas-prices with default value
- [#3523](https://github.com/ignite/cli/pull/3523) Upgrade Cosmos SDK compatibility check for scaffolded apps
- [#3441](https://github.com/ignite/cli/pull/3441) Correct wrong client context for cmd query methods
- [#3487](https://github.com/ignite/cli/pull/3487) Handle ignired error in package `cosmosaccount` `Account.PubKey`

## [`v0.26.1`](https://github.com/ignite/cli/releases/tag/v0.26.1)

### Features

- [#3238](https://github.com/ignite/cli/pull/3238) Add `Sharedhost` plugin option
- [#3214](https://github.com/ignite/cli/pull/3214) Global plugins config.
- [#3142](https://github.com/ignite/cli/pull/3142) Add `ignite network request param-change` command.
- [#3181](https://github.com/ignite/cli/pull/3181) Addition of `add` and `remove` commands for `plugins`
- [#3184](https://github.com/ignite/cli/pull/3184) Separate `plugins.yml` config file.
- [#3038](https://github.com/ignite/cli/pull/3038) Addition of Plugin Hooks in Plugin System
- [#3056](https://github.com/ignite/cli/pull/3056) Add `--genesis-config` flag option to `ignite network chain publish`
- [#2892](https://github.com/ignite/cli/pull/2982/) Add `ignite scaffold react` command.
- [#2892](https://github.com/ignite/cli/pull/2982/) Add `ignite generate composables` command.
- [#2892](https://github.com/ignite/cli/pull/2982/) Add `ignite generate hooks` command.
- [#2955](https://github.com/ignite/cli/pull/2955/) Add `ignite network request add-account` command.
- [#2877](https://github.com/ignite/cli/pull/2877) Plugin system
- [#3060](https://github.com/ignite/cli/pull/3060) Plugin system flag support
- [#3105](https://github.com/ignite/cli/pull/3105) Addition of `ignite plugin describe <path>` command
- [#2995](https://github.com/ignite/cli/pull/2995/) Add `ignite network request remove-validator` command.
- [#2999](https://github.com/ignite/cli/pull/2999/) Add `ignite network request remove-account` command.
- [#2458](https://github.com/ignite/cli/issues/2458) New `chain serve` command UI.
- [#2992](https://github.com/ignite/cli/issues/2992) Add `ignite chain debug` command.

### Changes

- [#3369](https://github.com/ignite/cli/pull/3369) Update `ibc-go` to `v6.1.0`.
- [#3306](https://github.com/ignite/cli/pull/3306) Move network command into a plugin
- [#3305](https://github.com/ignite/cli/pull/3305) Bump Cosmos SDK version to `v0.46.7`.
- [#3068](https://github.com/ignite/cli/pull/3068) Add configs to generated TS code for working with JS projects
- [#3071](https://github.com/ignite/cli/pull/3071) Refactor `ignite/templates` package.
- [#2892](https://github.com/ignite/cli/pull/2982/) `ignite scaffold vue` and `ignite scaffold react` use v0.4.2 templates
- [#2892](https://github.com/ignite/cli/pull/2982/) `removeSigner()` method added to generated `ts-client`
- [#3035](https://github.com/ignite/cli/pull/3035) Bump Cosmos SDK to `v0.46.4`.
- [#3037](https://github.com/ignite/cli/pull/3037) Bump `ibc-go` to `v5.0.1`.
- [#2957](https://github.com/ignite/cli/pull/2957) Change generate commands to print the path to the generated code.
- [#2981](https://github.com/ignite/cli/issues/2981) Change CLI to also search chain binary in Go binary path.
- [#2958](https://github.com/ignite/cli/pull/2958) Support absolute paths for client code generation config paths.
- [#2993](https://github.com/ignite/cli/pull/2993) Hide `ignite scaffold band` command and deprecate functionality.
- [#2986](https://github.com/ignite/cli/issues/2986) Remove `--proto-all-modules` flag because it is now the default behaviour.
- [#2986](https://github.com/ignite/cli/issues/2986) Remove automatic Vue code scaffolding from `scaffold chain` command.
- [#2986](https://github.com/ignite/cli/issues/2986) Add `--generate-clients` to `chain serve` command for optional client code (re)generation.
- [#2998](https://github.com/ignite/cli/pull/2998) Hide `ignite generate dart` command and remove functionality.
- [#2991](https://github.com/ignite/cli/pull/2991) Hide `ignite scaffold flutter` command and remove functionality.
- [#2944](https://github.com/ignite/cli/pull/2944) Add a new event "update" status option to `pkg/cliui`.
- [#3030](https://github.com/ignite/cli/issues/3030) Remove colon syntax from module scaffolding `--dep` flag.
- [#3025](https://github.com/ignite/cli/issues/3025) Improve config version error handling.
- [#3084](https://github.com/ignite/cli/pull/3084) Add Ignite Chain documentation.
- [#3109](https://github.com/ignite/cli/pull/3109) Refactor scaffolding for proto files to not rely on placeholders.
- [#3106](https://github.com/ignite/cli/pull/3106) Add zoom image plugin.
- [#3194](https://github.com/ignite/cli/issues/3194) Move config validators check to validate only when required.
- [#3183](https://github.com/ignite/cli/pull/3183/) Make config optional for init phase.
- [#3224](https://github.com/ignite/cli/pull/3224) Remove `grpc_*` prefix from query files in scaffolded chains
- [#3229](https://github.com/ignite/cli/pull/3229) Rename `campaign` to `project` in ignite network set of commands
- [#3122](https://github.com/ignite/cli/issues/3122) Change `generate ts-client` to ignore the cache by default.
- [#3244](https://github.com/ignite/cli/pull/3244) Update `actions.yml` for resolving deprecation message
- [#3337](https://github.com/ignite/cli/pull/3337) Remove `pkg/openapiconsole` import from scaffold template.
- [#3337](https://github.com/ignite/cli/pull/3337) Register`nodeservice` gRPC in `app.go` template.
- [#3455](https://github.com/ignite/cli/pull/3455) Bump `cosmos-sdk` to `v0.47.1`
- [#3434](https://github.com/ignite/cli/pull/3434) Detect app wiring implementation.
- [#3445](https://github.com/ignite/cli/pull/3445) refactor: replace `github.com/ghodss/yaml` with `sigs.k8s.io/yaml`

### Breaking Changes

- [#3033](https://github.com/ignite/cli/pull/3033) Remove Cosmos SDK Launchpad version support.

### Fixes

- [#3114](https://github.com/ignite/cli/pull/3114) Fix out of gas issue when approving many requests
- [#3068](https://github.com/ignite/cli/pull/3068) Fix REST codegen method casing bug
- [#3031](https://github.com/ignite/cli/pull/3031) Move keeper hooks to after all keepers initialized in `app.go` template.
- [#3098](https://github.com/ignite/cli/issues/3098) Fix config upgrade issue that left config empty on error.
- [#3129](https://github.com/ignite/cli/issues/3129) Remove redundant `keyring-backend` config option.
- [#3187](https://github.com/ignite/cli/issues/3187) Change prompt text to fit within 80 characters width.
- [#3203](https://github.com/ignite/cli/issues/3203) Fix relayer to work with multiple paths.
- [#3320](https://github.com/ignite/cli/pull/3320) Allow `id` and `creator` as names when scaffolding a type.
- [#3327](https://github.com/ignite/cli/issues/3327) Scaffolding messages with same name leads to aliasing.
- [#3383](https://github.com/ignite/cli/pull/3383) State error and info are now displayed when using serve UI.
- [#3379](https://github.com/ignite/cli/issues/3379) Fix `ignite docs` issue by disabling mouse support.
- [#3435](https://github.com/ignite/cli/issues/3435) Fix wrong client context for cmd query methods.

## [`v0.25.2`](https://github.com/ignite/cli/releases/tag/v0.25.1)

### Changes

- [#3145](https://github.com/ignite/cli/pull/3145) Security fix upgrading Cosmos SDK to `v0.46.6`

## [`v0.25.1`](https://github.com/ignite/cli/releases/tag/v0.25.1)

### Changes

- [#2968](https://github.com/ignite/cli/pull/2968) Dragonberry security fix upgrading Cosmos SDK to `v0.46.3`

## [`v0.25.0`](https://github.com/ignite/cli/releases/tag/v0.25.0)

### Features

- Add `pkg/cosmostxcollector` package with support to query and save TXs and events.
- Add `ignite network coordinator` command set.
- Add `ignite network validator` command set.
- Deprecate `cosmoscmd` pkg and add cmd templates for scaffolding.
- Add generated TS client test support to integration tests.

### Changes

- Updated `pkg/cosmosanalysis` to discover the list of app modules when defined in variables or functions.
- Improve genesis parser for `network` commands
- Integration tests build their own ignite binary.
- Updated `pkg/cosmosanalysis` to discover the list of app modules when defined in variables.
- Switch to broadcast mode sync in `cosmosclient`
- Updated `nodetime`: `ts-proto` to `v1.123.0`, `protobufjs` to `v7.1.1`, `swagger-typescript-api` to `v9.2.0`
- Switched codegen client to use `axios` instead of `fetch`
- Added `useKeplr()` and `useSigner()` methods to TS client. Allowed query-only instantiation.
- `nodetime` built with `vercel/pkg@5.6.0`
- Change CLI to use an events bus to print to stdout.
- Move generated proto files to `proto/{appname}/{module}`
- Update `pkg/cosmosanalysis` to detect when proto RPC services are using pagination.
- Add `--peer-address` flag to `network chain join` command.
- Change nightly tag format
- Add cosmos-sdk version in `version` command
- [#2935](https://github.com/ignite/cli/pull/2935) Update `gobuffalo/plush` templating tool to `v4`

### Fixes

- Fix ICA controller wiring.
- Change vuex generation to use a default TS client path.
- Fix cli action org in templates.
- Seal the capability keeper in the `app.go` template.
- Change faucet to allow CORS preflight requests.
- Fix config file migration to void leaving end of file content chunks.
- Change session print loop to block until all events are handled.
- Handle "No records were found in keyring" message when checking keys.
- [#2941](https://github.com/ignite/cli/issues/2941) Fix session to use the same spinner referece.
- [#2922](https://github.com/ignite/cli/pull/2922) Network commands check for latest config version before building the chain binary.

## [`v0.24.1`](https://github.com/ignite/cli/releases/tag/v0.24.1)

### Features

- Upgraded Cosmos SDK to `v0.46.2`.

## [`v0.24.0`](https://github.com/ignite/cli/releases/tag/v0.24.0)

### Features

- Upgraded Cosmos SDK to `v0.46.0` and IBC to `v5` in CLI and scaffolding templates
- Change chain init to check that no gentx are present in the initial genesis
- Add `network rewards release` command
- Add "make mocks" target to Makefile
- Add `--skip-proto` flag to `build`, `init` and `serve` commands to build the chain without building proto files
- Add `node query tx` command to query a transaction in any chain.
- Add `node query bank` command to query an account's bank balance in any chain.
- Add `node tx bank send` command to send funds from one account to another in any chain.
- Add migration system for the config file to allow config versioning
- Add `node tx bank send` command to send funds from one account to another in any chain.
- Implement `network profile` command
- Add `generate ts-client` command to generate a stand-alone modular TypeScript client.

### Changes

- Add changelog merge strategy in `.gitattributes` to avoid conflicts.
- Refactor `templates/app` to remove `monitoringp` module from the default template
- Updated keyring dependency to match Cosmos SDK
- Speed up the integration tests
- Refactor ignite network and fix genesis generation bug
- Make Go dependency verification optional during build by adding the `--check-dependencies` flag
  so Ignite CLI can work in a Go workspace context.
- Temporary SPN address change for nightly
- Rename `simapp.go.plush` simulation file template to `helpers.go.plush`
- Remove campaign creation from the `network chain publish` command
- Optimized JavaScript generator to use a single typescript API generator binary
- Improve documentation and add support for protocol buffers and Go modules syntax
- Add inline documentation for CLI commands
- Change `cmd/account` to skip passphrase prompt when importing from mnemonic
- Add nodejs version in the output of ignite version
- Removed `handler.go` from scaffolded module template
- Migrated to `cosmossdk.io` packages for and `math`
- Vuex stores from the `generate vuex` command use the new TypeScript client
- Upgraded frontend Vue template to v0.3.10

### Fixes

- Improved error handling for crypto wrapper functions
- Fix `pkg/cosmosclient` to call the faucet prior to creating the tx.
- Test and refactor `pkg/comosclient`.
- Change templates to add missing call to `RegisterMsgServer` in the default module's template to match what's specified
  in the docs
- Fix cosmoscmd appID parameter value to sign a transaction correctly
- Fix `scaffold query` command to use `GetClientQueryContext` instead of `GetClientTxContext`
- Fix flaky integration tests issue that failed with "text file busy"
- Fix default chain ID for publish
- Replace `os.Rename` with `xos.Rename`
- Fix CLI reference generation to add `ignite completion` documentation
- Remove usage of deprecated `io/ioutil` package

## [`v0.23.0`](https://github.com/ignite/cli/releases/tag/v0.23.0)

### Features

- Apps can now use generics

### Fixes

- Fix `pkg/cosmosanalysis` to support apps with generics
- Remove `ignite-hq/cli` from dependency list in scaffolded chains

### Changes

- Change `pkg/cosmosgen` to allow importing IBC proto files
- Improve docs for Docker related commands
- Improve and fix documentation issues in developer tutorials
- Add migration docs for v0.22.2
- Improve `go mod download` error report in `pkg/cosmosgen`

## [`v0.22.2`](https://github.com/ignite/cli/releases/tag/v0.22.2)

### Features

- Enable Darwin ARM 64 target for chain binary releases in CI templates

### Changes

- Rename `ignite-hq` to `ignite`

## [`v0.22.1`](https://github.com/ignite/cli/releases/tag/v0.22.1)

### Fixes

- Fix IBC module scaffolding interface in templates

## [`v0.22.0`](https://github.com/ignite/cli/releases/tag/v0.22.0)

### Features

- Optimized the build system. The `chain serve`, `chain build`, `chain generate` commands and other variants are way
  faster now
- Upgraded CLI and templates to use IBC v3

### Fixes

- Add a fix in code generation to avoid user's NodeJS configs to break TS client generation routine

## [`v0.21.2`](https://github.com/ignite/cli/releases/tag/v0.21.2)

### Fixes

- Set min. gas to zero when running `chain` command set

## [`v0.21.1`](https://github.com/ignite/cli/releases/tag/v0.21.1)

### Features

- Add compatibility to run chains built with Cosmos-SDK `v0.46.0-alpha1` and above
- Scaffold chains now will have `auth` module enabled by default

### Fixes

- Fixed shell completion generation
- Make sure proto package names are valid when using simple app names

## [`v0.21.0`](https://github.com/ignite/cli/releases/tag/v0.21.0)

### Features

- Support simple app names when scaffolding chains. e.g.: `ignite scaffold chain mars`
- Ask confirmation when scaffolding over changes that are not committed yet

## [`v0.20.4`](https://github.com/ignite/cli/releases/tag/v0.20.4)

### Fixes

- Use `protoc` binary compiled in an older version of macOS AMD64 for backwards compatibility in code generation

## [`v0.20.3`](https://github.com/ignite/cli/releases/tag/v0.20.3)

### Fixes

- Use the latest version of CLI in templates to fix Linux ARM support _(It's now possible to develop chains in Linux ARM
  machines and since the chain depends on the CLI in its `go.mod`, it needs to use the latest version that support ARM
  targets)_

## [`v0.20.2`](https://github.com/ignite/cli/releases/tag/v0.20.2)

### Fixes

- Use `unsafe-reset-all` cmd under `tendermint` cmd for chains that use `=> v0.45.3` version of Cosmos SDK

## [`v0.20.1`](https://github.com/ignite/cli/releases/tag/v0.20.1)

### Features

- Release the CLI with Linux ARM and native M1 binaries

## [`v0.20.0`](https://github.com/ignite/cli/releases/tag/v0.20.0)

Our new name is **Ignite CLI**!

**IMPORTANT!** This upgrade renames `starport` command to `ignite`. From now on, use `ignite` command to access the CLI.

### Features

- Upgraded Cosmos SDK version to `v0.45.2`
- Added support for in memory backend in `pkg/cosmosclient` package
- Improved our tutorials and documentation

## [`v0.19.5`](https://github.com/ignite/cli/pull/2158/commits)

### Features

- Enable client code and Vuex code generation for query only modules as well.
- Upgraded the Vue template to `v0.3.5`.

### Fixes

- Fixed snake case in code generation.
- Fixed plugin installations for Go =>v1.18.

### Changes

- Dropped transpilation of TS to JS. Code generation now only produces TS files.

## `v0.19.4`

### Features

- Upgraded Vue template to `v0.3.0`.

## `v0.19.3`

### Features

- Upgraded Flutter template to `v2.0.3`

## [`v0.19.2`](https://github.com/ignite/cli/milestone/14)

### Fixes

- Fixed race condition during faucet transfer
- Fixed account sequence mismatch issue on faucet and relayer
- Fixed templates for IBC code scaffolding

### Features

- Upgraded blockchain templates to use IBC v2.0.2

### Breaking Changes

- Deprecated the Starport Modules [tendermint/spm](https://github.com/tendermint/spm) repo and moved the contents to the
  Ignite CLI repo [`ignite/pkg/`](https://github.com/ignite/cli/tree/main/ignite/pkg/)
  in [PR 1971](https://github.com/ignite/cli/pull/1971/files)

  Updates are required if your chain uses these packages:

  - `spm/ibckeeper` is now `pkg/cosmosibckeeper`
  - `spm/cosmoscmd` is now `pkg/cosmoscmd`
  - `spm/openapiconsole` is now `pkg/openapiconsole`
  - `testutil/sample` is now `cosmostestutil/sample`

- Updated the faucet HTTP API schema. See API changes
  in [fix: improve faucet reliability #1974](https://github.com/ignite/cli/pull/1974/files#diff-0e157f4f60d6fbd95e695764df176c8978d85f1df61475fbfa30edef62fe35cd)

## `v0.19.1`

### Fixes

- Enabled the `scaffold flutter` command

## `v0.19.0`

### Features

- `starport scaffold` commands support `ints`, `uints`, `strings`, `coin`, `coins` as field types (#1579)
- Added simulation testing with `simapp` to the default template (#1731)
- Added `starport generate dart` to generate a Dart client from protocol buffer files
- Added `starport scaffold flutter` to scaffold a Flutter mobile app template
- Parameters can be specified with a new `--params` flag when scaffolding modules (#1716)
- Simulations can be run with `starport chain simulate`
- Set `cointype` for accounts in `config.yml` (#1663)

### Fixes

- Allow using a `creator` field when scaffolding a model with a `--no-message` flag (#1730)
- Improved error handling when generating code (#1907)
- Ensure account has funds after faucet transfer when using `cosmosclient` (#1846)
- Move from `io/ioutil` to `io` and `os` package (refactoring) (#1746)

## `v0.18.0`

### Breaking Changes

- Starport v0.18 comes with Cosmos SDK v0.44 that introduced changes that are not compatible with chains that were
  scaffolded with Starport versions lower than v0.18. After upgrading from Starport v0.17.3 to Starport v0.18, you must
  update the default blockchain template to use blockchains that were scaffolded with earlier versions.
  See [Migration](https://docs.ignite.com/migration).

### Features

- Scaffold commands allow using previously scaffolded types as fields
- Added `--signer` flag to `message`, `list`, `map`, and `single` scaffolding to allow customizing the name of the
  signer of the message
- Added `--index` flag to `scaffold map` to provide a custom list of indices
- Added `scaffold type` to scaffold a protocol buffer definition of a type
- Automatically check for new Starport versions
- Added `starport tools completions` to generate CLI completions
- Added `starport account` commands to manage accounts (key pairs)
- `starport version` now prints detailed information about OS, Go version, and more
- Modules are scaffolded with genesis validation tests
- Types are scaffolded with tests for `ValidateBasic` methods
- `cosmosclient` has been refactored and can be used as a library for interacting with Cosmos SDK chains
- `starport relayer` uses `starport account`
- Added `--path` flag for all `scaffold`, `generate` and `chain` commands
- Added `--output` flag to the `build` command
- Configure port of gRPC web in `config.yml` with the `host.grpc-web` property
- Added `build.main` field to `config.yml` for apps to specify the path of the chain's main package. This property is
  required to be set only when an app contains multiple main packages.

### Fixes

- Scaffolding a message no longer prevents scaffolding a map, list, or single that has the same type name when using
  the `--no-message` flag
- Generate Go code from proto files only from default directories or directories specified in `config.yml`
- Fixed faucet token transfer calculation
- Removed `creator` field for types scaffolded with the `--no-message` flag
- Encode the count value in the store with `BigEndian`

## `v0.17.3`

### Fixes

- oracle: add a specific BandChain pkg version to avoid Cosmos SDK version conflicts

## `v0.17.2`

### Features

- `client.toml` is initialized and used by node's CLI, can be configured through `config.yml` with the `init.client`
  property
- Support serving Cosmos SDK `v0.43.x` based chains

## `v0.17.1`

### Fixes

- Set visibility to `public` on Gitpod's port 7575 to enable peer discovery for SPN
- Fixed GitHub action that releases blockchain node's binary
- Fixed an error in chain scaffolding due to "unknown revision"
- Fixed an error in `starport chain serve` by limiting the scope where proto files are searched for

## `v0.17`

### Features

- Added GitHub action that automatically builds and releases a binary
- The `--release` flag for the `build` command adds the ability to release binaries in a tarball with a checksum file.
- Added the flag `--no-module` to the command `starport app` to prevent scaffolding a default module when creating a new
  app
- Added `--dep` flag to specify module dependency when scaffolding a module
- Added support for multiple naming conventions for component names and field names
- Print created and modified files when scaffolding a new component
- Added `starport generate` namespace with commands to generate Go, Vuex and OpenAPI
- Added `starport chain init` command to initialize a chain without starting a node
- Scaffold a type that contains a single instance in the store
- Introduced `starport tools` command for advanced users. Existing `starport relayer lowlevel *` commands are also moved
  under `tools`
- Added `faucet.rate_limit_window` property to `config.yml`
- Simplified the `cmd` package in the template
- Added `starport scaffold band` oracle query scaffolding
- Updated TypeScript relayer to 0.2.0
- Added customizable gas limits for the relayer

### Fixes

- Use snake case for generated files
- Prevent using incorrect module name
- Fixed permissions issue when using Starport in Docker
- Ignore hidden directories when building a chain
- Fix error when scaffolding an IBC module in non-Starport chains

## `v0.16.2`

### Fix

- Prevent indirect Buf dependency

## `v0.16.1`

### Features

- Ensure that CLI operates fine even if the installation directory (bin) of Go programs is not configured properly

## `v0.16.0`

### Features

- The new `join` flag adds the ability to pass a `--genesis` file and `--peers` address list
  with `starport network chain join`
- The new `show` flag adds the ability to show `--genesis` and `--peers` list with `starport network chain show`
- `protoc` is now bundled with Ignite CLI. You don't need to install it anymore.
- Starport is now published automatically on the Docker Hub
- `starport relayer` `configure` and `connect` commands now use
  the [confio/ts-relayer](https://github.com/confio/ts-relayer) under the hood. Also, checkout the
  new `starport relayer lowlevel` command
- An OpenAPI spec for your chain is now automatically generated with `serve` and `build` commands: a console is
  available at `localhost:1317` and spec at `localhost:1317/static/openapi.yml` by default for the newly scaffolded
  chains
- Keplr extension is supported on web apps created with Starport
- Added tests to the scaffold
- Improved reliability of scaffolding by detecting placeholders
- Added ability to scaffold modules in chains not created with Starport
- Added the ability to scaffold Cosmos SDK queries
- IBC relayer support is available on web apps created with Starport
- New types without CRUD operations can be added with the `--no-message` flag in the `type` command
- New packet without messages can be added with the `--no-message` flag in the `packet` command
- Added `docs` command to read Starport documentation on the CLI
- Published documentation on <https://docs.starport.network>
- Added `mnemonic` property to account in the `accounts` list to generate a key from a mnemonic

### Fixes

- `starport network chain join` hanging issue when creating an account
- Error when scaffolding a chain with an underscore in the repo name (thanks @bensooraj!)

### Changes

- `starport serve` no longer starts the web app in the `vue` directory (use `npm` to start it manually)
- Default scaffold no longer includes legacy REST API endpoints (thanks @bensooraj!)
- Removed support for Cosmos SDK v0.39 Launchpad

## `v0.15.0`

### Features

- IBC module scaffolding
- IBC packet scaffolding with acknowledgements
- JavaScript and Vuex client code generation for Cosmos SDK and custom modules
- Standalone relayer with `configure` and `connect` commands
- Advanced relayer options for configuring ports and versions
- Scaffold now follows `MsgServer` convention
- Message scaffolding
- Added `starport type ... --indexed` to scaffold indexed types
- Custom config file support with `starport serve -c custom.yml`
- Detailed terminal output for created accounts: name, address, mnemonic
- Added spinners to indicate progress for long-running commands
- Updated to Cosmos SDK v0.42.1

### Changes

- Replaced `packr` with Go 1.16 `embed`
- Renamed `servers` top-level property to `host`

## `v0.14.0`

### Features

- Chain state persistence between `starport serve` launches
- Integrated Stargate app's `scripts/protocgen` into Starport as a native feature. Running `starport build/serve` will
  automatically take care of building proto files without a need of script in the app's source code.
- Integrated third-party proto-files used by Cosmos SDK modules into Ignite CLI
- Added ability to customize binary name with `build.binary` in `config.yml`
- Added ability to change path to home directory with ` .home` in `config.yml`
- Added ability to add accounts by `address` with in `config.yml`
- Added faucet functionality available on port 4500 and configurable with `faucet` in `config.yml`
- Added `starport faucet [address] [coins]` command
- Updated scaffold to Cosmos SDK v0.41.0
- Distroless multiplatform docker containers for starport that can be used for `starport serve`
- UI containers for chains scaffolded with Starport
- Use SOS-lite and Docker instead of systemD
- Arch PKGBUILD in `scripts`

### Fixes

- Support for CosmWasm on Stargate
- Bug with dashes in GitHub username breaking proto package name
- Bug with custom address prefix
- use docker buildx as a single command with multiple platforms to make multi-manifest work properly

## `v0.13.0`

### Features

- Added `starport network` commands for launching blockchains
- Added proxy (Chisel) to support launching blockchains from Gitpod
- Upgraded the template (Stargate) to Cosmos SDK v0.40.0-rc3
- Added a gRPC-Web proxy that is available under <http://localhost:12345/grpc>
- Added chain id configurability by recognizing `chain_id` from `genesis` section of `config.yml`.
- Added `config/app.toml` and `config/config.toml` configurability for appd under new `init.app` and `init.config`
  sections of `config.yml`
- Point to Stargate as default SDK version for scaffolding
- Covered CRUD operations for Stargate scaffolding
- Added docs on gopath to build from source directions
- Arch Linux Based Raspberry Pi development environment
- Calculate the necessary gas for sending transactions to SPN

### Fixes

- Routing REST API endpoints of querier on Stargate
- Evaluate `--address-prefix` option when scaffolding for Stargate
- Use a deterministic method to generate scaffolded type IDs
- Modify scaffolded type's creator type from address to string
- Copy built starport arm64 binary from tendermintdevelopment/starport:arm64 for device images
- Added git to amd64 docker image
- Comment out Gaia's seeds in the systemd unit template for downstream chains

## `v0.12.0`

### Features

- Added GitHub CLI to gitpod environment for greater ease of use
- Added `starport build` command to build and install app binaries
- Improved the first-time experience for readers of the Starport readme and parts of the Starport Handbook
- Added `starport module create` command to scaffold custom modules
- Raspberry Pi now installs, builds, and serves the Vue UI
- Improved documentation for Raspberry Pi Device Images
- Added IBC and some other modules
- Added an option to configure server addresses under `servers` section in `config.yml`

### Fixes

- `--address-prefix` will always be translated to lowercase while scaffolding with `app` command
- HTTP API: accept strings in JSON and cast them to int and bool
- Update @tendermint/vue to `v0.1.7`
- Removed "Starport Pi"
- Removed Makefile from Downstream Pi
- Fixed Downstream Pi image GitHub Action
- Prevent duplicated fields with `type` command
- Fixed handling of protobuf profiler: prof_laddr -> pprof_laddr
- Fix an error, when a Stargate `serve` cmd doesn't start if a user doesn't have a relayer installed

## `v0.11.1`

### Features

- Published on Snapcraft

## `v0.11.0`

### Features

- Added experimental [Stargate](https://stargate.cosmos.network/) scaffolding option with `--sdk-version stargate` flag
  on `starport app` command
- Pi Image Generation for chains generated with Starport
- GitHub action with capture of binary artifacts for chains generated with Starport
- Gitpod: added guidelines and changed working directory into `docs`
- Updated web scaffold with an improved sign in, balance list and a simple wallet
- Added CRUD actions for scaffolded types: delete, update, and get

## `v0.0.10`

### Features

- Add ARM64 releases
- OS Image Generation for Raspberry Pi 3 and 4
- Added `version` command
- Added support for _validator_ configuration in _config.yml_.
- Starport can be launched on Gitpod
- Added `make clean`

### Fixes

- Compile with go1.15
- Running `starport add type...` multiple times no longer breaks the app
- Running `appcli tx app create-x` now checks for all required args
- Removed unused `--denom` flag from the `app` command. It previously has moved as a prop to the `config.yml`
  under `accounts` section
- Disabled proxy server in the Vue app (this was causing to some compatibility issues) and enabled CORS
  for `appcli rest-server` instead
- `type` command supports dashes in app names

## `v0.0.10-rc.3`

### Features

- Configure `genesis.json` through `genesis` field in `config.yml`
- Initialize git repository on `app` scaffolding
- Check Go and GOPATH when running `serve`

### Changes

- verbose is --verbose, not -v, in the cli
- Renamed `frontend` directory to `vue`
- Added first E2E tests (for `app` and `add wasm` subcommands)

### Fixes

- No longer crashes when git is initialized but doesn't have commits
- Failure to start the frontend doesn't prevent Starport from running
- Changes to `config.yml` trigger reinitialization of the app
- Running `starport add wasm` multiple times no longer breaks the app

## `v0.0.10-rc.X`

### Features

- Initialize with accounts defined `config.yml`
- `starport serve --verbose` shows detailed output from every process
- Custom address prefixes with `--address-prefix` flag
- Cosmos SDK Launchpad support
- Rebuild and reinitialize on file change

## `v0.0.9`

Initial release.<|MERGE_RESOLUTION|>--- conflicted
+++ resolved
@@ -5,15 +5,8 @@
 ### Features
 
 - [#3476](https://github.com/ignite/cli/pull/3476) Use `buf.build` binary to code generate from proto files
-<<<<<<< HEAD
 - [#3614](https://github.com/ignite/cli/pull/3614) feat: use DefaultBaseappOptions for app.New method
-=======
 - [#3536](https://github.com/ignite/cli/pull/3536) Change app.go to v2 and add AppWiring feature
-
-### Changes
-
-- [#3559](https://github.com/ignite/cli/pull/3559) Bump network plugin version to `v0.1.1`
->>>>>>> 6cb985b5
 
 ### Changes
 
