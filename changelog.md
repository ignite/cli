# Changelog

## Unreleased

### Features

- [#4683](https://github.com/ignite/cli/pull/4683) Allow to change default denom via flag.
- [#4687](https://github.com/ignite/cli/pull/4687) Add address type with `scalar` annotations, and add `scalar` type to signer field.

### Changes

- [#4689](https://github.com/ignite/cli/pull/4689) Revert `HasGenesis` implementation from retracted `core` v1 to SDK `HasGenesis` interface.
- [#4701](https://github.com/ignite/cli/pull/4701) Improve `ignite doctor` by removing manual migration step. Additionally, remove protoc to buf migrations logic.

### Bug Fixes

- [#4686](https://github.com/ignite/cli/pull/4686) Filter discovered protos to only messages.

## [`v29.0.0-rc.1`](https://github.com/ignite/cli/releases/tag/v29.0.0-rc.1)

### Features

- [#4509](https://github.com/ignite/cli/pull/4509) Upgrade to Go 1.24. Running `ignite doctor` migrates the scaffolded `tools.go` to the tool directive in the go.mod
- [#4588](https://github.com/ignite/cli/pull/4588) Run `buf format after scaffold proto files.
<<<<<<< HEAD
- [#4614](https://github.com/ignite/cli/pull/4614) Improve integration tests and add query tests.
=======
- [#4603](https://github.com/ignite/cli/issues/4603) Add `GetIgniteInfo` gRPC API for apps.
- [#4657](https://github.com/ignite/cli/pull/4657) Upgrade to Cosmos SDK [v0.53.0](https://github.com/cosmos/cosmos-sdk/releases/tag/v0.53.0).
  - Add x/epochs module to default template (except for minimal template).
  - Bump minimum compatible Cosmos SDK version to `v0.50.0`.
>>>>>>> 28f57328

### Changes

- [#4596](https://github.com/ignite/cli/pull/4596) Add default `openapi.yml` when skipping proto gen.
- [#4601](https://github.com/ignite/cli/pull/4601) Add `appregistry` as default plugin
- [#4613](https://github.com/ignite/cli/pull/4613) Improve and simplify prompting logic by bubbletea.
- [#4624](https://github.com/ignite/cli/pull/4624) Fix autocli templates for variadics.
- [#4644](https://github.com/ignite/cli/pull/4644) Improve UI and UX for `testnet multi-node` command.
- [#4645](https://github.com/ignite/cli/pull/4645) Refactor the xast.ModifyFunction to improve the readability.
- [#4664](https://github.com/ignite/cli/pull/4664) Add verbose flags on `scaffold` and `generate` commands.
  - The flag displays the steps Ignite is taking to generate the code.
  - The verbosity only applies to the command. For full verbosity use the `IGNT_DEBUG` environment variable instead.

### Fixes

- [#4347](https://github.com/ignite/cli/pull/4347) Fix `ts-client` generation
- [#4577](https://github.com/ignite/cli/pull/4577) Add proto version to query path.
- [#4579](https://github.com/ignite/cli/pull/4579) Fix empty params response.
- [#4585](https://github.com/ignite/cli/pull/4585) Fix faucet cmd issue.
- [#4587](https://github.com/ignite/cli/pull/4587) Add missing light clients routes to IBC client keeper.
- [#4595](https://github.com/ignite/cli/pull/4595) Fix wrong InterfaceRegistry for IBC modules.
- [#4609](https://github.com/ignite/cli/pull/4609) Add work dir for relayer integration tests.
- [#4658](https://github.com/ignite/cli/pull/4658) Fix indentation for params scaffolded into a struct.
- [#4582](https://github.com/ignite/cli/issues/4582) Fix xast misplacing comments.
- [#4660](https://github.com/ignite/cli/pull/4660) Fix xast test case indentation.
- [#4667](https://github.com/ignite/cli/pull/4667) Harden `IsSlice`

## [`v29.0.0-beta.1`](https://github.com/ignite/cli/releases/tag/v29.0.0-beta.1)

### Features

- [#3707](https://github.com/ignite/cli/pull/3707) and [#4094](https://github.com/ignite/cli/pull/4094) Add collections support.
- [#3977](https://github.com/ignite/cli/pull/3977) Add `chain lint` command to lint the chain's codebase using `golangci-lint`
- [#3770](https://github.com/ignite/cli/pull/3770) Add `scaffold configs` and `scaffold params` commands
- [#4001](https://github.com/ignite/cli/pull/4001) Improve `xgenny` dry run
- [#3967](https://github.com/ignite/cli/issues/3967) Add HD wallet parameters `address index` and `account number` to the chain account config
- [#4004](https://github.com/ignite/cli/pull/4004) Remove all import placeholders using the `xast` pkg
- [#4071](https://github.com/ignite/cli/pull/4071) Support custom proto path
- [#3718](https://github.com/ignite/cli/pull/3718) Add `gen-mig-diffs` tool app to compare scaffold output of two versions of ignite
- [#4100](https://github.com/ignite/cli/pull/4100) Set the `proto-dir` flag only for the `scaffold chain` command and use the proto path from the config
- [#4111](https://github.com/ignite/cli/pull/4111) Remove vuex generation
- [#4113](https://github.com/ignite/cli/pull/4113) Generate chain config documentation automatically
- [#4131](https://github.com/ignite/cli/pull/4131) Support `bytes` as data type in the `scaffold` commands
- [#4300](https://github.com/ignite/cli/pull/4300) Only panics the module in the most top function level
- [#4327](https://github.com/ignite/cli/pull/4327) Use the TxConfig from simState instead create a new one
- [#4326](https://github.com/ignite/cli/pull/4326) Add `buf.build` version to `ignite version` command
- [#4436](https://github.com/ignite/cli/pull/4436) Return tx hash to the faucet API
- [#4437](https://github.com/ignite/cli/pull/4437) Remove module placeholders
- [#4289](https://github.com/ignite/cli/pull/4289), [#4423](https://github.com/ignite/cli/pull/4423), [#4432](https://github.com/ignite/cli/pull/4432), [#4507](https://github.com/ignite/cli/pull/4507), [#4524](https://github.com/ignite/cli/pull/4524) Cosmos SDK v0.52 support and downgrade back to 0.50, while keeping latest improvements.
- [#4480](https://github.com/ignite/cli/pull/4480) Add field max length
- [#4477](https://github.com/ignite/cli/pull/4477), [#4559](https://github.com/ignite/cli/pull/4559) IBC v10 support
- [#4166](https://github.com/ignite/cli/issues/4166) Migrate buf config files to v2
- [#4494](https://github.com/ignite/cli/pull/4494) Automatic migrate the buf configs to v2

### Changes

- [#4094](https://github.com/ignite/cli/pull/4094) Scaffolding a multi-index map using `ignite s map foo bar baz --index foobar,foobaz` is no longer supported. Use one index instead of use `collections.IndexedMap`.
- [#4058](https://github.com/ignite/cli/pull/4058) Simplify scaffolded modules by including `ValidateBasic()` logic in message handler.
- [#4058](https://github.com/ignite/cli/pull/4058) Use `address.Codec` instead of `AccAddressFromBech32`.
- [#3993](https://github.com/ignite/cli/pull/3993) Oracle scaffolding was deprecated and has been removed
- [#3962](https://github.com/ignite/cli/pull/3962) Rename all RPC endpoints and autocli commands generated for `map`/`list`/`single` types
- [#3976](https://github.com/ignite/cli/pull/3976) Remove error checks for Cobra command value get calls
- [#4002](https://github.com/ignite/cli/pull/4002) Bump buf build
- [#4008](https://github.com/ignite/cli/pull/4008) Rename `pkg/yaml` to `pkg/xyaml`
- [#4075](https://github.com/ignite/cli/pull/4075) Use `gopkg.in/yaml.v3` instead `gopkg.in/yaml.v2`
- [#4118](https://github.com/ignite/cli/pull/4118) Version scaffolded protos as `v1` to follow SDK structure.
- [#4167](https://github.com/ignite/cli/pull/4167) Scaffold `int64` instead of `int32` when a field type is `int`
- [#4159](https://github.com/ignite/cli/pull/4159) Enable gci linter
- [#4160](https://github.com/ignite/cli/pull/4160) Enable copyloopvar linter
- [#4162](https://github.com/ignite/cli/pull/4162) Enable errcheck linter
- [#4189](https://github.com/ignite/cli/pull/4189) Deprecate `ignite node` for `ignite connect` app
- [#4290](https://github.com/ignite/cli/pull/4290) Remove ignite ics logic from ignite cli (this functionality will be in the `consumer` app)
- [#4295](https://github.com/ignite/cli/pull/4295) Stop scaffolding `pulsar` files
- [#4317](https://github.com/ignite/cli/pull/4317) Remove xchisel dependency
- [#4361](https://github.com/ignite/cli/pull/4361) Remove unused `KeyPrefix` method
- [#4384](https://github.com/ignite/cli/pull/4384) Compare genesis params into chain genesis tests
- [#4463](https://github.com/ignite/cli/pull/4463) Run `chain simulation` with any simulation test case
- [#4533](https://github.com/ignite/cli/pull/4533) Promote GitHub codespace instead of Gitpod
- [#4549](https://github.com/ignite/cli/pull/4549) Remove unused placeholder vars
- [#4557](https://github.com/ignite/cli/pull/4557) Remove github.com/gookit/color

### Fixes

- [#4000](https://github.com/ignite/cli/pull/4000) Run all dry runners before the wet run in the `xgenny` pkg
- [#4091](https://github.com/ignite/cli/pull/4091) Fix race conditions in the plugin logic
- [#4128](https://github.com/ignite/cli/pull/4128) Check for duplicate proto fields in config
- [#4402](https://github.com/ignite/cli/pull/4402) Fix gentx parser into the cosmosutil package
- [#4552](https://github.com/ignite/cli/pull/4552) Avoid direct access to proto field `perms.Account` and `perms.Permissions`
- [#4555](https://github.com/ignite/cli/pull/4555) Fix buf lint issues into the chain code

## [`v28.10.0`](https://github.com/ignite/cli/releases/tag/v28.10.0)

### Features

- [#4638](https://github.com/ignite/cli/pull/4638) Add include feature to the chain config file.

### Changes

- [#4643](https://github.com/ignite/cli/pull/4643) Allow append abritrary blocks in `AppendFuncAtLine`.

## [`v28.9.0`](https://github.com/ignite/cli/releases/tag/v28.9.0)

### Features

- [#4639](https://github.com/ignite/cli/pull/4639) Add `xast.ModifyCaller` function.
- [#4615](https://github.com/ignite/cli/pull/4615) Fetch Ignite announcements from API.

### Changes

- [#4633](https://github.com/ignite/cli/pull/4633) Loosen faucet check when indexer disabled.
- [#4586](https://github.com/ignite/cli/pull/4586) Remove network as default plugin.

### Fixes

- [#4347](https://github.com/ignite/cli/pull/4347) Fix `ts-client` generation.

## [`v28.8.2`](https://github.com/ignite/cli/releases/tag/v28.8.2)

### Changes

- [#4568](https://github.com/ignite/cli/pull/4568) Bump Cosmos SDK to v0.50.13.
- [#4569](https://github.com/ignite/cli/pull/4569) Add flags to set coin type on commands. Add getters for bech32 prefix and coin type.

## [`v28.8.1`](https://github.com/ignite/cli/releases/tag/v28.8.1)

### Fixes

- [#4532](https://github.com/ignite/cli/pull/4532) Fix non working _shortcuts_ in validator home config
- [#4538](https://github.com/ignite/cli/pull/4538) Create a simple spinner for non-terminal interactions
- [#4540](https://github.com/ignite/cli/pull/4540), [#4543](https://github.com/ignite/cli/pull/4543) Skip logs / gibberish when parsing commands outputs

## [`v28.8.0`](https://github.com/ignite/cli/releases/tag/v28.8.0)

### Features

- [#4513](https://github.com/ignite/cli/pull/4513) Allow to pass tx fees to faucet server

### Changes

- [#4439](https://github.com/ignite/cli/pull/4439) Simplify Ignite CLI dependencies by removing `moby` and `gorilla` dependencies.
- [#4471](https://github.com/ignite/cli/pull/4471) Bump CometBFT to v0.38.15.
- [#4471](https://github.com/ignite/cli/pull/4471) Bump Ignite & chain minimum Go version to 1.23.
- [#4529](https://github.com/ignite/cli/pull/4531) Bump Cosmos SDK to v0.50.12.

### Fixes

- [#4474](https://github.com/ignite/cli/pull/4474) Fix issue in `build --release` command
- [#4479](https://github.com/ignite/cli/pull/4479) Scaffold an `uint64 type crashs Ignite
- [#4483](https://github.com/ignite/cli/pull/4483) Fix default flag parser for apps

## [`v28.7.0`](https://github.com/ignite/cli/releases/tag/v28.7.0)

### Features

- [#4457](https://github.com/ignite/cli/pull/4457) Add `skip-build` flag to `chain serve` command to avoid (re)building the chain
- [#4413](https://github.com/ignite/cli/pull/4413) Add `ignite s chain-registry` command

## [`v28.6.1`](https://github.com/ignite/cli/releases/tag/v28.6.1)

### Changes

- [#4449](https://github.com/ignite/cli/pull/4449) Bump scaffolded chain to Cosmos SDK `v0.50.11`. Previous version have a high security vulnerability.

## [`v28.6.0`](https://github.com/ignite/cli/releases/tag/v28.6.0)

### Features

- [#4377](https://github.com/ignite/cli/pull/4377) Add multi node (validator) testnet
- [#4362](https://github.com/ignite/cli/pull/4362) Scaffold `Makefile`

### Changes

- [#4376](https://github.com/ignite/cli/pull/4376) Set different chain-id for in place testnet

### Bug Fixes

- [#4421](https://github.com/ignite/cli/pull/4422) Fix typo in simulation template

## [`v28.5.3`](https://github.com/ignite/cli/releases/tag/v28.5.3)

### Changes

- [#4372](https://github.com/ignite/cli/pull/4372) Bump Cosmos SDK to `v0.50.10`
- [#4357](https://github.com/ignite/cli/pull/4357) Bump chain dependencies (store, ics, log, etc)
- [#4328](https://github.com/ignite/cli/pull/4328) Send ignite bug report to sentry. Opt out the same way as for usage analytics

## [`v28.5.2`](https://github.com/ignite/cli/releases/tag/v28.5.2)

### Features

- [#4297](https://github.com/ignite/cli/pull/4297) Add in-place testnet creation command for apps.

### Changes

- [#4292](https://github.com/ignite/cli/pull/4292) Bump Cosmos SDK to `v0.50.9`
- [#4341](https://github.com/ignite/cli/pull/4341) Bump `ibc-go` to `8.5.0`
- [#4345](https://github.com/ignite/cli/pull/4345) Added survey link

### Fixes

- [#4319](https://github.com/ignite/cli/pull/4319) Remove fee abstraction module from open api code generation
- [#4309](https://github.com/ignite/cli/pull/4309) Fix chain id for chain simulations
- [#4322](https://github.com/ignite/cli/pull/4322) Create a message for authenticate buf for generate ts-client
- [#4323](https://github.com/ignite/cli/pull/4323) Add missing `--config` handling in the `chain` commands
- [#4350](https://github.com/ignite/cli/pull/4350) Skip upgrade prefix for sim tests

## [`v28.5.1`](https://github.com/ignite/cli/releases/tag/v28.5.1)

### Features

- [#4276](https://github.com/ignite/cli/pull/4276) Add `cosmosclient.CreateTxWithOptions` method to facilite more custom tx creation

### Changes

- [#4262](https://github.com/ignite/cli/pull/4262) Bring back relayer command
- [#4269](https://github.com/ignite/cli/pull/4269) Add custom flag parser for extensions
- [#4270](https://github.com/ignite/cli/pull/4270) Add flags to the extension hooks commands
- [#4286](https://github.com/ignite/cli/pull/4286) Add missing verbose mode flags

## [`v28.5.0`](https://github.com/ignite/cli/releases/tag/v28.5.0)

### Features

- [#4183](https://github.com/ignite/cli/pull/4183) Set `chain-id` in the client.toml
- [#4090](https://github.com/ignite/cli/pull/4090) Remove `protoc` pkg and also nodetime helpers `ts-proto` and `sta`
- [#4076](https://github.com/ignite/cli/pull/4076) Remove the ignite `relayer` and `tools` commands with all ts-relayer logic
- [#4133](https://github.com/ignite/cli/pull/4133) Improve buf rate limit

### Changes

- [#4095](https://github.com/ignite/cli/pull/4095) Migrate to matomo analytics
- [#4149](https://github.com/ignite/cli/pull/4149) Bump cometbft to `v0.38.7`
- [#4168](https://github.com/ignite/cli/pull/4168) Bump IBC to `v8.3.1`
  If you are upgrading manually from `v8.2.0` to `v8.3.1`, add the following to your `ibc.go` file:

  ```diff
  app.ICAHostKeeper = ...
  + app.ICAHostKeeper.WithQueryRouter(app.GRPCQueryRouter())`
  app.ICAControllerKeeper = ...
  ```

- [#4178](https://github.com/ignite/cli/pull/4178) Bump cosmos-sdk to `v0.50.7`
- [#4194](https://github.com/ignite/cli/pull/4194) Bump client/v2 to `v2.0.0-beta.2`
  If you are uprading manually, check out the recommended changes in `root.go` from the above PR.
- [#4210](https://github.com/ignite/cli/pull/4210) Improve default home wiring
- [#4077](https://github.com/ignite/cli/pull/4077) Merge the swagger files manually instead use nodetime `swagger-combine`
- [#4249](https://github.com/ignite/cli/pull/4249) Prevent creating a chain with number in the name
- [#4253](https://github.com/ignite/cli/pull/4253) Bump cosmos-sdk to `v0.50.8`

### Fixes

- [#4184](https://github.com/ignite/cli/pull/4184) Set custom `InitChainer` because of manually registered modules
- [#4198](https://github.com/ignite/cli/pull/4198) Set correct prefix overwriting in `buf.gen.pulsar.yaml`
- [#4199](https://github.com/ignite/cli/pull/4199) Set and seal SDK global config in `app/config.go`
- [#4212](https://github.com/ignite/cli/pull/4212) Set default values for extension flag to dont crash ignite
- [#4216](https://github.com/ignite/cli/pull/4216) Avoid create duplicated scopedKeppers
- [#4242](https://github.com/ignite/cli/pull/4242) Use buf build binary from the gobin path
- [#4250](https://github.com/ignite/cli/pull/4250) Set gas adjustment before calculating

## [`v28.4.0`](https://github.com/ignite/cli/releases/tag/v28.4.0)

### Features

- [#4108](https://github.com/ignite/cli/pull/4108) Add `xast` package (cherry-picked from [#3770](https://github.com/ignite/cli/pull/3770))
- [#4110](https://github.com/ignite/cli/pull/4110) Scaffold a consumer chain with `interchain-security` v5.0.0.
- [#4117](https://github.com/ignite/cli/pull/4117), [#4125](https://github.com/ignite/cli/pull/4125) Support relative path when installing local plugins

### Changes

- [#3959](https://github.com/ignite/cli/pull/3959) Remove app name prefix from the `.gitignore` file
- [#4103](https://github.com/ignite/cli/pull/4103) Bump cosmos-sdk to `v0.50.6`

### Fixes

- [#3969](https://github.com/ignite/cli/pull/3969) Get first config validator using a getter to avoid index errors
- [#4033](https://github.com/ignite/cli/pull/4033) Fix cobra completion using `fishshell`
- [#4062](https://github.com/ignite/cli/pull/4062) Avoid nil `scopedKeeper` in `TransmitXXX` functions
- [#4086](https://github.com/ignite/cli/pull/4086) Retry to get the IBC balance if it fails the first time
- [#4096](https://github.com/ignite/cli/pull/4096) Add new reserved names module and remove duplicated genesis order
- [#4112](https://github.com/ignite/cli/pull/4112) Remove duplicate SetCmdClientContextHandler
- [#4219](https://github.com/ignite/cli/pull/4219) Remove deprecated `sdk.MustSortJSON`

## [`v28.3.0`](https://github.com/ignite/cli/releases/tag/v28.3.0)

### Features

- [#4019](https://github.com/ignite/cli/pull/4019) Add `skip-proto` flag to `s chain` command
- [#3985](https://github.com/ignite/cli/pull/3985) Make some `cmd` pkg functions public
- [#3956](https://github.com/ignite/cli/pull/3956) Prepare for wasm app
- [#3660](https://github.com/ignite/cli/pull/3660) Add ability to scaffold ICS consumer chain

### Changes

- [#4035](https://github.com/ignite/cli/pull/4035) Bump `cometbft` to `v0.38.6` and `ibc-go/v8` to `v8.1.1`
- [#4031](https://github.com/ignite/cli/pull/4031) Bump `cli-plugin-network` to `v0.2.2` due to dependencies issue.
- [#4013](https://github.com/ignite/cli/pull/4013) Bump `cosmos-sdk` to `v0.50.5`
- [#4010](https://github.com/ignite/cli/pull/4010) Use `AppName` instead `ModuleName` for scaffold a new App
- [#3972](https://github.com/ignite/cli/pull/3972) Skip Ignite app loading for some base commands that don't allow apps
- [#3983](https://github.com/ignite/cli/pull/3983) Bump `cosmos-sdk` to `v0.50.4` and `ibc-go` to `v8.1.0`

### Fixes

- [#4021](https://github.com/ignite/cli/pull/4021) Set correct custom signer in `s list --signer <signer>`
- [#3995](https://github.com/ignite/cli/pull/3995) Fix interface check for ibc modules
- [#3953](https://github.com/ignite/cli/pull/3953) Fix apps `Stdout` is redirected to `Stderr`
- [#3863](https://github.com/ignite/cli/pull/3963) Fix breaking issue for app client API when reading app chain info

## [`v28.2.0`](https://github.com/ignite/cli/releases/tag/v28.2.0)

### Features

- [#3924](https://github.com/ignite/cli/pull/3924) Scaffold NFT module by default
- [#3839](https://github.com/ignite/cli/pull/3839) New structure for app scaffolding
- [#3835](https://github.com/ignite/cli/pull/3835) Add `--minimal` flag to `scaffold chain` to scaffold a chain with the least amount of sdk modules
- [#3820](https://github.com/ignite/cli/pull/3820) Add integration tests for IBC chains
- [#3956](https://github.com/ignite/cli/pull/3956) Prepare for wasm app

### Changes

- [#3899](https://github.com/ignite/cli/pull/3899) Introduce `plugin.Execute` function
- [#3903](https://github.com/ignite/cli/pull/3903) Don't specify a default build tag and deprecate notion of app version

### Fixes

- [#3905](https://github.com/ignite/cli/pull/3905) Fix `ignite completion`
- [#3931](https://github.com/ignite/cli/pull/3931) Fix `app update` command and duplicated apps

## [`v28.1.1`](https://github.com/ignite/cli/releases/tag/v28.1.1)

### Fixes

- [#3878](https://github.com/ignite/cli/pull/3878) Support local forks of Cosmos SDK in scaffolded chain.
- [#3869](https://github.com/ignite/cli/pull/3869) Fix .git in parent dir
- [#3867](https://github.com/ignite/cli/pull/3867) Fix genesis export for ibc modules.
- [#3850](https://github.com/ignite/cli/pull/3871) Fix app.go file detection in apps scaffolded before v28.0.0

### Changes

- [#3885](https://github.com/ignite/cli/pull/3885) Scaffold chain with Cosmos SDK `v0.50.3`
- [#3877](https://github.com/ignite/cli/pull/3877) Change Ignite App extension to "ign"
- [#3897](https://github.com/ignite/cli/pull/3897) Introduce alternative folder in templates

## [`v28.1.0`](https://github.com/ignite/cli/releases/tag/v28.1.0)

### Features

- [#3786](https://github.com/ignite/cli/pull/3786) Add artifacts for publishing Ignite to FlatHub and Snapcraft
- [#3830](https://github.com/ignite/cli/pull/3830) Remove gRPC info from Ignite Apps errors
- [#3861](https://github.com/ignite/cli/pull/3861) Send to the analytics if the user is using a GitPod

### Changes

- [#3822](https://github.com/ignite/cli/pull/3822) Improve default scaffolded AutoCLI config
- [#3838](https://github.com/ignite/cli/pull/3838) Scaffold chain with Cosmos SDK `v0.50.2`, and bump confix and x/upgrade to latest
- [#3829](https://github.com/ignite/cli/pull/3829) Support version prefix for cached values
- [#3723](https://github.com/ignite/cli/pull/3723) Create a wrapper for errors

### Fixes

- [#3827](https://github.com/ignite/cli/pull/3827) Change ignite apps to be able to run in any directory
- [#3831](https://github.com/ignite/cli/pull/3831) Correct ignite app gRPC server stop memory issue
- [#3825](https://github.com/ignite/cli/pull/3825) Fix a minor Keplr type-checking bug in TS client
- [#3836](https://github.com/ignite/cli/pull/3836), [#3858](https://github.com/ignite/cli/pull/3858) Add missing IBC commands for scaffolded chain
- [#3833](https://github.com/ignite/cli/pull/3833) Improve Cosmos SDK detection to support SDK forks
- [#3849](https://github.com/ignite/cli/pull/3849) Add missing `tx.go` file by default and enable cli if autocli does not exist
- [#3851](https://github.com/ignite/cli/pull/3851) Add missing ibc interfaces to chain client
- [#3860](https://github.com/ignite/cli/pull/3860) Fix analytics event name

## [`v28.0.0`](https://github.com/ignite/cli/releases/tag/v28.0.0)

### Features

- [#3659](https://github.com/ignite/cli/pull/3659) cosmos-sdk `v0.50.x` upgrade
- [#3694](https://github.com/ignite/cli/pull/3694) Query and Tx AutoCLI support
- [#3536](https://github.com/ignite/cli/pull/3536) Change app.go to v2 and add AppWiring feature
- [#3544](https://github.com/ignite/cli/pull/3544) Add bidirectional communication to app (plugin) system
- [#3756](https://github.com/ignite/cli/pull/3756) Add faucet compatibility for latest sdk chains
- [#3476](https://github.com/ignite/cli/pull/3476) Use `buf.build` binary to code generate from proto files
- [#3724](https://github.com/ignite/cli/pull/3724) Add or vendor proto packages from Go dependencies
- [#3561](https://github.com/ignite/cli/pull/3561) Add GetChainInfo method to plugin system API
- [#3626](https://github.com/ignite/cli/pull/3626) Add logging levels to relayer
- [#3614](https://github.com/ignite/cli/pull/3614) feat: use DefaultBaseappOptions for app.New method
- [#3715](https://github.com/ignite/cli/pull/3715) Add test suite for the cli tests

### Changes

- [#3793](https://github.com/ignite/cli/pull/3793) Refactor Ignite to follow semantic versioning (prepares v28.0.0). If you are using packages, do not forget to import the `/v28` version of the packages.
- [#3529](https://github.com/ignite/cli/pull/3529) Refactor plugin system to use gRPC
- [#3751](https://github.com/ignite/cli/pull/3751) Rename label to skip changelog check
- [#3745](https://github.com/ignite/cli/pull/3745) Set tx fee amount as option
- [#3748](https://github.com/ignite/cli/pull/3748) Change default rpc endpoint to a working one
- [#3621](https://github.com/ignite/cli/pull/3621) Change `pkg/availableport` to allow custom parameters in `Find` function and handle duplicated ports
- [#3810](https://github.com/ignite/cli/pull/3810) Bump network app version to `v0.2.1`
- [#3581](https://github.com/ignite/cli/pull/3581) Bump cometbft and cometbft-db in the template
- [#3522](https://github.com/ignite/cli/pull/3522) Remove indentation from `chain serve` output
- [#3346](https://github.com/ignite/cli/issues/3346) Improve scaffold query --help
- [#3601](https://github.com/ignite/cli/pull/3601) Update ts-relayer version to `0.10.0`
- [#3658](https://github.com/ignite/cli/pull/3658) Rename Marshaler to Codec in EncodingConfig
- [#3653](https://github.com/ignite/cli/pull/3653) Add "app" extension to plugin binaries
- [#3656](https://github.com/ignite/cli/pull/3656) Disable Go toolchain download
- [#3662](https://github.com/ignite/cli/pull/3662) Refactor CLI "plugin" command to "app"
- [#3669](https://github.com/ignite/cli/pull/3669) Rename `plugins` config file to `igniteapps`
- [#3683](https://github.com/ignite/cli/pull/3683) Resolve `--dep auth` as `--dep account` in `scaffold module`
- [#3795](https://github.com/ignite/cli/pull/3795) Bump cometbft to `v0.38.2`
- [#3599](https://github.com/ignite/cli/pull/3599) Add analytics as an option
- [#3670](https://github.com/ignite/cli/pull/3670) Remove binaries

### Fixes

- [#3386](https://github.com/ignite/cli/issues/3386) Prevent scaffolding of default module called "ibc"
- [#3592](https://github.com/ignite/cli/pull/3592) Fix `pkg/protoanalysis` to support HTTP rule parameter arguments
- [#3598](https://github.com/ignite/cli/pull/3598) Fix consensus param keeper constructor key in `app.go`
- [#3610](https://github.com/ignite/cli/pull/3610) Fix overflow issue of cosmos faucet in `pkg/cosmosfaucet/transfer.go` and `pkg/cosmosfaucet/cosmosfaucet.go`
- [#3618](https://github.com/ignite/cli/pull/3618) Fix TS client generation import path issue
- [#3631](https://github.com/ignite/cli/pull/3631) Fix unnecessary vue import in hooks/composables template
- [#3661](https://github.com/ignite/cli/pull/3661) Change `pkg/cosmosanalysis` to find Cosmos SDK runtime app registered modules
- [#3716](https://github.com/ignite/cli/pull/3716) Fix invalid plugin hook check
- [#3725](https://github.com/ignite/cli/pull/3725) Fix flaky TS client generation issues on linux
- [#3726](https://github.com/ignite/cli/pull/3726) Update TS client dependencies. Bump vue/react template versions
- [#3728](https://github.com/ignite/cli/pull/3728) Fix wrong parser for proto package names
- [#3729](https://github.com/ignite/cli/pull/3729) Fix broken generator due to caching /tmp include folders
- [#3767](https://github.com/ignite/cli/pull/3767) Fix `v0.50` ibc genesis issue
- [#3808](https://github.com/ignite/cli/pull/3808) Correct TS code generation to generate paginated fields

## [`v0.27.2`](https://github.com/ignite/cli/releases/tag/v0.27.2)

### Changes

- [#3701](https://github.com/ignite/cli/pull/3701) Bump `go` version to 1.21

## [`v0.27.1`](https://github.com/ignite/cli/releases/tag/v0.27.1)

### Features

- [#3505](https://github.com/ignite/cli/pull/3505) Auto migrate dependency tools
- [#3538](https://github.com/ignite/cli/pull/3538) bump sdk to `v0.47.3` and ibc to `v7.1.0`
- [#2736](https://github.com/ignite/cli/issues/2736) Add `--skip-git` flag to skip git repository initialization.
- [#3381](https://github.com/ignite/cli/pull/3381) Add `ignite doctor` command
- [#3446](https://github.com/ignite/cli/pull/3446) Add `gas-adjustment` flag to the cosmos client.
- [#3439](https://github.com/ignite/cli/pull/3439) Add `--build.tags` flag for `chain serve` and `chain build` commands.
- [#3524](https://github.com/ignite/cli/pull/3524) Apply auto tools migration to other commands
- Added compatibility check and auto migration features and interactive guidelines for the latest versions of the SDK

### Changes

- [#3444](https://github.com/ignite/cli/pull/3444) Add support for ICS chains in ts-client generation
- [#3494](https://github.com/ignite/cli/pull/3494) bump `cosmos-sdk` and `cometbft` versions
- [#3434](https://github.com/ignite/cli/pull/3434) Detect app wiring implementation

### Fixes

- [#3497](https://github.com/ignite/cli/pull/3497) Use corret bank balance query url in faucet openapi
- [#3481](https://github.com/ignite/cli/pull/3481) Use correct checksum format in release checksum file
- [#3470](https://github.com/ignite/cli/pull/3470) Prevent overriding minimum-gas-prices with default value
- [#3523](https://github.com/ignite/cli/pull/3523) Upgrade Cosmos SDK compatibility check for scaffolded apps
- [#3441](https://github.com/ignite/cli/pull/3441) Correct wrong client context for cmd query methods
- [#3487](https://github.com/ignite/cli/pull/3487) Handle ignired error in package `cosmosaccount` `Account.PubKey`

## [`v0.26.1`](https://github.com/ignite/cli/releases/tag/v0.26.1)

### Features

- [#3238](https://github.com/ignite/cli/pull/3238) Add `Sharedhost` plugin option
- [#3214](https://github.com/ignite/cli/pull/3214) Global plugins config.
- [#3142](https://github.com/ignite/cli/pull/3142) Add `ignite network request param-change` command.
- [#3181](https://github.com/ignite/cli/pull/3181) Addition of `add` and `remove` commands for `plugins`
- [#3184](https://github.com/ignite/cli/pull/3184) Separate `plugins.yml` config file.
- [#3038](https://github.com/ignite/cli/pull/3038) Addition of Plugin Hooks in Plugin System
- [#3056](https://github.com/ignite/cli/pull/3056) Add `--genesis-config` flag option to `ignite network chain publish`
- [#2892](https://github.com/ignite/cli/pull/2982/) Add `ignite scaffold react` command.
- [#2892](https://github.com/ignite/cli/pull/2982/) Add `ignite generate composables` command.
- [#2892](https://github.com/ignite/cli/pull/2982/) Add `ignite generate hooks` command.
- [#2955](https://github.com/ignite/cli/pull/2955/) Add `ignite network request add-account` command.
- [#2877](https://github.com/ignite/cli/pull/2877) Plugin system
- [#3060](https://github.com/ignite/cli/pull/3060) Plugin system flag support
- [#3105](https://github.com/ignite/cli/pull/3105) Addition of `ignite plugin describe <path>` command
- [#2995](https://github.com/ignite/cli/pull/2995/) Add `ignite network request remove-validator` command.
- [#2999](https://github.com/ignite/cli/pull/2999/) Add `ignite network request remove-account` command.
- [#2458](https://github.com/ignite/cli/issues/2458) New `chain serve` command UI.
- [#2992](https://github.com/ignite/cli/issues/2992) Add `ignite chain debug` command.

### Changes

- [#3369](https://github.com/ignite/cli/pull/3369) Update `ibc-go` to `v6.1.0`.
- [#3306](https://github.com/ignite/cli/pull/3306) Move network command into a plugin
- [#3305](https://github.com/ignite/cli/pull/3305) Bump Cosmos SDK version to `v0.46.7`.
- [#3068](https://github.com/ignite/cli/pull/3068) Add configs to generated TS code for working with JS projects
- [#3071](https://github.com/ignite/cli/pull/3071) Refactor `ignite/templates` package.
- [#2892](https://github.com/ignite/cli/pull/2982/) `ignite scaffold vue` and `ignite scaffold react` use v0.4.2 templates
- [#2892](https://github.com/ignite/cli/pull/2982/) `removeSigner()` method added to generated `ts-client`
- [#3035](https://github.com/ignite/cli/pull/3035) Bump Cosmos SDK to `v0.46.4`.
- [#3037](https://github.com/ignite/cli/pull/3037) Bump `ibc-go` to `v5.0.1`.
- [#2957](https://github.com/ignite/cli/pull/2957) Change generate commands to print the path to the generated code.
- [#2981](https://github.com/ignite/cli/issues/2981) Change CLI to also search chain binary in Go binary path.
- [#2958](https://github.com/ignite/cli/pull/2958) Support absolute paths for client code generation config paths.
- [#2993](https://github.com/ignite/cli/pull/2993) Hide `ignite scaffold band` command and deprecate functionality.
- [#2986](https://github.com/ignite/cli/issues/2986) Remove `--proto-all-modules` flag because it is now the default behaviour.
- [#2986](https://github.com/ignite/cli/issues/2986) Remove automatic Vue code scaffolding from `scaffold chain` command.
- [#2986](https://github.com/ignite/cli/issues/2986) Add `--generate-clients` to `chain serve` command for optional client code (re)generation.
- [#2998](https://github.com/ignite/cli/pull/2998) Hide `ignite generate dart` command and remove functionality.
- [#2991](https://github.com/ignite/cli/pull/2991) Hide `ignite scaffold flutter` command and remove functionality.
- [#2944](https://github.com/ignite/cli/pull/2944) Add a new event "update" status option to `pkg/cliui`.
- [#3030](https://github.com/ignite/cli/issues/3030) Remove colon syntax from module scaffolding `--dep` flag.
- [#3025](https://github.com/ignite/cli/issues/3025) Improve config version error handling.
- [#3084](https://github.com/ignite/cli/pull/3084) Add Ignite Chain documentation.
- [#3109](https://github.com/ignite/cli/pull/3109) Refactor scaffolding for proto files to not rely on placeholders.
- [#3106](https://github.com/ignite/cli/pull/3106) Add zoom image plugin.
- [#3194](https://github.com/ignite/cli/issues/3194) Move config validators check to validate only when required.
- [#3183](https://github.com/ignite/cli/pull/3183/) Make config optional for init phase.
- [#3224](https://github.com/ignite/cli/pull/3224) Remove `grpc_*` prefix from query files in scaffolded chains
- [#3229](https://github.com/ignite/cli/pull/3229) Rename `campaign` to `project` in ignite network set of commands
- [#3122](https://github.com/ignite/cli/issues/3122) Change `generate ts-client` to ignore the cache by default.
- [#3244](https://github.com/ignite/cli/pull/3244) Update `actions.yml` for resolving deprecation message
- [#3337](https://github.com/ignite/cli/pull/3337) Remove `pkg/openapiconsole` import from scaffold template.
- [#3337](https://github.com/ignite/cli/pull/3337) Register`nodeservice` gRPC in `app.go` template.
- [#3455](https://github.com/ignite/cli/pull/3455) Bump `cosmos-sdk` to `v0.47.1`
- [#3434](https://github.com/ignite/cli/pull/3434) Detect app wiring implementation.
- [#3445](https://github.com/ignite/cli/pull/3445) refactor: replace `github.com/ghodss/yaml` with `sigs.k8s.io/yaml`

### Breaking Changes

- [#3033](https://github.com/ignite/cli/pull/3033) Remove Cosmos SDK Launchpad version support.

### Fixes

- [#3114](https://github.com/ignite/cli/pull/3114) Fix out of gas issue when approving many requests
- [#3068](https://github.com/ignite/cli/pull/3068) Fix REST codegen method casing bug
- [#3031](https://github.com/ignite/cli/pull/3031) Move keeper hooks to after all keepers initialized in `app.go` template.
- [#3098](https://github.com/ignite/cli/issues/3098) Fix config upgrade issue that left config empty on error.
- [#3129](https://github.com/ignite/cli/issues/3129) Remove redundant `keyring-backend` config option.
- [#3187](https://github.com/ignite/cli/issues/3187) Change prompt text to fit within 80 characters width.
- [#3203](https://github.com/ignite/cli/issues/3203) Fix relayer to work with multiple paths.
- [#3320](https://github.com/ignite/cli/pull/3320) Allow `id` and `creator` as names when scaffolding a type.
- [#3327](https://github.com/ignite/cli/issues/3327) Scaffolding messages with same name leads to aliasing.
- [#3383](https://github.com/ignite/cli/pull/3383) State error and info are now displayed when using serve UI.
- [#3379](https://github.com/ignite/cli/issues/3379) Fix `ignite docs` issue by disabling mouse support.
- [#3435](https://github.com/ignite/cli/issues/3435) Fix wrong client context for cmd query methods.

## [`v0.25.2`](https://github.com/ignite/cli/releases/tag/v0.25.1)

### Changes

- [#3145](https://github.com/ignite/cli/pull/3145) Security fix upgrading Cosmos SDK to `v0.46.6`

## [`v0.25.1`](https://github.com/ignite/cli/releases/tag/v0.25.1)

### Changes

- [#2968](https://github.com/ignite/cli/pull/2968) Dragonberry security fix upgrading Cosmos SDK to `v0.46.3`

## [`v0.25.0`](https://github.com/ignite/cli/releases/tag/v0.25.0)

### Features

- Add `pkg/cosmostxcollector` package with support to query and save TXs and events.
- Add `ignite network coordinator` command set.
- Add `ignite network validator` command set.
- Deprecate `cosmoscmd` pkg and add cmd templates for scaffolding.
- Add generated TS client test support to integration tests.

### Changes

- Updated `pkg/cosmosanalysis` to discover the list of app modules when defined in variables or functions.
- Improve genesis parser for `network` commands
- Integration tests build their own ignite binary.
- Updated `pkg/cosmosanalysis` to discover the list of app modules when defined in variables.
- Switch to broadcast mode sync in `cosmosclient`
- Updated `nodetime`: `ts-proto` to `v1.123.0`, `protobufjs` to `v7.1.1`, `swagger-typescript-api` to `v9.2.0`
- Switched codegen client to use `axios` instead of `fetch`
- Added `useKeplr()` and `useSigner()` methods to TS client. Allowed query-only instantiation.
- `nodetime` built with `vercel/pkg@5.6.0`
- Change CLI to use an events bus to print to stdout.
- Move generated proto files to `proto/{appname}/{module}`
- Update `pkg/cosmosanalysis` to detect when proto RPC services are using pagination.
- Add `--peer-address` flag to `network chain join` command.
- Change nightly tag format
- Add cosmos-sdk version in `version` command
- [#2935](https://github.com/ignite/cli/pull/2935) Update `gobuffalo/plush` templating tool to `v4`

### Fixes

- Fix ICA controller wiring.
- Change vuex generation to use a default TS client path.
- Fix cli action org in templates.
- Seal the capability keeper in the `app.go` template.
- Change faucet to allow CORS preflight requests.
- Fix config file migration to void leaving end of file content chunks.
- Change session print loop to block until all events are handled.
- Handle "No records were found in keyring" message when checking keys.
- [#2941](https://github.com/ignite/cli/issues/2941) Fix session to use the same spinner referece.
- [#2922](https://github.com/ignite/cli/pull/2922) Network commands check for latest config version before building the chain binary.

## [`v0.24.1`](https://github.com/ignite/cli/releases/tag/v0.24.1)

### Features

- Upgraded Cosmos SDK to `v0.46.2`.

## [`v0.24.0`](https://github.com/ignite/cli/releases/tag/v0.24.0)

### Features

- Upgraded Cosmos SDK to `v0.46.0` and IBC to `v5` in CLI and scaffolding templates
- Change chain init to check that no gentx are present in the initial genesis
- Add `network rewards release` command
- Add "make mocks" target to Makefile
- Add `--skip-proto` flag to `build`, `init` and `serve` commands to build the chain without building proto files
- Add `node query tx` command to query a transaction in any chain.
- Add `node query bank` command to query an account's bank balance in any chain.
- Add `node tx bank send` command to send funds from one account to another in any chain.
- Add migration system for the config file to allow config versioning
- Add `node tx bank send` command to send funds from one account to another in any chain.
- Implement `network profile` command
- Add `generate ts-client` command to generate a stand-alone modular TypeScript client.

### Changes

- Add changelog merge strategy in `.gitattributes` to avoid conflicts.
- Refactor `templates/app` to remove `monitoringp` module from the default template
- Updated keyring dependency to match Cosmos SDK
- Speed up the integration tests
- Refactor ignite network and fix genesis generation bug
- Make Go dependency verification optional during build by adding the `--check-dependencies` flag
  so Ignite CLI can work in a Go workspace context.
- Temporary SPN address change for nightly
- Rename `simapp.go.plush` simulation file template to `helpers.go.plush`
- Remove campaign creation from the `network chain publish` command
- Optimized JavaScript generator to use a single typescript API generator binary
- Improve documentation and add support for protocol buffers and Go modules syntax
- Add inline documentation for CLI commands
- Change `cmd/account` to skip passphrase prompt when importing from mnemonic
- Add nodejs version in the output of ignite version
- Removed `handler.go` from scaffolded module template
- Migrated to `cosmossdk.io` packages for and `math`
- Vuex stores from the `generate vuex` command use the new TypeScript client
- Upgraded frontend Vue template to v0.3.10

### Fixes

- Improved error handling for crypto wrapper functions
- Fix `pkg/cosmosclient` to call the faucet prior to creating the tx.
- Test and refactor `pkg/comosclient`.
- Change templates to add missing call to `RegisterMsgServer` in the default module's template to match what's specified
  in the docs
- Fix cosmoscmd appID parameter value to sign a transaction correctly
- Fix `scaffold query` command to use `GetClientQueryContext` instead of `GetClientTxContext`
- Fix flaky integration tests issue that failed with "text file busy"
- Fix default chain ID for publish
- Replace `os.Rename` with `xos.Rename`
- Fix CLI reference generation to add `ignite completion` documentation
- Remove usage of deprecated `io/ioutil` package

## [`v0.23.0`](https://github.com/ignite/cli/releases/tag/v0.23.0)

### Features

- Apps can now use generics

### Fixes

- Fix `pkg/cosmosanalysis` to support apps with generics
- Remove `ignite-hq/cli` from dependency list in scaffolded chains

### Changes

- Change `pkg/cosmosgen` to allow importing IBC proto files
- Improve docs for Docker related commands
- Improve and fix documentation issues in developer tutorials
- Add migration docs for v0.22.2
- Improve `go mod download` error report in `pkg/cosmosgen`

## [`v0.22.2`](https://github.com/ignite/cli/releases/tag/v0.22.2)

### Features

- Enable Darwin ARM 64 target for chain binary releases in CI templates

### Changes

- Rename `ignite-hq` to `ignite`

## [`v0.22.1`](https://github.com/ignite/cli/releases/tag/v0.22.1)

### Fixes

- Fix IBC module scaffolding interface in templates

## [`v0.22.0`](https://github.com/ignite/cli/releases/tag/v0.22.0)

### Features

- Optimized the build system. The `chain serve`, `chain build`, `chain generate` commands and other variants are way
  faster now
- Upgraded CLI and templates to use IBC v3

### Fixes

- Add a fix in code generation to avoid user's NodeJS configs to break TS client generation routine

## [`v0.21.2`](https://github.com/ignite/cli/releases/tag/v0.21.2)

### Fixes

- Set min. gas to zero when running `chain` command set

## [`v0.21.1`](https://github.com/ignite/cli/releases/tag/v0.21.1)

### Features

- Add compatibility to run chains built with Cosmos-SDK `v0.46.0-alpha1` and above
- Scaffold chains now will have `auth` module enabled by default

### Fixes

- Fixed shell completion generation
- Make sure proto package names are valid when using simple app names

## [`v0.21.0`](https://github.com/ignite/cli/releases/tag/v0.21.0)

### Features

- Support simple app names when scaffolding chains. e.g.: `ignite scaffold chain mars`
- Ask confirmation when scaffolding over changes that are not committed yet

## [`v0.20.4`](https://github.com/ignite/cli/releases/tag/v0.20.4)

### Fixes

- Use `protoc` binary compiled in an older version of macOS AMD64 for backwards compatibility in code generation

## [`v0.20.3`](https://github.com/ignite/cli/releases/tag/v0.20.3)

### Fixes

- Use the latest version of CLI in templates to fix Linux ARM support _(It's now possible to develop chains in Linux ARM
  machines and since the chain depends on the CLI in its `go.mod`, it needs to use the latest version that support ARM
  targets)_

## [`v0.20.2`](https://github.com/ignite/cli/releases/tag/v0.20.2)

### Fixes

- Use `unsafe-reset-all` cmd under `tendermint` cmd for chains that use `=> v0.45.3` version of Cosmos SDK

## [`v0.20.1`](https://github.com/ignite/cli/releases/tag/v0.20.1)

### Features

- Release the CLI with Linux ARM and native M1 binaries

## [`v0.20.0`](https://github.com/ignite/cli/releases/tag/v0.20.0)

Our new name is **Ignite CLI**!

**IMPORTANT!** This upgrade renames `starport` command to `ignite`. From now on, use `ignite` command to access the CLI.

### Features

- Upgraded Cosmos SDK version to `v0.45.2`
- Added support for in memory backend in `pkg/cosmosclient` package
- Improved our tutorials and documentation

## [`v0.19.5`](https://github.com/ignite/cli/pull/2158/commits)

### Features

- Enable client code and Vuex code generation for query only modules as well.
- Upgraded the Vue template to `v0.3.5`.

### Fixes

- Fixed snake case in code generation.
- Fixed plugin installations for Go =>v1.18.

### Changes

- Dropped transpilation of TS to JS. Code generation now only produces TS files.

## `v0.19.4`

### Features

- Upgraded Vue template to `v0.3.0`.

## `v0.19.3`

### Features

- Upgraded Flutter template to `v2.0.3`

## [`v0.19.2`](https://github.com/ignite/cli/milestone/14)

### Fixes

- Fixed race condition during faucet transfer
- Fixed account sequence mismatch issue on faucet and relayer
- Fixed templates for IBC code scaffolding

### Features

- Upgraded blockchain templates to use IBC v2.0.2

### Breaking Changes

- Deprecated the Starport Modules [tendermint/spm](https://github.com/tendermint/spm) repo and moved the contents to the
  Ignite CLI repo [`ignite/pkg/`](https://github.com/ignite/cli/tree/main/ignite/pkg/)
  in [PR 1971](https://github.com/ignite/cli/pull/1971/files)

  Updates are required if your chain uses these packages:

  - `spm/ibckeeper` is now `pkg/cosmosibckeeper`
  - `spm/cosmoscmd` is now `pkg/cosmoscmd`
  - `spm/openapiconsole` is now `pkg/openapiconsole`
  - `testutil/sample` is now `cosmostestutil/sample`

- Updated the faucet HTTP API schema. See API changes
  in [fix: improve faucet reliability #1974](https://github.com/ignite/cli/pull/1974/files#diff-0e157f4f60d6fbd95e695764df176c8978d85f1df61475fbfa30edef62fe35cd)

## `v0.19.1`

### Fixes

- Enabled the `scaffold flutter` command

## `v0.19.0`

### Features

- `starport scaffold` commands support `ints`, `uints`, `strings`, `coin`, `coins` as field types (#1579)
- Added simulation testing with `simapp` to the default template (#1731)
- Added `starport generate dart` to generate a Dart client from protocol buffer files
- Added `starport scaffold flutter` to scaffold a Flutter mobile app template
- Parameters can be specified with a new `--params` flag when scaffolding modules (#1716)
- Simulations can be run with `starport chain simulate`
- Set `cointype` for accounts in `config.yml` (#1663)

### Fixes

- Allow using a `creator` field when scaffolding a model with a `--no-message` flag (#1730)
- Improved error handling when generating code (#1907)
- Ensure account has funds after faucet transfer when using `cosmosclient` (#1846)
- Move from `io/ioutil` to `io` and `os` package (refactoring) (#1746)

## `v0.18.0`

### Breaking Changes

- Starport v0.18 comes with Cosmos SDK v0.44 that introduced changes that are not compatible with chains that were
  scaffolded with Starport versions lower than v0.18. After upgrading from Starport v0.17.3 to Starport v0.18, you must
  update the default blockchain template to use blockchains that were scaffolded with earlier versions.
  See [Migration](https://docs.ignite.com/migration).

### Features

- Scaffold commands allow using previously scaffolded types as fields
- Added `--signer` flag to `message`, `list`, `map`, and `single` scaffolding to allow customizing the name of the
  signer of the message
- Added `--index` flag to `scaffold map` to provide a custom list of indices
- Added `scaffold type` to scaffold a protocol buffer definition of a type
- Automatically check for new Starport versions
- Added `starport tools completions` to generate CLI completions
- Added `starport account` commands to manage accounts (key pairs)
- `starport version` now prints detailed information about OS, Go version, and more
- Modules are scaffolded with genesis validation tests
- Types are scaffolded with tests for `ValidateBasic` methods
- `cosmosclient` has been refactored and can be used as a library for interacting with Cosmos SDK chains
- `starport relayer` uses `starport account`
- Added `--path` flag for all `scaffold`, `generate` and `chain` commands
- Added `--output` flag to the `build` command
- Configure port of gRPC web in `config.yml` with the `host.grpc-web` property
- Added `build.main` field to `config.yml` for apps to specify the path of the chain's main package. This property is
  required to be set only when an app contains multiple main packages.

### Fixes

- Scaffolding a message no longer prevents scaffolding a map, list, or single that has the same type name when using
  the `--no-message` flag
- Generate Go code from proto files only from default directories or directories specified in `config.yml`
- Fixed faucet token transfer calculation
- Removed `creator` field for types scaffolded with the `--no-message` flag
- Encode the count value in the store with `BigEndian`

## `v0.17.3`

### Fixes

- oracle: add a specific BandChain pkg version to avoid Cosmos SDK version conflicts

## `v0.17.2`

### Features

- `client.toml` is initialized and used by node's CLI, can be configured through `config.yml` with the `init.client`
  property
- Support serving Cosmos SDK `v0.43.x` based chains

## `v0.17.1`

### Fixes

- Set visibility to `public` on Gitpod's port 7575 to enable peer discovery for SPN
- Fixed GitHub action that releases blockchain node's binary
- Fixed an error in chain scaffolding due to "unknown revision"
- Fixed an error in `starport chain serve` by limiting the scope where proto files are searched for

## `v0.17`

### Features

- Added GitHub action that automatically builds and releases a binary
- The `--release` flag for the `build` command adds the ability to release binaries in a tarball with a checksum file.
- Added the flag `--no-module` to the command `starport app` to prevent scaffolding a default module when creating a new
  app
- Added `--dep` flag to specify module dependency when scaffolding a module
- Added support for multiple naming conventions for component names and field names
- Print created and modified files when scaffolding a new component
- Added `starport generate` namespace with commands to generate Go, Vuex and OpenAPI
- Added `starport chain init` command to initialize a chain without starting a node
- Scaffold a type that contains a single instance in the store
- Introduced `starport tools` command for advanced users. Existing `starport relayer lowlevel *` commands are also moved
  under `tools`
- Added `faucet.rate_limit_window` property to `config.yml`
- Simplified the `cmd` package in the template
- Added `starport scaffold band` oracle query scaffolding
- Updated TypeScript relayer to 0.2.0
- Added customizable gas limits for the relayer

### Fixes

- Use snake case for generated files
- Prevent using incorrect module name
- Fixed permissions issue when using Starport in Docker
- Ignore hidden directories when building a chain
- Fix error when scaffolding an IBC module in non-Starport chains

## `v0.16.2`

### Fix

- Prevent indirect Buf dependency

## `v0.16.1`

### Features

- Ensure that CLI operates fine even if the installation directory (bin) of Go programs is not configured properly

## `v0.16.0`

### Features

- The new `join` flag adds the ability to pass a `--genesis` file and `--peers` address list
  with `starport network chain join`
- The new `show` flag adds the ability to show `--genesis` and `--peers` list with `starport network chain show`
- `protoc` is now bundled with Ignite CLI. You don't need to install it anymore.
- Starport is now published automatically on the Docker Hub
- `starport relayer` `configure` and `connect` commands now use
  the [confio/ts-relayer](https://github.com/confio/ts-relayer) under the hood. Also, checkout the
  new `starport relayer lowlevel` command
- An OpenAPI spec for your chain is now automatically generated with `serve` and `build` commands: a console is
  available at `localhost:1317` and spec at `localhost:1317/static/openapi.yml` by default for the newly scaffolded
  chains
- Keplr extension is supported on web apps created with Starport
- Added tests to the scaffold
- Improved reliability of scaffolding by detecting placeholders
- Added ability to scaffold modules in chains not created with Starport
- Added the ability to scaffold Cosmos SDK queries
- IBC relayer support is available on web apps created with Starport
- New types without CRUD operations can be added with the `--no-message` flag in the `type` command
- New packet without messages can be added with the `--no-message` flag in the `packet` command
- Added `docs` command to read Starport documentation on the CLI
- Published documentation on <https://docs.starport.network>
- Added `mnemonic` property to account in the `accounts` list to generate a key from a mnemonic

### Fixes

- `starport network chain join` hanging issue when creating an account
- Error when scaffolding a chain with an underscore in the repo name (thanks @bensooraj!)

### Changes

- `starport serve` no longer starts the web app in the `vue` directory (use `npm` to start it manually)
- Default scaffold no longer includes legacy REST API endpoints (thanks @bensooraj!)
- Removed support for Cosmos SDK v0.39 Launchpad

## `v0.15.0`

### Features

- IBC module scaffolding
- IBC packet scaffolding with acknowledgements
- JavaScript and Vuex client code generation for Cosmos SDK and custom modules
- Standalone relayer with `configure` and `connect` commands
- Advanced relayer options for configuring ports and versions
- Scaffold now follows `MsgServer` convention
- Message scaffolding
- Added `starport type ... --indexed` to scaffold indexed types
- Custom config file support with `starport serve -c custom.yml`
- Detailed terminal output for created accounts: name, address, mnemonic
- Added spinners to indicate progress for long-running commands
- Updated to Cosmos SDK v0.42.1

### Changes

- Replaced `packr` with Go 1.16 `embed`
- Renamed `servers` top-level property to `host`

## `v0.14.0`

### Features

- Chain state persistence between `starport serve` launches
- Integrated Stargate app's `scripts/protocgen` into Starport as a native feature. Running `starport build/serve` will
  automatically take care of building proto files without a need of script in the app's source code.
- Integrated third-party proto-files used by Cosmos SDK modules into Ignite CLI
- Added ability to customize binary name with `build.binary` in `config.yml`
- Added ability to change path to home directory with `.home` in `config.yml`
- Added ability to add accounts by `address` with in `config.yml`
- Added faucet functionality available on port 4500 and configurable with `faucet` in `config.yml`
- Added `starport faucet [address] [coins]` command
- Updated scaffold to Cosmos SDK v0.41.0
- Distroless multiplatform docker containers for starport that can be used for `starport serve`
- UI containers for chains scaffolded with Starport
- Use SOS-lite and Docker instead of systemD
- Arch PKGBUILD in `scripts`

### Fixes

- Support for CosmWasm on Stargate
- Bug with dashes in GitHub username breaking proto package name
- Bug with custom address prefix
- use docker buildx as a single command with multiple platforms to make multi-manifest work properly

## `v0.13.0`

### Features

- Added `starport network` commands for launching blockchains
- Added proxy (Chisel) to support launching blockchains from Gitpod
- Upgraded the template (Stargate) to Cosmos SDK v0.40.0-rc3
- Added a gRPC-Web proxy that is available under <http://localhost:12345/grpc>
- Added chain id configurability by recognizing `chain_id` from `genesis` section of `config.yml`.
- Added `config/app.toml` and `config/config.toml` configurability for appd under new `init.app` and `init.config`
  sections of `config.yml`
- Point to Stargate as default SDK version for scaffolding
- Covered CRUD operations for Stargate scaffolding
- Added docs on gopath to build from source directions
- Arch Linux Based Raspberry Pi development environment
- Calculate the necessary gas for sending transactions to SPN

### Fixes

- Routing REST API endpoints of querier on Stargate
- Evaluate `--address-prefix` option when scaffolding for Stargate
- Use a deterministic method to generate scaffolded type IDs
- Modify scaffolded type's creator type from address to string
- Copy built starport arm64 binary from tendermintdevelopment/starport:arm64 for device images
- Added git to amd64 docker image
- Comment out Gaia's seeds in the systemd unit template for downstream chains

## `v0.12.0`

### Features

- Added GitHub CLI to gitpod environment for greater ease of use
- Added `starport build` command to build and install app binaries
- Improved the first-time experience for readers of the Starport readme and parts of the Starport Handbook
- Added `starport module create` command to scaffold custom modules
- Raspberry Pi now installs, builds, and serves the Vue UI
- Improved documentation for Raspberry Pi Device Images
- Added IBC and some other modules
- Added an option to configure server addresses under `servers` section in `config.yml`

### Fixes

- `--address-prefix` will always be translated to lowercase while scaffolding with `app` command
- HTTP API: accept strings in JSON and cast them to int and bool
- Update @tendermint/vue to `v0.1.7`
- Removed "Starport Pi"
- Removed Makefile from Downstream Pi
- Fixed Downstream Pi image GitHub Action
- Prevent duplicated fields with `type` command
- Fixed handling of protobuf profiler: prof_laddr -> pprof_laddr
- Fix an error, when a Stargate `serve` cmd doesn't start if a user doesn't have a relayer installed

## `v0.11.1`

### Features

- Published on Snapcraft

## `v0.11.0`

### Features

- Added experimental [Stargate](https://stargate.cosmos.network/) scaffolding option with `--sdk-version stargate` flag
  on `starport app` command
- Pi Image Generation for chains generated with Starport
- GitHub action with capture of binary artifacts for chains generated with Starport
- Gitpod: added guidelines and changed working directory into `docs`
- Updated web scaffold with an improved sign in, balance list and a simple wallet
- Added CRUD actions for scaffolded types: delete, update, and get

## `v0.0.10`

### Features

- Add ARM64 releases
- OS Image Generation for Raspberry Pi 3 and 4
- Added `version` command
- Added support for _validator_ configuration in _config.yml_.
- Starport can be launched on Gitpod
- Added `make clean`

### Fixes

- Compile with go1.15
- Running `starport add type...` multiple times no longer breaks the app
- Running `appcli tx app create-x` now checks for all required args
- Removed unused `--denom` flag from the `app` command. It previously has moved as a prop to the `config.yml`
  under `accounts` section
- Disabled proxy server in the Vue app (this was causing to some compatibility issues) and enabled CORS
  for `appcli rest-server` instead
- `type` command supports dashes in app names

## `v0.0.10-rc.3`

### Features

- Configure `genesis.json` through `genesis` field in `config.yml`
- Initialize git repository on `app` scaffolding
- Check Go and GOPATH when running `serve`

### Changes

- verbose is --verbose, not -v, in the cli
- Renamed `frontend` directory to `vue`
- Added first E2E tests (for `app` and `add wasm` subcommands)

### Fixes

- No longer crashes when git is initialized but doesn't have commits
- Failure to start the frontend doesn't prevent Starport from running
- Changes to `config.yml` trigger reinitialization of the app
- Running `starport add wasm` multiple times no longer breaks the app

## `v0.0.10-rc.X`

### Features

- Initialize with accounts defined `config.yml`
- `starport serve --verbose` shows detailed output from every process
- Custom address prefixes with `--address-prefix` flag
- Cosmos SDK Launchpad support
- Rebuild and reinitialize on file change

## `v0.0.9`

Initial release.<|MERGE_RESOLUTION|>--- conflicted
+++ resolved
@@ -4,6 +4,9 @@
 
 ### Features
 
+- [#4509](https://github.com/ignite/cli/pull/4509) Upgrade to Go 1.24. Running `ignite doctor` migrates the scaffolded `tools.go` to the tool directive in the go.mod
+- [#4588](https://github.com/ignite/cli/pull/4588) Run `buf format after scaffold proto files.
+- [#4614](https://github.com/ignite/cli/pull/4614) Improve integration tests and add query tests.
 - [#4683](https://github.com/ignite/cli/pull/4683) Allow to change default denom via flag.
 - [#4687](https://github.com/ignite/cli/pull/4687) Add address type with `scalar` annotations, and add `scalar` type to signer field.
 
@@ -22,14 +25,10 @@
 
 - [#4509](https://github.com/ignite/cli/pull/4509) Upgrade to Go 1.24. Running `ignite doctor` migrates the scaffolded `tools.go` to the tool directive in the go.mod
 - [#4588](https://github.com/ignite/cli/pull/4588) Run `buf format after scaffold proto files.
-<<<<<<< HEAD
-- [#4614](https://github.com/ignite/cli/pull/4614) Improve integration tests and add query tests.
-=======
 - [#4603](https://github.com/ignite/cli/issues/4603) Add `GetIgniteInfo` gRPC API for apps.
 - [#4657](https://github.com/ignite/cli/pull/4657) Upgrade to Cosmos SDK [v0.53.0](https://github.com/cosmos/cosmos-sdk/releases/tag/v0.53.0).
   - Add x/epochs module to default template (except for minimal template).
   - Bump minimum compatible Cosmos SDK version to `v0.50.0`.
->>>>>>> 28f57328
 
 ### Changes
 
