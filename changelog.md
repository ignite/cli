--- conflicted
+++ resolved
@@ -3,12 +3,9 @@
 ## Unreleased
 
 ### Features
-<<<<<<< HEAD
 - [#3476](https://github.com/ignite/cli/pull/3476) Use `buf.build` binary to generate the proto files
-=======
 
 - [#3505](https://github.com/ignite/cli/pull/3505) Auto migrate dependency tools
->>>>>>> b543016a
 
 ### Changes
 
