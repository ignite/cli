--- conflicted
+++ resolved
@@ -31,11 +31,8 @@
 - [#3969](https://github.com/ignite/cli/pull/3969) Get first config validator using a getter to avoid index errors
 - [#4000](https://github.com/ignite/cli/pull/4000) Run all dry runners before the wet run in the `xgenny` pkg
 - [#4086](https://github.com/ignite/cli/pull/4086) Retry to get the IBC balance if it fails the first time
-<<<<<<< HEAD
 - [#4091](https://github.com/ignite/cli/pull/4091) Fix race conditions in the plugin logic
-=======
 - [#4096](https://github.com/ignite/cli/pull/4096) Add new reserved names module and remove duplicated genesis order
->>>>>>> 5b4b4671
 
 ## [`v28.3.0`](https://github.com/ignite/cli/releases/tag/v28.3.0)
 
