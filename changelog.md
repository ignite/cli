--- conflicted
+++ resolved
@@ -2,26 +2,20 @@
 
 ## Unreleased
 
-<<<<<<< HEAD
-=======
-### Fixes
-
+### Features
+
+- [#3830](https://github.com/ignite/cli/pull/3830) Remove gRPC info from Ignite Apps errors
+
+### Changes
+
+- [#3723](https://github.com/ignite/cli/pull/3723) Create a wrapper for errors
+
+### Fixes
+
+- [#3825](https://github.com/ignite/cli/pull/3825) Fix a minor Keplr type-checking bug in TS client
 - [#3831](https://github.com/ignite/cli/pull/3831) Correct ignite app gRPC server stop memory issue
 - [#3825](https://github.com/ignite/cli/pull/3825) Fix a minor Keplr type-checking bug in TS client
 - [#3836](https://github.com/ignite/cli/pull/3836) Add missing IBC commands for scaffolded chain
-
->>>>>>> b0dd6a62
-### Features
-
-- [#3830](https://github.com/ignite/cli/pull/3830) Remove gRPC info from Ignite Apps errors
-
-### Changes
-
-- [#3723](https://github.com/ignite/cli/pull/3723) Create a wrapper for errors
-
-### Fixes
-
-- [#3825](https://github.com/ignite/cli/pull/3825) Fix a minor Keplr type-checking bug in TS client
 
 ## [`v28.0.0`](https://github.com/ignite/cli/releases/tag/v28.0.0)
 
