--- conflicted
+++ resolved
@@ -2,21 +2,14 @@
 
 ## Unreleased
 
-<<<<<<< HEAD
-### Changes
-
+### Features
+
+- [#4786](https://github.com/ignite/cli/pull/4786) Add all types to the documentation and disclaimer for multiple coin types.
+
+### Changes
+
+- [#4779](https://github.com/ignite/cli/pull/4779) Do not re-gen openapi spec each time the `ts-client` or the `composables` are generated.
 - [#4784](https://github.com/ignite/cli/pull/4784) Remove unused message initialization.
-=======
-### Features
-
-- [#4786](https://github.com/ignite/cli/pull/4786) Add all types to the documentation and disclaimer for multiple coin types.
->>>>>>> 91369df6
-
-## [`v29.2.1`](https://github.com/ignite/cli/releases/tag/v29.2.1)
-
-### Changes
-
-- [#4779](https://github.com/ignite/cli/pull/4779) Do not re-gen openapi spec each time the `ts-client` or the `composables` are generated.
 
 ### Fixes
 
