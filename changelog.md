--- conflicted
+++ resolved
@@ -2,15 +2,12 @@
 
 ## Unreleased
 
-<<<<<<< HEAD
 ### Changes
 
 - Updated `pkg/cosmosanalysis` to discover the list of app modules when defined in variables.
-=======
 - Updated `nodetime`: `ts-proto` to `v1.126.0`, `protobufjs` to `v7.1.1`, `swagger-typescript-api` to `v9.2.0`
 - Switched codegen client to use `axios` instead of `fetch`
 
->>>>>>> 505f7d50
 ### Fixes
 
 - Change vuex generation to use a default TS client path.
