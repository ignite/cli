# Changelog

## Unreleased

<<<<<<< HEAD
### Features

- [#3476](https://github.com/ignite/cli/pull/3476) Use `buf.build` binary to code generate from proto files
- [#3536](https://github.com/ignite/cli/pull/3536) Change app.go to v2 and add AppWiring feature
=======
- [#3559](https://github.com/ignite/cli/pull/3559) Bump network plugin version to `v0.1.1`
>>>>>>> 252f7d45

## [`v0.27.1`](https://github.com/ignite/cli/releases/tag/v0.27.1)

### Features


### Features
 
- [#3476](https://github.com/ignite/cli/pull/3476) Use `buf.build` binary to code generate from proto files

## [`v0.27.0`](https://github.com/ignite/cli/releases/tag/v0.27.0)

### Features
- 
- [#3505](https://github.com/ignite/cli/pull/3505) Auto migrate dependency tools
- [#3538](https://github.com/ignite/cli/pull/3538) bump sdk to `v0.47.3` and ibc to `v7.1.0`
- [#2736](https://github.com/ignite/cli/issues/2736) Add `--skip-git` flag to skip git repository initialization.
- [#3381](https://github.com/ignite/cli/pull/3381) Add `ignite doctor` command
- [#3446](https://github.com/ignite/cli/pull/3446) Add `gas-adjustment` flag to the cosmos client.
- [#3439](https://github.com/ignite/cli/pull/3439) Add `--build.tags` flag for `chain serve` and `chain build` commands.
- [#3524](https://github.com/ignite/cli/pull/3524) Apply auto tools migration to other commands
- Added compatibility check and auto migration features and interactive guidelines for the latest versions of the SDK

### Changes

- [#3444](https://github.com/ignite/cli/pull/3444) Add support for ICS chains in ts-client generation
- [#3494](https://github.com/ignite/cli/pull/3494) bump `cosmos-sdk` and `cometbft` versions
- [#3434](https://github.com/ignite/cli/pull/3434) Detect app wiring implementation

### Fixes

- [#3497](https://github.com/ignite/cli/pull/3497) Use corret bank balance query url in faucet openapi
- [#3481](https://github.com/ignite/cli/pull/3481) Use correct checksum format in release checksum file
- [#3470](https://github.com/ignite/cli/pull/3470) Prevent overriding minimum-gas-prices with default value
- [#3523](https://github.com/ignite/cli/pull/3523) Upgrade Cosmos SDK compatibility check for scaffolded apps
- [#3441](https://github.com/ignite/cli/pull/3441) Correct wrong client context for cmd query methods
- [#3487](https://github.com/ignite/cli/pull/3487) Handle ignired error in package `cosmosaccount` `Account.PubKey`

## [`v0.26.1`](https://github.com/ignite/cli/releases/tag/v0.26.1)

### Features

- [#3238](https://github.com/ignite/cli/pull/3238) Add `Sharedhost` plugin option
- [#3214](https://github.com/ignite/cli/pull/3214) Global plugins config.
- [#3142](https://github.com/ignite/cli/pull/3142) Add `ignite network request param-change` command.
- [#3181](https://github.com/ignite/cli/pull/3181) Addition of `add` and `remove` commands for `plugins`
- [#3184](https://github.com/ignite/cli/pull/3184) Separate `plugins.yml` config file.
- [#3038](https://github.com/ignite/cli/pull/3038) Addition of Plugin Hooks in Plugin System
- [#3056](https://github.com/ignite/cli/pull/3056) Add `--genesis-config` flag option to `ignite network chain publish`
- [#2892](https://github.com/ignite/cli/pull/2982/) Add `ignite scaffold react` command.
- [#2892](https://github.com/ignite/cli/pull/2982/) Add `ignite generate composables` command.
- [#2892](https://github.com/ignite/cli/pull/2982/) Add `ignite generate hooks` command.
- [#2955](https://github.com/ignite/cli/pull/2955/) Add `ignite network request add-account` command.
- [#2877](https://github.com/ignite/cli/pull/2877) Plugin system
- [#3060](https://github.com/ignite/cli/pull/3060) Plugin system flag support
- [#3105](https://github.com/ignite/cli/pull/3105) Addition of `ignite plugin describe <path>` command
- [#2995](https://github.com/ignite/cli/pull/2995/) Add `ignite network request remove-validator` command.
- [#2999](https://github.com/ignite/cli/pull/2999/) Add `ignite network request remove-account` command.
- [#2458](https://github.com/ignite/cli/issues/2458) New `chain serve` command UI.
- [#2992](https://github.com/ignite/cli/issues/2992) Add `ignite chain debug` command.

### Changes

- [#3369](https://github.com/ignite/cli/pull/3369) Update `ibc-go` to `v6.1.0`.
- [#3306](https://github.com/ignite/cli/pull/3306) Move network command into a plugin
- [#3305](https://github.com/ignite/cli/pull/3305) Bump Cosmos SDK version to `v0.46.7`.
- [#3068](https://github.com/ignite/cli/pull/3068) Add configs to generated TS code for working with JS projects
- [#3071](https://github.com/ignite/cli/pull/3071) Refactor `ignite/templates` package.
- [#2892](https://github.com/ignite/cli/pull/2982/) `ignite scaffold vue` and `ignite scaffold react` use v0.4.2 templates
- [#2892](https://github.com/ignite/cli/pull/2982/) `removeSigner()` method added to generated `ts-client`
- [#3035](https://github.com/ignite/cli/pull/3035) Bump Cosmos SDK to `v0.46.4`.
- [#3037](https://github.com/ignite/cli/pull/3037) Bump `ibc-go` to `v5.0.1`.
- [#2957](https://github.com/ignite/cli/pull/2957) Change generate commands to print the path to the generated code.
- [#2981](https://github.com/ignite/cli/issues/2981) Change CLI to also search chain binary in Go binary path.
- [#2958](https://github.com/ignite/cli/pull/2958) Support absolute paths for client code generation config paths.
- [#2993](https://github.com/ignite/cli/pull/2993) Hide `ignite scaffold band` command and deprecate functionality.
- [#2986](https://github.com/ignite/cli/issues/2986) Remove `--proto-all-modules` flag because it is now the default behaviour.
- [#2986](https://github.com/ignite/cli/issues/2986) Remove automatic Vue code scaffolding from `scaffold chain` command.
- [#2986](https://github.com/ignite/cli/issues/2986) Add `--generate-clients` to `chain serve` command for optional client code (re)generation.
- [#2998](https://github.com/ignite/cli/pull/2998) Hide `ignite generate dart` command and remove functionality.
- [#2991](https://github.com/ignite/cli/pull/2991) Hide `ignite scaffold flutter` command and remove functionality.
- [#2944](https://github.com/ignite/cli/pull/2944) Add a new event "update" status option to `pkg/cliui`.
- [#3030](https://github.com/ignite/cli/issues/3030) Remove colon syntax from module scaffolding `--dep` flag.
- [#3025](https://github.com/ignite/cli/issues/3025) Improve config version error handling.
- [#3084](https://github.com/ignite/cli/pull/3084) Add Ignite Chain documentation.
- [#3109](https://github.com/ignite/cli/pull/3109) Refactor scaffolding for proto files to not rely on placeholders.
- [#3106](https://github.com/ignite/cli/pull/3106) Add zoom image plugin.
- [#3194](https://github.com/ignite/cli/issues/3194) Move config validators check to validate only when required.
- [#3183](https://github.com/ignite/cli/pull/3183/) Make config optional for init phase.
- [#3224](https://github.com/ignite/cli/pull/3224) Remove `grpc_*` prefix from query files in scaffolded chains
- [#3229](https://github.com/ignite/cli/pull/3229) Rename `campaign` to `project` in ignite network set of commands
- [#3122](https://github.com/ignite/cli/issues/3122) Change `generate ts-client` to ignore the cache by default.
- [#3244](https://github.com/ignite/cli/pull/3244) Update `actions.yml` for resolving deprecation message
- [#3337](https://github.com/ignite/cli/pull/3337) Remove `pkg/openapiconsole` import from scaffold template.
- [#3337](https://github.com/ignite/cli/pull/3337) Register`nodeservice` gRPC in `app.go` template.
- [#3455](https://github.com/ignite/cli/pull/3455) Bump `cosmos-sdk` to `v0.47.1`
- [#3434](https://github.com/ignite/cli/pull/3434) Detect app wiring implementation.
- [#3445](https://github.com/ignite/cli/pull/3445) refactor: replace `github.com/ghodss/yaml` with `sigs.k8s.io/yaml`

### Breaking Changes

- [#3033](https://github.com/ignite/cli/pull/3033) Remove Cosmos SDK Launchpad version support.

### Fixes

- [#3114](https://github.com/ignite/cli/pull/3114) Fix out of gas issue when approving many requests
- [#3068](https://github.com/ignite/cli/pull/3068) Fix REST codegen method casing bug
- [#3031](https://github.com/ignite/cli/pull/3031) Move keeper hooks to after all keepers initialized in `app.go` template.
- [#3098](https://github.com/ignite/cli/issues/3098) Fix config upgrade issue that left config empty on error.
- [#3129](https://github.com/ignite/cli/issues/3129) Remove redundant `keyring-backend` config option.
- [#3187](https://github.com/ignite/cli/issues/3187) Change prompt text to fit within 80 characters width.
- [#3203](https://github.com/ignite/cli/issues/3203) Fix relayer to work with multiple paths.
- [#3320](https://github.com/ignite/cli/pull/3320) Allow `id` and `creator` as names when scaffolding a type.
- [#3327](https://github.com/ignite/cli/issues/3327) Scaffolding messages with same name leads to aliasing.
- [#3383](https://github.com/ignite/cli/pull/3383) State error and info are now displayed when using serve UI.
- [#3379](https://github.com/ignite/cli/issues/3379) Fix `ignite docs` issue by disabling mouse support.
- [#3435](https://github.com/ignite/cli/issues/3435) Fix wrong client context for cmd query methods.

## [`v0.25.2`](https://github.com/ignite/cli/releases/tag/v0.25.1)

### Changes

- [#3145](https://github.com/ignite/cli/pull/3145) Security fix upgrading Cosmos SDK to `v0.46.6`

## [`v0.25.1`](https://github.com/ignite/cli/releases/tag/v0.25.1)

### Changes

- [#2968](https://github.com/ignite/cli/pull/2968) Dragonberry security fix upgrading Cosmos SDK to `v0.46.3`

## [`v0.25.0`](https://github.com/ignite/cli/releases/tag/v0.25.0)

### Features

- Add `pkg/cosmostxcollector` package with support to query and save TXs and events.
- Add `ignite network coordinator` command set.
- Add `ignite network validator` command set.
- Deprecate `cosmoscmd` pkg and add cmd templates for scaffolding.
- Add generated TS client test support to integration tests.

### Changes

- Updated `pkg/cosmosanalysis` to discover the list of app modules when defined in variables or functions.
- Improve genesis parser for `network` commands
- Integration tests build their own ignite binary.
- Updated `pkg/cosmosanalysis` to discover the list of app modules when defined in variables.
- Switch to broadcast mode sync in `cosmosclient`
- Updated `nodetime`: `ts-proto` to `v1.123.0`, `protobufjs` to `v7.1.1`, `swagger-typescript-api` to `v9.2.0`
- Switched codegen client to use `axios` instead of `fetch`
- Added `useKeplr()` and `useSigner()` methods to TS client. Allowed query-only instantiation.
- `nodetime` built with `vercel/pkg@5.6.0`
- Change CLI to use an events bus to print to stdout.
- Move generated proto files to `proto/{appname}/{module}`
- Update `pkg/cosmosanalysis` to detect when proto RPC services are using pagination.
- Add `--peer-address` flag to `network chain join` command.
- Change nightly tag format
- Add cosmos-sdk version in `version` command
- [#2935](https://github.com/ignite/cli/pull/2935) Update `gobuffalo/plush` templating tool to `v4`

### Fixes

- Fix ICA controller wiring.
- Change vuex generation to use a default TS client path.
- Fix cli action org in templates.
- Seal the capability keeper in the `app.go` template.
- Change faucet to allow CORS preflight requests.
- Fix config file migration to void leaving end of file content chunks.
- Change session print loop to block until all events are handled.
- Handle "No records were found in keyring" message when checking keys.
- [#2941](https://github.com/ignite/cli/issues/2941) Fix session to use the same spinner referece.
- [#2922](https://github.com/ignite/cli/pull/2922) Network commands check for latest config version before building the chain binary.

## [`v0.24.1`](https://github.com/ignite/cli/releases/tag/v0.24.1)

### Features

- Upgraded Cosmos SDK to `v0.46.2`.

## [`v0.24.0`](https://github.com/ignite/cli/releases/tag/v0.24.0)

### Features

- Upgraded Cosmos SDK to `v0.46.0` and IBC to `v5` in CLI and scaffolding templates
- Change chain init to check that no gentx are present in the initial genesis
- Add `network rewards release` command
- Add "make mocks" target to Makefile
- Add `--skip-proto` flag to `build`, `init` and `serve` commands to build the chain without building proto files
- Add `node query tx` command to query a transaction in any chain.
- Add `node query bank` command to query an account's bank balance in any chain.
- Add `node tx bank send` command to send funds from one account to another in any chain.
- Add migration system for the config file to allow config versioning
- Add `node tx bank send` command to send funds from one account to another in any chain.
- Implement `network profile` command
- Add `generate ts-client` command to generate a stand-alone modular TypeScript client.

### Changes

- Add changelog merge strategy in `.gitattributes` to avoid conflicts.
- Refactor `templates/app` to remove `monitoringp` module from the default template
- Updated keyring dependency to match Cosmos SDK
- Speed up the integration tests
- Refactor ignite network and fix genesis generation bug
- Make Go dependency verification optional during build by adding the `--check-dependencies` flag
  so Ignite CLI can work in a Go workspace context.
- Temporary SPN address change for nightly
- Rename `simapp.go.plush` simulation file template to `helpers.go.plush`
- Remove campaign creation from the `network chain publish` command
- Optimized JavaScript generator to use a single typescript API generator binary
- Improve documentation and add support for protocol buffers and Go modules syntax
- Add inline documentation for CLI commands
- Change `cmd/account` to skip passphrase prompt when importing from mnemonic
- Add nodejs version in the output of ignite version
- Removed `handler.go` from scaffolded module template
- Migrated to `cosmossdk.io` packages for and `math`
- Vuex stores from the `generate vuex` command use the new TypeScript client
- Upgraded frontend Vue template to v0.3.10

### Fixes

- Improved error handling for crypto wrapper functions
- Fix `pkg/cosmosclient` to call the faucet prior to creating the tx.
- Test and refactor `pkg/comosclient`.
- Change templates to add missing call to `RegisterMsgServer` in the default module's template to match what's specified
  in the docs
- Fix cosmoscmd appID parameter value to sign a transaction correctly
- Fix `scaffold query` command to use `GetClientQueryContext` instead of `GetClientTxContext`
- Fix flaky integration tests issue that failed with "text file busy"
- Fix default chain ID for publish
- Replace `os.Rename` with `xos.Rename`
- Fix CLI reference generation to add `ignite completion` documentation
- Remove usage of deprecated `io/ioutil` package

## [`v0.23.0`](https://github.com/ignite/cli/releases/tag/v0.23.0)

### Features

- Apps can now use generics

### Fixes

- Fix `pkg/cosmosanalysis` to support apps with generics
- Remove `ignite-hq/cli` from dependency list in scaffolded chains

### Changes

- Change `pkg/cosmosgen` to allow importing IBC proto files
- Improve docs for Docker related commands
- Improve and fix documentation issues in developer tutorials
- Add migration docs for v0.22.2
- Improve `go mod download` error report in `pkg/cosmosgen`

## [`v0.22.2`](https://github.com/ignite/cli/releases/tag/v0.22.2)

### Features

- Enable Darwin ARM 64 target for chain binary releases in CI templates

### Changes

- Rename `ignite-hq` to `ignite`

## [`v0.22.1`](https://github.com/ignite/cli/releases/tag/v0.22.1)

### Fixes

- Fix IBC module scaffolding interface in templates

## [`v0.22.0`](https://github.com/ignite/cli/releases/tag/v0.22.0)

### Features

- Optimized the build system. The `chain serve`, `chain build`, `chain generate` commands and other variants are way
  faster now
- Upgraded CLI and templates to use IBC v3

### Fixes

- Add a fix in code generation to avoid user's NodeJS configs to break TS client generation routine

## [`v0.21.2`](https://github.com/ignite/cli/releases/tag/v0.21.2)

### Fixes

- Set min. gas to zero when running `chain` command set

## [`v0.21.1`](https://github.com/ignite/cli/releases/tag/v0.21.1)

### Features

- Add compatibility to run chains built with Cosmos-SDK `v0.46.0-alpha1` and above
- Scaffold chains now will have `auth` module enabled by default

### Fixes

- Fixed shell completion generation
- Make sure proto package names are valid when using simple app names

## [`v0.21.0`](https://github.com/ignite/cli/releases/tag/v0.21.0)

### Features

- Support simple app names when scaffolding chains. e.g.: `ignite scaffold chain mars`
- Ask confirmation when scaffolding over changes that are not committed yet

## [`v0.20.4`](https://github.com/ignite/cli/releases/tag/v0.20.4)

### Fixes

- Use `protoc` binary compiled in an older version of macOS AMD64 for backwards compatibility in code generation

## [`v0.20.3`](https://github.com/ignite/cli/releases/tag/v0.20.3)

### Fixes

- Use the latest version of CLI in templates to fix Linux ARM support _(It's now possible to develop chains in Linux ARM
  machines and since the chain depends on the CLI in its `go.mod`, it needs to use the latest version that support ARM
  targets)_

## [`v0.20.2`](https://github.com/ignite/cli/releases/tag/v0.20.2)

### Fixes

- Use `unsafe-reset-all` cmd under `tendermint` cmd for chains that use `=> v0.45.3` version of Cosmos SDK

## [`v0.20.1`](https://github.com/ignite/cli/releases/tag/v0.20.1)

### Features

- Release the CLI with Linux ARM and native M1 binaries

## [`v0.20.0`](https://github.com/ignite/cli/releases/tag/v0.20.0)

Our new name is **Ignite CLI**!

**IMPORTANT!** This upgrade renames `starport` command to `ignite`. From now on, use `ignite` command to access the CLI.

### Features

- Upgraded Cosmos SDK version to `v0.45.2`
- Added support for in memory backend in `pkg/cosmosclient` package
- Improved our tutorials and documentation

## [`v0.19.5`](https://github.com/ignite/cli/pull/2158/commits)

### Features

- Enable client code and Vuex code generation for query only modules as well.
- Upgraded the Vue template to `v0.3.5`.

### Fixes

- Fixed snake case in code generation.
- Fixed plugin installations for Go =>v1.18.

### Changes

- Dropped transpilation of TS to JS. Code generation now only produces TS files.

## `v0.19.4`

### Features

- Upgraded Vue template to `v0.3.0`.

## `v0.19.3`

### Features

- Upgraded Flutter template to `v2.0.3`

## [`v0.19.2`](https://github.com/ignite/cli/milestone/14)

### Fixes

- Fixed race condition during faucet transfer
- Fixed account sequence mismatch issue on faucet and relayer
- Fixed templates for IBC code scaffolding

### Features

- Upgraded blockchain templates to use IBC v2.0.2

### Breaking Changes

- Deprecated the Starport Modules [tendermint/spm](https://github.com/tendermint/spm) repo and moved the contents to the
  Ignite CLI repo [`ignite/pkg/`](https://github.com/ignite/cli/tree/main/ignite/pkg/)
  in [PR 1971](https://github.com/ignite/cli/pull/1971/files)

  Updates are required if your chain uses these packages:

  - `spm/ibckeeper` is now `pkg/cosmosibckeeper`
  - `spm/cosmoscmd` is now `pkg/cosmoscmd`
  - `spm/openapiconsole` is now `pkg/openapiconsole`
  - `testutil/sample` is now `cosmostestutil/sample`

- Updated the faucet HTTP API schema. See API changes
  in [fix: improve faucet reliability #1974](https://github.com/ignite/cli/pull/1974/files#diff-0e157f4f60d6fbd95e695764df176c8978d85f1df61475fbfa30edef62fe35cd)

## `v0.19.1`

### Fixes

- Enabled the `scaffold flutter` command

## `v0.19.0`

### Features

- `starport scaffold` commands support `ints`, `uints`, `strings`, `coin`, `coins` as field types (#1579)
- Added simulation testing with `simapp` to the default template (#1731)
- Added `starport generate dart` to generate a Dart client from protocol buffer files
- Added `starport scaffold flutter` to scaffold a Flutter mobile app template
- Parameters can be specified with a new `--params` flag when scaffolding modules (#1716)
- Simulations can be run with `starport chain simulate`
- Set `cointype` for accounts in `config.yml` (#1663)

### Fixes

- Allow using a `creator` field when scaffolding a model with a `--no-message` flag (#1730)
- Improved error handling when generating code (#1907)
- Ensure account has funds after faucet transfer when using `cosmosclient` (#1846)
- Move from `io/ioutil` to `io` and `os` package (refactoring) (#1746)

## `v0.18.0`

### Breaking Changes

- Starport v0.18 comes with Cosmos SDK v0.44 that introduced changes that are not compatible with chains that were
  scaffolded with Starport versions lower than v0.18. After upgrading from Starport v0.17.3 to Starport v0.18, you must
  update the default blockchain template to use blockchains that were scaffolded with earlier versions.
  See [Migration](https://docs.ignite.com/migration).

### Features

- Scaffold commands allow using previously scaffolded types as fields
- Added `--signer` flag to `message`, `list`, `map`, and `single` scaffolding to allow customizing the name of the
  signer of the message
- Added `--index` flag to `scaffold map` to provide a custom list of indices
- Added `scaffold type` to scaffold a protocol buffer definition of a type
- Automatically check for new Starport versions
- Added `starport tools completions` to generate CLI completions
- Added `starport account` commands to manage accounts (key pairs)
- `starport version` now prints detailed information about OS, Go version, and more
- Modules are scaffolded with genesis validation tests
- Types are scaffolded with tests for `ValidateBasic` methods
- `cosmosclient` has been refactored and can be used as a library for interacting with Cosmos SDK chains
- `starport relayer` uses `starport account`
- Added `--path` flag for all `scaffold`, `generate` and `chain` commands
- Added `--output` flag to the `build` command
- Configure port of gRPC web in `config.yml` with the `host.grpc-web` property
- Added `build.main` field to `config.yml` for apps to specify the path of the chain's main package. This property is
  required to be set only when an app contains multiple main packages.

### Fixes

- Scaffolding a message no longer prevents scaffolding a map, list, or single that has the same type name when using
  the `--no-message` flag
- Generate Go code from proto files only from default directories or directories specified in `config.yml`
- Fixed faucet token transfer calculation
- Removed `creator` field for types scaffolded with the `--no-message` flag
- Encode the count value in the store with `BigEndian`

## `v0.17.3`

### Fixes

- oracle: add a specific BandChain pkg version to avoid Cosmos SDK version conflicts

## `v0.17.2`

### Features

- `client.toml` is initialized and used by node's CLI, can be configured through `config.yml` with the `init.client`
  property
- Support serving Cosmos SDK `v0.43.x` based chains

## `v0.17.1`

### Fixes

- Set visibility to `public` on Gitpod's port 7575 to enable peer discovery for SPN
- Fixed GitHub action that releases blockchain node's binary
- Fixed an error in chain scaffolding due to "unknown revision"
- Fixed an error in `starport chain serve` by limiting the scope where proto files are searched for

## `v0.17`

### Features

- Added GitHub action that automatically builds and releases a binary
- The `--release` flag for the `build` command adds the ability to release binaries in a tarball with a checksum file.
- Added the flag `--no-module` to the command `starport app` to prevent scaffolding a default module when creating a new
  app
- Added `--dep` flag to specify module dependency when scaffolding a module
- Added support for multiple naming conventions for component names and field names
- Print created and modified files when scaffolding a new component
- Added `starport generate` namespace with commands to generate Go, Vuex and OpenAPI
- Added `starport chain init` command to initialize a chain without starting a node
- Scaffold a type that contains a single instance in the store
- Introduced `starport tools` command for advanced users. Existing `starport relayer lowlevel *` commands are also moved
  under `tools`
- Added `faucet.rate_limit_window` property to `config.yml`
- Simplified the `cmd` package in the template
- Added `starport scaffold band` oracle query scaffolding
- Updated TypeScript relayer to 0.2.0
- Added customizable gas limits for the relayer

### Fixes

- Use snake case for generated files
- Prevent using incorrect module name
- Fixed permissions issue when using Starport in Docker
- Ignore hidden directories when building a chain
- Fix error when scaffolding an IBC module in non-Starport chains

## `v0.16.2`

### Fix

- Prevent indirect Buf dependency

## `v0.16.1`

### Features

- Ensure that CLI operates fine even if the installation directory (bin) of Go programs is not configured properly

## `v0.16.0`

### Features

- The new `join` flag adds the ability to pass a `--genesis` file and `--peers` address list
  with `starport network chain join`
- The new `show` flag adds the ability to show `--genesis` and `--peers` list with `starport network chain show`
- `protoc` is now bundled with Ignite CLI. You don't need to install it anymore.
- Starport is now published automatically on the Docker Hub
- `starport relayer` `configure` and `connect` commands now use
  the [confio/ts-relayer](https://github.com/confio/ts-relayer) under the hood. Also, checkout the
  new `starport relayer lowlevel` command
- An OpenAPI spec for your chain is now automatically generated with `serve` and `build` commands: a console is
  available at `localhost:1317` and spec at `localhost:1317/static/openapi.yml` by default for the newly scaffolded
  chains
- Keplr extension is supported on web apps created with Starport
- Added tests to the scaffold
- Improved reliability of scaffolding by detecting placeholders
- Added ability to scaffold modules in chains not created with Starport
- Added the ability to scaffold Cosmos SDK queries
- IBC relayer support is available on web apps created with Starport
- New types without CRUD operations can be added with the `--no-message` flag in the `type` command
- New packet without messages can be added with the `--no-message` flag in the `packet` command
- Added `docs` command to read Starport documentation on the CLI
- Published documentation on <https://docs.starport.network>
- Added `mnemonic` property to account in the `accounts` list to generate a key from a mnemonic

### Fixes

- `starport network chain join` hanging issue when creating an account
- Error when scaffolding a chain with an underscore in the repo name (thanks @bensooraj!)

### Changes

- `starport serve` no longer starts the web app in the `vue` directory (use `npm` to start it manually)
- Default scaffold no longer includes legacy REST API endpoints (thanks @bensooraj!)
- Removed support for Cosmos SDK v0.39 Launchpad

## `v0.15.0`

### Features

- IBC module scaffolding
- IBC packet scaffolding with acknowledgements
- JavaScript and Vuex client code generation for Cosmos SDK and custom modules
- Standalone relayer with `configure` and `connect` commands
- Advanced relayer options for configuring ports and versions
- Scaffold now follows `MsgServer` convention
- Message scaffolding
- Added `starport type ... --indexed` to scaffold indexed types
- Custom config file support with `starport serve -c custom.yml`
- Detailed terminal output for created accounts: name, address, mnemonic
- Added spinners to indicate progress for long-running commands
- Updated to Cosmos SDK v0.42.1

### Changes

- Replaced `packr` with Go 1.16 `embed`
- Renamed `servers` top-level property to `host`

## `v0.14.0`

### Features

- Chain state persistence between `starport serve` launches
- Integrated Stargate app's `scripts/protocgen` into Starport as a native feature. Running `starport build/serve` will
  automatically take care of building proto files without a need of script in the app's source code.
- Integrated third-party proto-files used by Cosmos SDK modules into Ignite CLI
- Added ability to customize binary name with `build.binary` in `config.yml`
- Added ability to change path to home directory with ` .home` in `config.yml`
- Added ability to add accounts by `address` with in `config.yml`
- Added faucet functionality available on port 4500 and configurable with `faucet` in `config.yml`
- Added `starport faucet [address] [coins]` command
- Updated scaffold to Cosmos SDK v0.41.0
- Distroless multiplatform docker containers for starport that can be used for `starport serve`
- UI containers for chains scaffolded with Starport
- Use SOS-lite and Docker instead of systemD
- Arch PKGBUILD in `scripts`

### Fixes

- Support for CosmWasm on Stargate
- Bug with dashes in GitHub username breaking proto package name
- Bug with custom address prefix
- use docker buildx as a single command with multiple platforms to make multi-manifest work properly

## `v0.13.0`

### Features

- Added `starport network` commands for launching blockchains
- Added proxy (Chisel) to support launching blockchains from Gitpod
- Upgraded the template (Stargate) to Cosmos SDK v0.40.0-rc3
- Added a gRPC-Web proxy that is available under <http://localhost:12345/grpc>
- Added chain id configurability by recognizing `chain_id` from `genesis` section of `config.yml`.
- Added `config/app.toml` and `config/config.toml` configurability for appd under new `init.app` and `init.config`
  sections of `config.yml`
- Point to Stargate as default SDK version for scaffolding
- Covered CRUD operations for Stargate scaffolding
- Added docs on gopath to build from source directions
- Arch Linux Based Raspberry Pi development environment
- Calculate the necessary gas for sending transactions to SPN

### Fixes

- Routing REST API endpoints of querier on Stargate
- Evaluate `--address-prefix` option when scaffolding for Stargate
- Use a deterministic method to generate scaffolded type IDs
- Modify scaffolded type's creator type from address to string
- Copy built starport arm64 binary from tendermintdevelopment/starport:arm64 for device images
- Added git to amd64 docker image
- Comment out Gaia's seeds in the systemd unit template for downstream chains

## `v0.12.0`

### Features

- Added GitHub CLI to gitpod environment for greater ease of use
- Added `starport build` command to build and install app binaries
- Improved the first-time experience for readers of the Starport readme and parts of the Starport Handbook
- Added `starport module create` command to scaffold custom modules
- Raspberry Pi now installs, builds, and serves the Vue UI
- Improved documentation for Raspberry Pi Device Images
- Added IBC and some other modules
- Added an option to configure server addresses under `servers` section in `config.yml`

### Fixes

- `--address-prefix` will always be translated to lowercase while scaffolding with `app` command
- HTTP API: accept strings in JSON and cast them to int and bool
- Update @tendermint/vue to `v0.1.7`
- Removed "Starport Pi"
- Removed Makefile from Downstream Pi
- Fixed Downstream Pi image GitHub Action
- Prevent duplicated fields with `type` command
- Fixed handling of protobuf profiler: prof_laddr -> pprof_laddr
- Fix an error, when a Stargate `serve` cmd doesn't start if a user doesn't have a relayer installed

## `v0.11.1`

### Features

- Published on Snapcraft

## `v0.11.0`

### Features

- Added experimental [Stargate](https://stargate.cosmos.network/) scaffolding option with `--sdk-version stargate` flag
  on `starport app` command
- Pi Image Generation for chains generated with Starport
- GitHub action with capture of binary artifacts for chains generated with Starport
- Gitpod: added guidelines and changed working directory into `docs`
- Updated web scaffold with an improved sign in, balance list and a simple wallet
- Added CRUD actions for scaffolded types: delete, update, and get

## `v0.0.10`

### Features

- Add ARM64 releases
- OS Image Generation for Raspberry Pi 3 and 4
- Added `version` command
- Added support for _validator_ configuration in _config.yml_.
- Starport can be launched on Gitpod
- Added `make clean`

### Fixes

- Compile with go1.15
- Running `starport add type...` multiple times no longer breaks the app
- Running `appcli tx app create-x` now checks for all required args
- Removed unused `--denom` flag from the `app` command. It previously has moved as a prop to the `config.yml`
  under `accounts` section
- Disabled proxy server in the Vue app (this was causing to some compatibility issues) and enabled CORS
  for `appcli rest-server` instead
- `type` command supports dashes in app names

## `v0.0.10-rc.3`

### Features

- Configure `genesis.json` through `genesis` field in `config.yml`
- Initialize git repository on `app` scaffolding
- Check Go and GOPATH when running `serve`

### Changes

- verbose is --verbose, not -v, in the cli
- Renamed `frontend` directory to `vue`
- Added first E2E tests (for `app` and `add wasm` subcommands)

### Fixes

- No longer crashes when git is initialized but doesn't have commits
- Failure to start the frontend doesn't prevent Starport from running
- Changes to `config.yml` trigger reinitialization of the app
- Running `starport add wasm` multiple times no longer breaks the app

## `v0.0.10-rc.X`

### Features

- Initialize with accounts defined `config.yml`
- `starport serve --verbose` shows detailed output from every process
- Custom address prefixes with `--address-prefix` flag
- Cosmos SDK Launchpad support
- Rebuild and reinitialize on file change

## `v0.0.9`

Initial release.<|MERGE_RESOLUTION|>--- conflicted
+++ resolved
@@ -2,23 +2,14 @@
 
 ## Unreleased
 
-<<<<<<< HEAD
 ### Features
 
 - [#3476](https://github.com/ignite/cli/pull/3476) Use `buf.build` binary to code generate from proto files
 - [#3536](https://github.com/ignite/cli/pull/3536) Change app.go to v2 and add AppWiring feature
-=======
+
+### Changes
+
 - [#3559](https://github.com/ignite/cli/pull/3559) Bump network plugin version to `v0.1.1`
->>>>>>> 252f7d45
-
-## [`v0.27.1`](https://github.com/ignite/cli/releases/tag/v0.27.1)
-
-### Features
-
-
-### Features
- 
-- [#3476](https://github.com/ignite/cli/pull/3476) Use `buf.build` binary to code generate from proto files
 
 ## [`v0.27.0`](https://github.com/ignite/cli/releases/tag/v0.27.0)
 
