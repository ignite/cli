# Changelog

## Unreleased

### Fixes

<<<<<<< HEAD
- [#3850](https://github.com/ignite/cli/pull/3871) Fix app.go file detection in apps scaffolded before v28.0.0
- [#3867](https://github.com/ignite/cli/pull/3867) Fix genesis export for ibc modules
=======
- [#3878](https://github.com/ignite/cli/pull/3878) Support local forks of Cosmos SDK in scaffolded chain.
- [#3867](https://github.com/ignite/cli/pull/3867) Fix genesis export for ibc modules.
>>>>>>> 1dce4e71
- [#3869](https://github.com/ignite/cli/pull/3869) Fix .git in parent dir

### Changes

- [#3877](https://github.com/ignite/cli/pull/3877) Change Ignite App extension to "ign"

## [`v28.1.0`](https://github.com/ignite/cli/releases/tag/v28.1.0)

### Features

- [#3786](https://github.com/ignite/cli/pull/3786) Add artifacts for publishing Ignite to FlatHub and Snapcraft
- [#3830](https://github.com/ignite/cli/pull/3830) Remove gRPC info from Ignite Apps errors
- [#3861](https://github.com/ignite/cli/pull/3861) Send to the analytics if the user is using a GitPod

### Changes

- [#3822](https://github.com/ignite/cli/pull/3822) Improve default scaffolded AutoCLI config
- [#3838](https://github.com/ignite/cli/pull/3838) Scaffold chain with Cosmos SDK `v0.50.2`, and bump confix and x/upgrade to latest
- [#3829](https://github.com/ignite/cli/pull/3829) Support version prefix for cached values
- [#3723](https://github.com/ignite/cli/pull/3723) Create a wrapper for errors

### Fixes

- [#3827](https://github.com/ignite/cli/pull/3827) Change ignite apps to be able to run in any directory
- [#3831](https://github.com/ignite/cli/pull/3831) Correct ignite app gRPC server stop memory issue
- [#3825](https://github.com/ignite/cli/pull/3825) Fix a minor Keplr type-checking bug in TS client
- [#3836](https://github.com/ignite/cli/pull/3836), [#3858](https://github.com/ignite/cli/pull/3858) Add missing IBC commands for scaffolded chain
- [#3833](https://github.com/ignite/cli/pull/3833) Improve Cosmos SDK detection to support SDK forks
- [#3849](https://github.com/ignite/cli/pull/3849) Add missing `tx.go` file by default and enable cli if autocli does not exist
- [#3851](https://github.com/ignite/cli/pull/3851) Add missing ibc interfaces to chain client
- [#3860](https://github.com/ignite/cli/pull/3860) Fix analytics event name

## [`v28.0.0`](https://github.com/ignite/cli/releases/tag/v28.0.0)

### Features

- [#3659](https://github.com/ignite/cli/pull/3659) cosmos-sdk `v0.50.x` upgrade
- [#3694](https://github.com/ignite/cli/pull/3694) Query and Tx AutoCLI support
- [#3536](https://github.com/ignite/cli/pull/3536) Change app.go to v2 and add AppWiring feature
- [#3544](https://github.com/ignite/cli/pull/3544) Add bidirectional communication to app (plugin) system
- [#3756](https://github.com/ignite/cli/pull/3756) Add faucet compatibility for latest sdk chains
- [#3476](https://github.com/ignite/cli/pull/3476) Use `buf.build` binary to code generate from proto files
- [#3724](https://github.com/ignite/cli/pull/3724) Add or vendor proto packages from Go dependencies
- [#3561](https://github.com/ignite/cli/pull/3561) Add GetChainInfo method to plugin system API
- [#3626](https://github.com/ignite/cli/pull/3626) Add logging levels to relayer
- [#3614](https://github.com/ignite/cli/pull/3614) feat: use DefaultBaseappOptions for app.New method
- [#3715](https://github.com/ignite/cli/pull/3715) Add test suite for the cli tests

### Changes

- [#3793](https://github.com/ignite/cli/pull/3793) Refactor Ignite to follow semantic versioning (prepares v28.0.0). If you are using packages, do not forget to import the `/v28` version of the packages.
- [#3529](https://github.com/ignite/cli/pull/3529) Refactor plugin system to use gRPC
- [#3751](https://github.com/ignite/cli/pull/3751) Rename label to skip changelog check
- [#3745](https://github.com/ignite/cli/pull/3745) Set tx fee amount as option
- [#3748](https://github.com/ignite/cli/pull/3748) Change default rpc endpoint to a working one
- [#3621](https://github.com/ignite/cli/pull/3621) Change `pkg/availableport` to allow custom parameters in `Find` function and handle duplicated ports
- [#3810](https://github.com/ignite/cli/pull/3810) Bump network app version to `v0.2.1`
- [#3581](https://github.com/ignite/cli/pull/3581) Bump cometbft and cometbft-db in the template
- [#3522](https://github.com/ignite/cli/pull/3522) Remove indentation from `chain serve` output
- [#3346](https://github.com/ignite/cli/issues/3346) Improve scaffold query --help
- [#3601](https://github.com/ignite/cli/pull/3601) Update ts-relayer version to `0.10.0`
- [#3658](https://github.com/ignite/cli/pull/3658) Rename Marshaler to Codec in EncodingConfig
- [#3653](https://github.com/ignite/cli/pull/3653) Add "app" extension to plugin binaries
- [#3656](https://github.com/ignite/cli/pull/3656) Disable Go toolchain download
- [#3662](https://github.com/ignite/cli/pull/3662) Refactor CLI "plugin" command to "app"
- [#3669](https://github.com/ignite/cli/pull/3669) Rename `plugins` config file to `igniteapps`
- [#3683](https://github.com/ignite/cli/pull/3683) Resolve `--dep auth` as `--dep account` in `scaffold module`
- [#3795](https://github.com/ignite/cli/pull/3795) Bump cometbft to `v0.38.2`
- [#3599](https://github.com/ignite/cli/pull/3599) Add analytics as an option
- [#3670](https://github.com/ignite/cli/pull/3670) Remove binaries

### Fixes

- [#3386](https://github.com/ignite/cli/issues/3386) Prevent scaffolding of default module called "ibc"
- [#3592](https://github.com/ignite/cli/pull/3592) Fix `pkg/protoanalysis` to support HTTP rule parameter arguments
- [#3598](https://github.com/ignite/cli/pull/3598) Fix consensus param keeper constructor key in `app.go`
- [#3610](https://github.com/ignite/cli/pull/3610) Fix overflow issue of cosmos faucet in `pkg/cosmosfaucet/transfer.go` and `pkg/cosmosfaucet/cosmosfaucet.go`
- [#3618](https://github.com/ignite/cli/pull/3618) Fix TS client generation import path issue
- [#3631](https://github.com/ignite/cli/pull/3631) Fix unnecessary vue import in hooks/composables template
- [#3661](https://github.com/ignite/cli/pull/3661) Change `pkg/cosmosanalysis` to find Cosmos SDK runtime app registered modules
- [#3716](https://github.com/ignite/cli/pull/3716) Fix invalid plugin hook check
- [#3725](https://github.com/ignite/cli/pull/3725) Fix flaky TS client generation issues on linux
- [#3726](https://github.com/ignite/cli/pull/3726) Update TS client dependencies. Bump vue/react template versions
- [#3728](https://github.com/ignite/cli/pull/3728) Fix wrong parser for proto package names
- [#3729](https://github.com/ignite/cli/pull/3729) Fix broken generator due to caching /tmp include folders
- [#3767](https://github.com/ignite/cli/pull/3767) Fix `v0.50` ibc genesis issue
- [#3808](https://github.com/ignite/cli/pull/3808) Correct TS code generation to generate paginated fields

## [`v0.27.2`](https://github.com/ignite/cli/releases/tag/v0.27.2)

### Changes

- [#3701](https://github.com/ignite/cli/pull/3701) Bump `go` version to 1.21

## [`v0.27.1`](https://github.com/ignite/cli/releases/tag/v0.27.1)

### Features

- [#3505](https://github.com/ignite/cli/pull/3505) Auto migrate dependency tools
- [#3538](https://github.com/ignite/cli/pull/3538) bump sdk to `v0.47.3` and ibc to `v7.1.0`
- [#2736](https://github.com/ignite/cli/issues/2736) Add `--skip-git` flag to skip git repository initialization.
- [#3381](https://github.com/ignite/cli/pull/3381) Add `ignite doctor` command
- [#3446](https://github.com/ignite/cli/pull/3446) Add `gas-adjustment` flag to the cosmos client.
- [#3439](https://github.com/ignite/cli/pull/3439) Add `--build.tags` flag for `chain serve` and `chain build` commands.
- [#3524](https://github.com/ignite/cli/pull/3524) Apply auto tools migration to other commands
- Added compatibility check and auto migration features and interactive guidelines for the latest versions of the SDK

### Changes

- [#3444](https://github.com/ignite/cli/pull/3444) Add support for ICS chains in ts-client generation
- [#3494](https://github.com/ignite/cli/pull/3494) bump `cosmos-sdk` and `cometbft` versions
- [#3434](https://github.com/ignite/cli/pull/3434) Detect app wiring implementation

### Fixes

- [#3497](https://github.com/ignite/cli/pull/3497) Use corret bank balance query url in faucet openapi
- [#3481](https://github.com/ignite/cli/pull/3481) Use correct checksum format in release checksum file
- [#3470](https://github.com/ignite/cli/pull/3470) Prevent overriding minimum-gas-prices with default value
- [#3523](https://github.com/ignite/cli/pull/3523) Upgrade Cosmos SDK compatibility check for scaffolded apps
- [#3441](https://github.com/ignite/cli/pull/3441) Correct wrong client context for cmd query methods
- [#3487](https://github.com/ignite/cli/pull/3487) Handle ignired error in package `cosmosaccount` `Account.PubKey`

## [`v0.26.1`](https://github.com/ignite/cli/releases/tag/v0.26.1)

### Features

- [#3238](https://github.com/ignite/cli/pull/3238) Add `Sharedhost` plugin option
- [#3214](https://github.com/ignite/cli/pull/3214) Global plugins config.
- [#3142](https://github.com/ignite/cli/pull/3142) Add `ignite network request param-change` command.
- [#3181](https://github.com/ignite/cli/pull/3181) Addition of `add` and `remove` commands for `plugins`
- [#3184](https://github.com/ignite/cli/pull/3184) Separate `plugins.yml` config file.
- [#3038](https://github.com/ignite/cli/pull/3038) Addition of Plugin Hooks in Plugin System
- [#3056](https://github.com/ignite/cli/pull/3056) Add `--genesis-config` flag option to `ignite network chain publish`
- [#2892](https://github.com/ignite/cli/pull/2982/) Add `ignite scaffold react` command.
- [#2892](https://github.com/ignite/cli/pull/2982/) Add `ignite generate composables` command.
- [#2892](https://github.com/ignite/cli/pull/2982/) Add `ignite generate hooks` command.
- [#2955](https://github.com/ignite/cli/pull/2955/) Add `ignite network request add-account` command.
- [#2877](https://github.com/ignite/cli/pull/2877) Plugin system
- [#3060](https://github.com/ignite/cli/pull/3060) Plugin system flag support
- [#3105](https://github.com/ignite/cli/pull/3105) Addition of `ignite plugin describe <path>` command
- [#2995](https://github.com/ignite/cli/pull/2995/) Add `ignite network request remove-validator` command.
- [#2999](https://github.com/ignite/cli/pull/2999/) Add `ignite network request remove-account` command.
- [#2458](https://github.com/ignite/cli/issues/2458) New `chain serve` command UI.
- [#2992](https://github.com/ignite/cli/issues/2992) Add `ignite chain debug` command.

### Changes

- [#3369](https://github.com/ignite/cli/pull/3369) Update `ibc-go` to `v6.1.0`.
- [#3306](https://github.com/ignite/cli/pull/3306) Move network command into a plugin
- [#3305](https://github.com/ignite/cli/pull/3305) Bump Cosmos SDK version to `v0.46.7`.
- [#3068](https://github.com/ignite/cli/pull/3068) Add configs to generated TS code for working with JS projects
- [#3071](https://github.com/ignite/cli/pull/3071) Refactor `ignite/templates` package.
- [#2892](https://github.com/ignite/cli/pull/2982/) `ignite scaffold vue` and `ignite scaffold react` use v0.4.2 templates
- [#2892](https://github.com/ignite/cli/pull/2982/) `removeSigner()` method added to generated `ts-client`
- [#3035](https://github.com/ignite/cli/pull/3035) Bump Cosmos SDK to `v0.46.4`.
- [#3037](https://github.com/ignite/cli/pull/3037) Bump `ibc-go` to `v5.0.1`.
- [#2957](https://github.com/ignite/cli/pull/2957) Change generate commands to print the path to the generated code.
- [#2981](https://github.com/ignite/cli/issues/2981) Change CLI to also search chain binary in Go binary path.
- [#2958](https://github.com/ignite/cli/pull/2958) Support absolute paths for client code generation config paths.
- [#2993](https://github.com/ignite/cli/pull/2993) Hide `ignite scaffold band` command and deprecate functionality.
- [#2986](https://github.com/ignite/cli/issues/2986) Remove `--proto-all-modules` flag because it is now the default behaviour.
- [#2986](https://github.com/ignite/cli/issues/2986) Remove automatic Vue code scaffolding from `scaffold chain` command.
- [#2986](https://github.com/ignite/cli/issues/2986) Add `--generate-clients` to `chain serve` command for optional client code (re)generation.
- [#2998](https://github.com/ignite/cli/pull/2998) Hide `ignite generate dart` command and remove functionality.
- [#2991](https://github.com/ignite/cli/pull/2991) Hide `ignite scaffold flutter` command and remove functionality.
- [#2944](https://github.com/ignite/cli/pull/2944) Add a new event "update" status option to `pkg/cliui`.
- [#3030](https://github.com/ignite/cli/issues/3030) Remove colon syntax from module scaffolding `--dep` flag.
- [#3025](https://github.com/ignite/cli/issues/3025) Improve config version error handling.
- [#3084](https://github.com/ignite/cli/pull/3084) Add Ignite Chain documentation.
- [#3109](https://github.com/ignite/cli/pull/3109) Refactor scaffolding for proto files to not rely on placeholders.
- [#3106](https://github.com/ignite/cli/pull/3106) Add zoom image plugin.
- [#3194](https://github.com/ignite/cli/issues/3194) Move config validators check to validate only when required.
- [#3183](https://github.com/ignite/cli/pull/3183/) Make config optional for init phase.
- [#3224](https://github.com/ignite/cli/pull/3224) Remove `grpc_*` prefix from query files in scaffolded chains
- [#3229](https://github.com/ignite/cli/pull/3229) Rename `campaign` to `project` in ignite network set of commands
- [#3122](https://github.com/ignite/cli/issues/3122) Change `generate ts-client` to ignore the cache by default.
- [#3244](https://github.com/ignite/cli/pull/3244) Update `actions.yml` for resolving deprecation message
- [#3337](https://github.com/ignite/cli/pull/3337) Remove `pkg/openapiconsole` import from scaffold template.
- [#3337](https://github.com/ignite/cli/pull/3337) Register`nodeservice` gRPC in `app.go` template.
- [#3455](https://github.com/ignite/cli/pull/3455) Bump `cosmos-sdk` to `v0.47.1`
- [#3434](https://github.com/ignite/cli/pull/3434) Detect app wiring implementation.
- [#3445](https://github.com/ignite/cli/pull/3445) refactor: replace `github.com/ghodss/yaml` with `sigs.k8s.io/yaml`

### Breaking Changes

- [#3033](https://github.com/ignite/cli/pull/3033) Remove Cosmos SDK Launchpad version support.

### Fixes

- [#3114](https://github.com/ignite/cli/pull/3114) Fix out of gas issue when approving many requests
- [#3068](https://github.com/ignite/cli/pull/3068) Fix REST codegen method casing bug
- [#3031](https://github.com/ignite/cli/pull/3031) Move keeper hooks to after all keepers initialized in `app.go` template.
- [#3098](https://github.com/ignite/cli/issues/3098) Fix config upgrade issue that left config empty on error.
- [#3129](https://github.com/ignite/cli/issues/3129) Remove redundant `keyring-backend` config option.
- [#3187](https://github.com/ignite/cli/issues/3187) Change prompt text to fit within 80 characters width.
- [#3203](https://github.com/ignite/cli/issues/3203) Fix relayer to work with multiple paths.
- [#3320](https://github.com/ignite/cli/pull/3320) Allow `id` and `creator` as names when scaffolding a type.
- [#3327](https://github.com/ignite/cli/issues/3327) Scaffolding messages with same name leads to aliasing.
- [#3383](https://github.com/ignite/cli/pull/3383) State error and info are now displayed when using serve UI.
- [#3379](https://github.com/ignite/cli/issues/3379) Fix `ignite docs` issue by disabling mouse support.
- [#3435](https://github.com/ignite/cli/issues/3435) Fix wrong client context for cmd query methods.

## [`v0.25.2`](https://github.com/ignite/cli/releases/tag/v0.25.1)

### Changes

- [#3145](https://github.com/ignite/cli/pull/3145) Security fix upgrading Cosmos SDK to `v0.46.6`

## [`v0.25.1`](https://github.com/ignite/cli/releases/tag/v0.25.1)

### Changes

- [#2968](https://github.com/ignite/cli/pull/2968) Dragonberry security fix upgrading Cosmos SDK to `v0.46.3`

## [`v0.25.0`](https://github.com/ignite/cli/releases/tag/v0.25.0)

### Features

- Add `pkg/cosmostxcollector` package with support to query and save TXs and events.
- Add `ignite network coordinator` command set.
- Add `ignite network validator` command set.
- Deprecate `cosmoscmd` pkg and add cmd templates for scaffolding.
- Add generated TS client test support to integration tests.

### Changes

- Updated `pkg/cosmosanalysis` to discover the list of app modules when defined in variables or functions.
- Improve genesis parser for `network` commands
- Integration tests build their own ignite binary.
- Updated `pkg/cosmosanalysis` to discover the list of app modules when defined in variables.
- Switch to broadcast mode sync in `cosmosclient`
- Updated `nodetime`: `ts-proto` to `v1.123.0`, `protobufjs` to `v7.1.1`, `swagger-typescript-api` to `v9.2.0`
- Switched codegen client to use `axios` instead of `fetch`
- Added `useKeplr()` and `useSigner()` methods to TS client. Allowed query-only instantiation.
- `nodetime` built with `vercel/pkg@5.6.0`
- Change CLI to use an events bus to print to stdout.
- Move generated proto files to `proto/{appname}/{module}`
- Update `pkg/cosmosanalysis` to detect when proto RPC services are using pagination.
- Add `--peer-address` flag to `network chain join` command.
- Change nightly tag format
- Add cosmos-sdk version in `version` command
- [#2935](https://github.com/ignite/cli/pull/2935) Update `gobuffalo/plush` templating tool to `v4`

### Fixes

- Fix ICA controller wiring.
- Change vuex generation to use a default TS client path.
- Fix cli action org in templates.
- Seal the capability keeper in the `app.go` template.
- Change faucet to allow CORS preflight requests.
- Fix config file migration to void leaving end of file content chunks.
- Change session print loop to block until all events are handled.
- Handle "No records were found in keyring" message when checking keys.
- [#2941](https://github.com/ignite/cli/issues/2941) Fix session to use the same spinner referece.
- [#2922](https://github.com/ignite/cli/pull/2922) Network commands check for latest config version before building the chain binary.

## [`v0.24.1`](https://github.com/ignite/cli/releases/tag/v0.24.1)

### Features

- Upgraded Cosmos SDK to `v0.46.2`.

## [`v0.24.0`](https://github.com/ignite/cli/releases/tag/v0.24.0)

### Features

- Upgraded Cosmos SDK to `v0.46.0` and IBC to `v5` in CLI and scaffolding templates
- Change chain init to check that no gentx are present in the initial genesis
- Add `network rewards release` command
- Add "make mocks" target to Makefile
- Add `--skip-proto` flag to `build`, `init` and `serve` commands to build the chain without building proto files
- Add `node query tx` command to query a transaction in any chain.
- Add `node query bank` command to query an account's bank balance in any chain.
- Add `node tx bank send` command to send funds from one account to another in any chain.
- Add migration system for the config file to allow config versioning
- Add `node tx bank send` command to send funds from one account to another in any chain.
- Implement `network profile` command
- Add `generate ts-client` command to generate a stand-alone modular TypeScript client.

### Changes

- Add changelog merge strategy in `.gitattributes` to avoid conflicts.
- Refactor `templates/app` to remove `monitoringp` module from the default template
- Updated keyring dependency to match Cosmos SDK
- Speed up the integration tests
- Refactor ignite network and fix genesis generation bug
- Make Go dependency verification optional during build by adding the `--check-dependencies` flag
  so Ignite CLI can work in a Go workspace context.
- Temporary SPN address change for nightly
- Rename `simapp.go.plush` simulation file template to `helpers.go.plush`
- Remove campaign creation from the `network chain publish` command
- Optimized JavaScript generator to use a single typescript API generator binary
- Improve documentation and add support for protocol buffers and Go modules syntax
- Add inline documentation for CLI commands
- Change `cmd/account` to skip passphrase prompt when importing from mnemonic
- Add nodejs version in the output of ignite version
- Removed `handler.go` from scaffolded module template
- Migrated to `cosmossdk.io` packages for and `math`
- Vuex stores from the `generate vuex` command use the new TypeScript client
- Upgraded frontend Vue template to v0.3.10

### Fixes

- Improved error handling for crypto wrapper functions
- Fix `pkg/cosmosclient` to call the faucet prior to creating the tx.
- Test and refactor `pkg/comosclient`.
- Change templates to add missing call to `RegisterMsgServer` in the default module's template to match what's specified
  in the docs
- Fix cosmoscmd appID parameter value to sign a transaction correctly
- Fix `scaffold query` command to use `GetClientQueryContext` instead of `GetClientTxContext`
- Fix flaky integration tests issue that failed with "text file busy"
- Fix default chain ID for publish
- Replace `os.Rename` with `xos.Rename`
- Fix CLI reference generation to add `ignite completion` documentation
- Remove usage of deprecated `io/ioutil` package

## [`v0.23.0`](https://github.com/ignite/cli/releases/tag/v0.23.0)

### Features

- Apps can now use generics

### Fixes

- Fix `pkg/cosmosanalysis` to support apps with generics
- Remove `ignite-hq/cli` from dependency list in scaffolded chains

### Changes

- Change `pkg/cosmosgen` to allow importing IBC proto files
- Improve docs for Docker related commands
- Improve and fix documentation issues in developer tutorials
- Add migration docs for v0.22.2
- Improve `go mod download` error report in `pkg/cosmosgen`

## [`v0.22.2`](https://github.com/ignite/cli/releases/tag/v0.22.2)

### Features

- Enable Darwin ARM 64 target for chain binary releases in CI templates

### Changes

- Rename `ignite-hq` to `ignite`

## [`v0.22.1`](https://github.com/ignite/cli/releases/tag/v0.22.1)

### Fixes

- Fix IBC module scaffolding interface in templates

## [`v0.22.0`](https://github.com/ignite/cli/releases/tag/v0.22.0)

### Features

- Optimized the build system. The `chain serve`, `chain build`, `chain generate` commands and other variants are way
  faster now
- Upgraded CLI and templates to use IBC v3

### Fixes

- Add a fix in code generation to avoid user's NodeJS configs to break TS client generation routine

## [`v0.21.2`](https://github.com/ignite/cli/releases/tag/v0.21.2)

### Fixes

- Set min. gas to zero when running `chain` command set

## [`v0.21.1`](https://github.com/ignite/cli/releases/tag/v0.21.1)

### Features

- Add compatibility to run chains built with Cosmos-SDK `v0.46.0-alpha1` and above
- Scaffold chains now will have `auth` module enabled by default

### Fixes

- Fixed shell completion generation
- Make sure proto package names are valid when using simple app names

## [`v0.21.0`](https://github.com/ignite/cli/releases/tag/v0.21.0)

### Features

- Support simple app names when scaffolding chains. e.g.: `ignite scaffold chain mars`
- Ask confirmation when scaffolding over changes that are not committed yet

## [`v0.20.4`](https://github.com/ignite/cli/releases/tag/v0.20.4)

### Fixes

- Use `protoc` binary compiled in an older version of macOS AMD64 for backwards compatibility in code generation

## [`v0.20.3`](https://github.com/ignite/cli/releases/tag/v0.20.3)

### Fixes

- Use the latest version of CLI in templates to fix Linux ARM support _(It's now possible to develop chains in Linux ARM
  machines and since the chain depends on the CLI in its `go.mod`, it needs to use the latest version that support ARM
  targets)_

## [`v0.20.2`](https://github.com/ignite/cli/releases/tag/v0.20.2)

### Fixes

- Use `unsafe-reset-all` cmd under `tendermint` cmd for chains that use `=> v0.45.3` version of Cosmos SDK

## [`v0.20.1`](https://github.com/ignite/cli/releases/tag/v0.20.1)

### Features

- Release the CLI with Linux ARM and native M1 binaries

## [`v0.20.0`](https://github.com/ignite/cli/releases/tag/v0.20.0)

Our new name is **Ignite CLI**!

**IMPORTANT!** This upgrade renames `starport` command to `ignite`. From now on, use `ignite` command to access the CLI.

### Features

- Upgraded Cosmos SDK version to `v0.45.2`
- Added support for in memory backend in `pkg/cosmosclient` package
- Improved our tutorials and documentation

## [`v0.19.5`](https://github.com/ignite/cli/pull/2158/commits)

### Features

- Enable client code and Vuex code generation for query only modules as well.
- Upgraded the Vue template to `v0.3.5`.

### Fixes

- Fixed snake case in code generation.
- Fixed plugin installations for Go =>v1.18.

### Changes

- Dropped transpilation of TS to JS. Code generation now only produces TS files.

## `v0.19.4`

### Features

- Upgraded Vue template to `v0.3.0`.

## `v0.19.3`

### Features

- Upgraded Flutter template to `v2.0.3`

## [`v0.19.2`](https://github.com/ignite/cli/milestone/14)

### Fixes

- Fixed race condition during faucet transfer
- Fixed account sequence mismatch issue on faucet and relayer
- Fixed templates for IBC code scaffolding

### Features

- Upgraded blockchain templates to use IBC v2.0.2

### Breaking Changes

- Deprecated the Starport Modules [tendermint/spm](https://github.com/tendermint/spm) repo and moved the contents to the
  Ignite CLI repo [`ignite/pkg/`](https://github.com/ignite/cli/tree/main/ignite/pkg/)
  in [PR 1971](https://github.com/ignite/cli/pull/1971/files)

  Updates are required if your chain uses these packages:

  - `spm/ibckeeper` is now `pkg/cosmosibckeeper`
  - `spm/cosmoscmd` is now `pkg/cosmoscmd`
  - `spm/openapiconsole` is now `pkg/openapiconsole`
  - `testutil/sample` is now `cosmostestutil/sample`

- Updated the faucet HTTP API schema. See API changes
  in [fix: improve faucet reliability #1974](https://github.com/ignite/cli/pull/1974/files#diff-0e157f4f60d6fbd95e695764df176c8978d85f1df61475fbfa30edef62fe35cd)

## `v0.19.1`

### Fixes

- Enabled the `scaffold flutter` command

## `v0.19.0`

### Features

- `starport scaffold` commands support `ints`, `uints`, `strings`, `coin`, `coins` as field types (#1579)
- Added simulation testing with `simapp` to the default template (#1731)
- Added `starport generate dart` to generate a Dart client from protocol buffer files
- Added `starport scaffold flutter` to scaffold a Flutter mobile app template
- Parameters can be specified with a new `--params` flag when scaffolding modules (#1716)
- Simulations can be run with `starport chain simulate`
- Set `cointype` for accounts in `config.yml` (#1663)

### Fixes

- Allow using a `creator` field when scaffolding a model with a `--no-message` flag (#1730)
- Improved error handling when generating code (#1907)
- Ensure account has funds after faucet transfer when using `cosmosclient` (#1846)
- Move from `io/ioutil` to `io` and `os` package (refactoring) (#1746)

## `v0.18.0`

### Breaking Changes

- Starport v0.18 comes with Cosmos SDK v0.44 that introduced changes that are not compatible with chains that were
  scaffolded with Starport versions lower than v0.18. After upgrading from Starport v0.17.3 to Starport v0.18, you must
  update the default blockchain template to use blockchains that were scaffolded with earlier versions.
  See [Migration](https://docs.ignite.com/migration).

### Features

- Scaffold commands allow using previously scaffolded types as fields
- Added `--signer` flag to `message`, `list`, `map`, and `single` scaffolding to allow customizing the name of the
  signer of the message
- Added `--index` flag to `scaffold map` to provide a custom list of indices
- Added `scaffold type` to scaffold a protocol buffer definition of a type
- Automatically check for new Starport versions
- Added `starport tools completions` to generate CLI completions
- Added `starport account` commands to manage accounts (key pairs)
- `starport version` now prints detailed information about OS, Go version, and more
- Modules are scaffolded with genesis validation tests
- Types are scaffolded with tests for `ValidateBasic` methods
- `cosmosclient` has been refactored and can be used as a library for interacting with Cosmos SDK chains
- `starport relayer` uses `starport account`
- Added `--path` flag for all `scaffold`, `generate` and `chain` commands
- Added `--output` flag to the `build` command
- Configure port of gRPC web in `config.yml` with the `host.grpc-web` property
- Added `build.main` field to `config.yml` for apps to specify the path of the chain's main package. This property is
  required to be set only when an app contains multiple main packages.

### Fixes

- Scaffolding a message no longer prevents scaffolding a map, list, or single that has the same type name when using
  the `--no-message` flag
- Generate Go code from proto files only from default directories or directories specified in `config.yml`
- Fixed faucet token transfer calculation
- Removed `creator` field for types scaffolded with the `--no-message` flag
- Encode the count value in the store with `BigEndian`

## `v0.17.3`

### Fixes

- oracle: add a specific BandChain pkg version to avoid Cosmos SDK version conflicts

## `v0.17.2`

### Features

- `client.toml` is initialized and used by node's CLI, can be configured through `config.yml` with the `init.client`
  property
- Support serving Cosmos SDK `v0.43.x` based chains

## `v0.17.1`

### Fixes

- Set visibility to `public` on Gitpod's port 7575 to enable peer discovery for SPN
- Fixed GitHub action that releases blockchain node's binary
- Fixed an error in chain scaffolding due to "unknown revision"
- Fixed an error in `starport chain serve` by limiting the scope where proto files are searched for

## `v0.17`

### Features

- Added GitHub action that automatically builds and releases a binary
- The `--release` flag for the `build` command adds the ability to release binaries in a tarball with a checksum file.
- Added the flag `--no-module` to the command `starport app` to prevent scaffolding a default module when creating a new
  app
- Added `--dep` flag to specify module dependency when scaffolding a module
- Added support for multiple naming conventions for component names and field names
- Print created and modified files when scaffolding a new component
- Added `starport generate` namespace with commands to generate Go, Vuex and OpenAPI
- Added `starport chain init` command to initialize a chain without starting a node
- Scaffold a type that contains a single instance in the store
- Introduced `starport tools` command for advanced users. Existing `starport relayer lowlevel *` commands are also moved
  under `tools`
- Added `faucet.rate_limit_window` property to `config.yml`
- Simplified the `cmd` package in the template
- Added `starport scaffold band` oracle query scaffolding
- Updated TypeScript relayer to 0.2.0
- Added customizable gas limits for the relayer

### Fixes

- Use snake case for generated files
- Prevent using incorrect module name
- Fixed permissions issue when using Starport in Docker
- Ignore hidden directories when building a chain
- Fix error when scaffolding an IBC module in non-Starport chains

## `v0.16.2`

### Fix

- Prevent indirect Buf dependency

## `v0.16.1`

### Features

- Ensure that CLI operates fine even if the installation directory (bin) of Go programs is not configured properly

## `v0.16.0`

### Features

- The new `join` flag adds the ability to pass a `--genesis` file and `--peers` address list
  with `starport network chain join`
- The new `show` flag adds the ability to show `--genesis` and `--peers` list with `starport network chain show`
- `protoc` is now bundled with Ignite CLI. You don't need to install it anymore.
- Starport is now published automatically on the Docker Hub
- `starport relayer` `configure` and `connect` commands now use
  the [confio/ts-relayer](https://github.com/confio/ts-relayer) under the hood. Also, checkout the
  new `starport relayer lowlevel` command
- An OpenAPI spec for your chain is now automatically generated with `serve` and `build` commands: a console is
  available at `localhost:1317` and spec at `localhost:1317/static/openapi.yml` by default for the newly scaffolded
  chains
- Keplr extension is supported on web apps created with Starport
- Added tests to the scaffold
- Improved reliability of scaffolding by detecting placeholders
- Added ability to scaffold modules in chains not created with Starport
- Added the ability to scaffold Cosmos SDK queries
- IBC relayer support is available on web apps created with Starport
- New types without CRUD operations can be added with the `--no-message` flag in the `type` command
- New packet without messages can be added with the `--no-message` flag in the `packet` command
- Added `docs` command to read Starport documentation on the CLI
- Published documentation on <https://docs.starport.network>
- Added `mnemonic` property to account in the `accounts` list to generate a key from a mnemonic

### Fixes

- `starport network chain join` hanging issue when creating an account
- Error when scaffolding a chain with an underscore in the repo name (thanks @bensooraj!)

### Changes

- `starport serve` no longer starts the web app in the `vue` directory (use `npm` to start it manually)
- Default scaffold no longer includes legacy REST API endpoints (thanks @bensooraj!)
- Removed support for Cosmos SDK v0.39 Launchpad

## `v0.15.0`

### Features

- IBC module scaffolding
- IBC packet scaffolding with acknowledgements
- JavaScript and Vuex client code generation for Cosmos SDK and custom modules
- Standalone relayer with `configure` and `connect` commands
- Advanced relayer options for configuring ports and versions
- Scaffold now follows `MsgServer` convention
- Message scaffolding
- Added `starport type ... --indexed` to scaffold indexed types
- Custom config file support with `starport serve -c custom.yml`
- Detailed terminal output for created accounts: name, address, mnemonic
- Added spinners to indicate progress for long-running commands
- Updated to Cosmos SDK v0.42.1

### Changes

- Replaced `packr` with Go 1.16 `embed`
- Renamed `servers` top-level property to `host`

## `v0.14.0`

### Features

- Chain state persistence between `starport serve` launches
- Integrated Stargate app's `scripts/protocgen` into Starport as a native feature. Running `starport build/serve` will
  automatically take care of building proto files without a need of script in the app's source code.
- Integrated third-party proto-files used by Cosmos SDK modules into Ignite CLI
- Added ability to customize binary name with `build.binary` in `config.yml`
- Added ability to change path to home directory with `.home` in `config.yml`
- Added ability to add accounts by `address` with in `config.yml`
- Added faucet functionality available on port 4500 and configurable with `faucet` in `config.yml`
- Added `starport faucet [address] [coins]` command
- Updated scaffold to Cosmos SDK v0.41.0
- Distroless multiplatform docker containers for starport that can be used for `starport serve`
- UI containers for chains scaffolded with Starport
- Use SOS-lite and Docker instead of systemD
- Arch PKGBUILD in `scripts`

### Fixes

- Support for CosmWasm on Stargate
- Bug with dashes in GitHub username breaking proto package name
- Bug with custom address prefix
- use docker buildx as a single command with multiple platforms to make multi-manifest work properly

## `v0.13.0`

### Features

- Added `starport network` commands for launching blockchains
- Added proxy (Chisel) to support launching blockchains from Gitpod
- Upgraded the template (Stargate) to Cosmos SDK v0.40.0-rc3
- Added a gRPC-Web proxy that is available under <http://localhost:12345/grpc>
- Added chain id configurability by recognizing `chain_id` from `genesis` section of `config.yml`.
- Added `config/app.toml` and `config/config.toml` configurability for appd under new `init.app` and `init.config`
  sections of `config.yml`
- Point to Stargate as default SDK version for scaffolding
- Covered CRUD operations for Stargate scaffolding
- Added docs on gopath to build from source directions
- Arch Linux Based Raspberry Pi development environment
- Calculate the necessary gas for sending transactions to SPN

### Fixes

- Routing REST API endpoints of querier on Stargate
- Evaluate `--address-prefix` option when scaffolding for Stargate
- Use a deterministic method to generate scaffolded type IDs
- Modify scaffolded type's creator type from address to string
- Copy built starport arm64 binary from tendermintdevelopment/starport:arm64 for device images
- Added git to amd64 docker image
- Comment out Gaia's seeds in the systemd unit template for downstream chains

## `v0.12.0`

### Features

- Added GitHub CLI to gitpod environment for greater ease of use
- Added `starport build` command to build and install app binaries
- Improved the first-time experience for readers of the Starport readme and parts of the Starport Handbook
- Added `starport module create` command to scaffold custom modules
- Raspberry Pi now installs, builds, and serves the Vue UI
- Improved documentation for Raspberry Pi Device Images
- Added IBC and some other modules
- Added an option to configure server addresses under `servers` section in `config.yml`

### Fixes

- `--address-prefix` will always be translated to lowercase while scaffolding with `app` command
- HTTP API: accept strings in JSON and cast them to int and bool
- Update @tendermint/vue to `v0.1.7`
- Removed "Starport Pi"
- Removed Makefile from Downstream Pi
- Fixed Downstream Pi image GitHub Action
- Prevent duplicated fields with `type` command
- Fixed handling of protobuf profiler: prof_laddr -> pprof_laddr
- Fix an error, when a Stargate `serve` cmd doesn't start if a user doesn't have a relayer installed

## `v0.11.1`

### Features

- Published on Snapcraft

## `v0.11.0`

### Features

- Added experimental [Stargate](https://stargate.cosmos.network/) scaffolding option with `--sdk-version stargate` flag
  on `starport app` command
- Pi Image Generation for chains generated with Starport
- GitHub action with capture of binary artifacts for chains generated with Starport
- Gitpod: added guidelines and changed working directory into `docs`
- Updated web scaffold with an improved sign in, balance list and a simple wallet
- Added CRUD actions for scaffolded types: delete, update, and get

## `v0.0.10`

### Features

- Add ARM64 releases
- OS Image Generation for Raspberry Pi 3 and 4
- Added `version` command
- Added support for _validator_ configuration in _config.yml_.
- Starport can be launched on Gitpod
- Added `make clean`

### Fixes

- Compile with go1.15
- Running `starport add type...` multiple times no longer breaks the app
- Running `appcli tx app create-x` now checks for all required args
- Removed unused `--denom` flag from the `app` command. It previously has moved as a prop to the `config.yml`
  under `accounts` section
- Disabled proxy server in the Vue app (this was causing to some compatibility issues) and enabled CORS
  for `appcli rest-server` instead
- `type` command supports dashes in app names

## `v0.0.10-rc.3`

### Features

- Configure `genesis.json` through `genesis` field in `config.yml`
- Initialize git repository on `app` scaffolding
- Check Go and GOPATH when running `serve`

### Changes

- verbose is --verbose, not -v, in the cli
- Renamed `frontend` directory to `vue`
- Added first E2E tests (for `app` and `add wasm` subcommands)

### Fixes

- No longer crashes when git is initialized but doesn't have commits
- Failure to start the frontend doesn't prevent Starport from running
- Changes to `config.yml` trigger reinitialization of the app
- Running `starport add wasm` multiple times no longer breaks the app

## `v0.0.10-rc.X`

### Features

- Initialize with accounts defined `config.yml`
- `starport serve --verbose` shows detailed output from every process
- Custom address prefixes with `--address-prefix` flag
- Cosmos SDK Launchpad support
- Rebuild and reinitialize on file change

## `v0.0.9`

Initial release.<|MERGE_RESOLUTION|>--- conflicted
+++ resolved
@@ -4,14 +4,10 @@
 
 ### Fixes
 
-<<<<<<< HEAD
+- [#3878](https://github.com/ignite/cli/pull/3878) Support local forks of Cosmos SDK in scaffolded chain.
+- [#3869](https://github.com/ignite/cli/pull/3869) Fix .git in parent dir
+- [#3867](https://github.com/ignite/cli/pull/3867) Fix genesis export for ibc modules.
 - [#3850](https://github.com/ignite/cli/pull/3871) Fix app.go file detection in apps scaffolded before v28.0.0
-- [#3867](https://github.com/ignite/cli/pull/3867) Fix genesis export for ibc modules
-=======
-- [#3878](https://github.com/ignite/cli/pull/3878) Support local forks of Cosmos SDK in scaffolded chain.
-- [#3867](https://github.com/ignite/cli/pull/3867) Fix genesis export for ibc modules.
->>>>>>> 1dce4e71
-- [#3869](https://github.com/ignite/cli/pull/3869) Fix .git in parent dir
 
 ### Changes
 
