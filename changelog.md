--- conflicted
+++ resolved
@@ -8,11 +8,8 @@
 - Added the flag `--no-default-module` to the command `starport app` to prevent scaffolding a default module when creating a new app
 - Added support for multiple naming conventions for component names and field names
 - Print created and modified files when scaffolding a new component
-<<<<<<< HEAD
 - Scaffold a type that contains a single instance in the store
-=======
 - Introduce `starport tools` command for advanced users. Existing `starport relayer lowlevel *` commands are also moved under `tools`.
->>>>>>> 5af71140
 
 ### Fixes:
 
