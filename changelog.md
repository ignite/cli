# Changelog

## Unreleased

### Fixes

<<<<<<< HEAD
- [#3827](https://github.com/ignite/cli/pull/3827) Change ignite apps to be able to run in any directory
=======
- [#3825](https://github.com/ignite/cli/pull/3825) Fix a minor Keplr type-checking bug in TS client

### Features

- [#3830](https://github.com/ignite/cli/pull/3830) Remove gRPC info from Ignite Apps errors
>>>>>>> 3a5a40d6

## [`v28.0.0`](https://github.com/ignite/cli/releases/tag/v28.0.0)

### Features

- [#3659](https://github.com/ignite/cli/pull/3659) cosmos-sdk `v0.50.x` upgrade
- [#3694](https://github.com/ignite/cli/pull/3694) Query and Tx AutoCLI support
- [#3536](https://github.com/ignite/cli/pull/3536) Change app.go to v2 and add AppWiring feature
- [#3544](https://github.com/ignite/cli/pull/3544) Add bidirectional communication to app (plugin) system
- [#3756](https://github.com/ignite/cli/pull/3756) Add faucet compatibility for latest sdk chains
- [#3476](https://github.com/ignite/cli/pull/3476) Use `buf.build` binary to code generate from proto files
- [#3724](https://github.com/ignite/cli/pull/3724) Add or vendor proto packages from Go dependencies
- [#3561](https://github.com/ignite/cli/pull/3561) Add GetChainInfo method to plugin system API
- [#3626](https://github.com/ignite/cli/pull/3626) Add logging levels to relayer
- [#3614](https://github.com/ignite/cli/pull/3614) feat: use DefaultBaseappOptions for app.New method
- [#3715](https://github.com/ignite/cli/pull/3715) Add test suite for the cli tests

### Changes

- [#3793](https://github.com/ignite/cli/pull/3793) Refactor Ignite to follow semantic versioning (prepares v28.0.0). If you are using packages, do not forget to import the `/v28` version of the packages.
- [#3529](https://github.com/ignite/cli/pull/3529) Refactor plugin system to use gRPC
- [#3751](https://github.com/ignite/cli/pull/3751) Rename label to skip changelog check
- [#3745](https://github.com/ignite/cli/pull/3745) Set tx fee amount as option
- [#3748](https://github.com/ignite/cli/pull/3748) Change default rpc endpoint to a working one
- [#3621](https://github.com/ignite/cli/pull/3621) Change `pkg/availableport` to allow custom parameters in `Find` function and handle duplicated ports
- [#3810](https://github.com/ignite/cli/pull/3810) Bump network app version to `v0.2.1`
- [#3581](https://github.com/ignite/cli/pull/3581) Bump cometbft and cometbft-db in the template
- [#3522](https://github.com/ignite/cli/pull/3522) Remove indentation from `chain serve` output
- [#3346](https://github.com/ignite/cli/issues/3346) Improve scaffold query --help
- [#3601](https://github.com/ignite/cli/pull/3601) Update ts-relayer version to `0.10.0`
- [#3658](https://github.com/ignite/cli/pull/3658) Rename Marshaler to Codec in EncodingConfig
- [#3653](https://github.com/ignite/cli/pull/3653) Add "app" extension to plugin binaries
- [#3656](https://github.com/ignite/cli/pull/3656) Disable Go toolchain download
- [#3662](https://github.com/ignite/cli/pull/3662) Refactor CLI "plugin" command to "app"
- [#3669](https://github.com/ignite/cli/pull/3669) Rename `plugins` config file to `igniteapps`
- [#3683](https://github.com/ignite/cli/pull/3683) Resolve `--dep auth` as `--dep account` in `scaffold module`
- [#3795](https://github.com/ignite/cli/pull/3795) Bump cometbft to `v0.38.2`
- [#3599](https://github.com/ignite/cli/pull/3599) Add analytics as an option
- [#3670](https://github.com/ignite/cli/pull/3670) Remove binaries

### Fixes

- [#3386](https://github.com/ignite/cli/issues/3386) Prevent scaffolding of default module called "ibc"
- [#3592](https://github.com/ignite/cli/pull/3592) Fix `pkg/protoanalysis` to support HTTP rule parameter arguments
- [#3598](https://github.com/ignite/cli/pull/3598) Fix consensus param keeper constructor key in `app.go`
- [#3610](https://github.com/ignite/cli/pull/3610) Fix overflow issue of cosmos faucet in `pkg/cosmosfaucet/transfer.go` and `pkg/cosmosfaucet/cosmosfaucet.go`
- [#3618](https://github.com/ignite/cli/pull/3618) Fix TS client generation import path issue
- [#3631](https://github.com/ignite/cli/pull/3631) Fix unnecessary vue import in hooks/composables template
- [#3661](https://github.com/ignite/cli/pull/3661) Change `pkg/cosmosanalysis` to find Cosmos SDK runtime app registered modules
- [#3716](https://github.com/ignite/cli/pull/3716) Fix invalid plugin hook check
- [#3725](https://github.com/ignite/cli/pull/3725) Fix flaky TS client generation issues on linux
- [#3726](https://github.com/ignite/cli/pull/3726) Update TS client dependencies. Bump vue/react template versions
- [#3728](https://github.com/ignite/cli/pull/3728) Fix wrong parser for proto package names
- [#3729](https://github.com/ignite/cli/pull/3729) Fix broken generator due to caching /tmp include folders
- [#3767](https://github.com/ignite/cli/pull/3767) Fix `v0.50` ibc genesis issue
- [#3808](https://github.com/ignite/cli/pull/3808) Correct TS code generation to generate paginated fields

## [`v0.27.2`](https://github.com/ignite/cli/releases/tag/v0.27.2)

### Changes

- [#3701](https://github.com/ignite/cli/pull/3701) Bump `go` version to 1.21

## [`v0.27.1`](https://github.com/ignite/cli/releases/tag/v0.27.1)

### Features

- [#3505](https://github.com/ignite/cli/pull/3505) Auto migrate dependency tools
- [#3538](https://github.com/ignite/cli/pull/3538) bump sdk to `v0.47.3` and ibc to `v7.1.0`
- [#2736](https://github.com/ignite/cli/issues/2736) Add `--skip-git` flag to skip git repository initialization.
- [#3381](https://github.com/ignite/cli/pull/3381) Add `ignite doctor` command
- [#3446](https://github.com/ignite/cli/pull/3446) Add `gas-adjustment` flag to the cosmos client.
- [#3439](https://github.com/ignite/cli/pull/3439) Add `--build.tags` flag for `chain serve` and `chain build` commands.
- [#3524](https://github.com/ignite/cli/pull/3524) Apply auto tools migration to other commands
- Added compatibility check and auto migration features and interactive guidelines for the latest versions of the SDK

### Changes

- [#3444](https://github.com/ignite/cli/pull/3444) Add support for ICS chains in ts-client generation
- [#3494](https://github.com/ignite/cli/pull/3494) bump `cosmos-sdk` and `cometbft` versions
- [#3434](https://github.com/ignite/cli/pull/3434) Detect app wiring implementation

### Fixes

- [#3497](https://github.com/ignite/cli/pull/3497) Use corret bank balance query url in faucet openapi
- [#3481](https://github.com/ignite/cli/pull/3481) Use correct checksum format in release checksum file
- [#3470](https://github.com/ignite/cli/pull/3470) Prevent overriding minimum-gas-prices with default value
- [#3523](https://github.com/ignite/cli/pull/3523) Upgrade Cosmos SDK compatibility check for scaffolded apps
- [#3441](https://github.com/ignite/cli/pull/3441) Correct wrong client context for cmd query methods
- [#3487](https://github.com/ignite/cli/pull/3487) Handle ignired error in package `cosmosaccount` `Account.PubKey`

## [`v0.26.1`](https://github.com/ignite/cli/releases/tag/v0.26.1)

### Features

- [#3238](https://github.com/ignite/cli/pull/3238) Add `Sharedhost` plugin option
- [#3214](https://github.com/ignite/cli/pull/3214) Global plugins config.
- [#3142](https://github.com/ignite/cli/pull/3142) Add `ignite network request param-change` command.
- [#3181](https://github.com/ignite/cli/pull/3181) Addition of `add` and `remove` commands for `plugins`
- [#3184](https://github.com/ignite/cli/pull/3184) Separate `plugins.yml` config file.
- [#3038](https://github.com/ignite/cli/pull/3038) Addition of Plugin Hooks in Plugin System
- [#3056](https://github.com/ignite/cli/pull/3056) Add `--genesis-config` flag option to `ignite network chain publish`
- [#2892](https://github.com/ignite/cli/pull/2982/) Add `ignite scaffold react` command.
- [#2892](https://github.com/ignite/cli/pull/2982/) Add `ignite generate composables` command.
- [#2892](https://github.com/ignite/cli/pull/2982/) Add `ignite generate hooks` command.
- [#2955](https://github.com/ignite/cli/pull/2955/) Add `ignite network request add-account` command.
- [#2877](https://github.com/ignite/cli/pull/2877) Plugin system
- [#3060](https://github.com/ignite/cli/pull/3060) Plugin system flag support
- [#3105](https://github.com/ignite/cli/pull/3105) Addition of `ignite plugin describe <path>` command
- [#2995](https://github.com/ignite/cli/pull/2995/) Add `ignite network request remove-validator` command.
- [#2999](https://github.com/ignite/cli/pull/2999/) Add `ignite network request remove-account` command.
- [#2458](https://github.com/ignite/cli/issues/2458) New `chain serve` command UI.
- [#2992](https://github.com/ignite/cli/issues/2992) Add `ignite chain debug` command.

### Changes

- [#3369](https://github.com/ignite/cli/pull/3369) Update `ibc-go` to `v6.1.0`.
- [#3306](https://github.com/ignite/cli/pull/3306) Move network command into a plugin
- [#3305](https://github.com/ignite/cli/pull/3305) Bump Cosmos SDK version to `v0.46.7`.
- [#3068](https://github.com/ignite/cli/pull/3068) Add configs to generated TS code for working with JS projects
- [#3071](https://github.com/ignite/cli/pull/3071) Refactor `ignite/templates` package.
- [#2892](https://github.com/ignite/cli/pull/2982/) `ignite scaffold vue` and `ignite scaffold react` use v0.4.2 templates
- [#2892](https://github.com/ignite/cli/pull/2982/) `removeSigner()` method added to generated `ts-client`
- [#3035](https://github.com/ignite/cli/pull/3035) Bump Cosmos SDK to `v0.46.4`.
- [#3037](https://github.com/ignite/cli/pull/3037) Bump `ibc-go` to `v5.0.1`.
- [#2957](https://github.com/ignite/cli/pull/2957) Change generate commands to print the path to the generated code.
- [#2981](https://github.com/ignite/cli/issues/2981) Change CLI to also search chain binary in Go binary path.
- [#2958](https://github.com/ignite/cli/pull/2958) Support absolute paths for client code generation config paths.
- [#2993](https://github.com/ignite/cli/pull/2993) Hide `ignite scaffold band` command and deprecate functionality.
- [#2986](https://github.com/ignite/cli/issues/2986) Remove `--proto-all-modules` flag because it is now the default behaviour.
- [#2986](https://github.com/ignite/cli/issues/2986) Remove automatic Vue code scaffolding from `scaffold chain` command.
- [#2986](https://github.com/ignite/cli/issues/2986) Add `--generate-clients` to `chain serve` command for optional client code (re)generation.
- [#2998](https://github.com/ignite/cli/pull/2998) Hide `ignite generate dart` command and remove functionality.
- [#2991](https://github.com/ignite/cli/pull/2991) Hide `ignite scaffold flutter` command and remove functionality.
- [#2944](https://github.com/ignite/cli/pull/2944) Add a new event "update" status option to `pkg/cliui`.
- [#3030](https://github.com/ignite/cli/issues/3030) Remove colon syntax from module scaffolding `--dep` flag.
- [#3025](https://github.com/ignite/cli/issues/3025) Improve config version error handling.
- [#3084](https://github.com/ignite/cli/pull/3084) Add Ignite Chain documentation.
- [#3109](https://github.com/ignite/cli/pull/3109) Refactor scaffolding for proto files to not rely on placeholders.
- [#3106](https://github.com/ignite/cli/pull/3106) Add zoom image plugin.
- [#3194](https://github.com/ignite/cli/issues/3194) Move config validators check to validate only when required.
- [#3183](https://github.com/ignite/cli/pull/3183/) Make config optional for init phase.
- [#3224](https://github.com/ignite/cli/pull/3224) Remove `grpc_*` prefix from query files in scaffolded chains
- [#3229](https://github.com/ignite/cli/pull/3229) Rename `campaign` to `project` in ignite network set of commands
- [#3122](https://github.com/ignite/cli/issues/3122) Change `generate ts-client` to ignore the cache by default.
- [#3244](https://github.com/ignite/cli/pull/3244) Update `actions.yml` for resolving deprecation message
- [#3337](https://github.com/ignite/cli/pull/3337) Remove `pkg/openapiconsole` import from scaffold template.
- [#3337](https://github.com/ignite/cli/pull/3337) Register`nodeservice` gRPC in `app.go` template.
- [#3455](https://github.com/ignite/cli/pull/3455) Bump `cosmos-sdk` to `v0.47.1`
- [#3434](https://github.com/ignite/cli/pull/3434) Detect app wiring implementation.
- [#3445](https://github.com/ignite/cli/pull/3445) refactor: replace `github.com/ghodss/yaml` with `sigs.k8s.io/yaml`

### Breaking Changes

- [#3033](https://github.com/ignite/cli/pull/3033) Remove Cosmos SDK Launchpad version support.

### Fixes

- [#3114](https://github.com/ignite/cli/pull/3114) Fix out of gas issue when approving many requests
- [#3068](https://github.com/ignite/cli/pull/3068) Fix REST codegen method casing bug
- [#3031](https://github.com/ignite/cli/pull/3031) Move keeper hooks to after all keepers initialized in `app.go` template.
- [#3098](https://github.com/ignite/cli/issues/3098) Fix config upgrade issue that left config empty on error.
- [#3129](https://github.com/ignite/cli/issues/3129) Remove redundant `keyring-backend` config option.
- [#3187](https://github.com/ignite/cli/issues/3187) Change prompt text to fit within 80 characters width.
- [#3203](https://github.com/ignite/cli/issues/3203) Fix relayer to work with multiple paths.
- [#3320](https://github.com/ignite/cli/pull/3320) Allow `id` and `creator` as names when scaffolding a type.
- [#3327](https://github.com/ignite/cli/issues/3327) Scaffolding messages with same name leads to aliasing.
- [#3383](https://github.com/ignite/cli/pull/3383) State error and info are now displayed when using serve UI.
- [#3379](https://github.com/ignite/cli/issues/3379) Fix `ignite docs` issue by disabling mouse support.
- [#3435](https://github.com/ignite/cli/issues/3435) Fix wrong client context for cmd query methods.

## [`v0.25.2`](https://github.com/ignite/cli/releases/tag/v0.25.1)

### Changes

- [#3145](https://github.com/ignite/cli/pull/3145) Security fix upgrading Cosmos SDK to `v0.46.6`

## [`v0.25.1`](https://github.com/ignite/cli/releases/tag/v0.25.1)

### Changes

- [#2968](https://github.com/ignite/cli/pull/2968) Dragonberry security fix upgrading Cosmos SDK to `v0.46.3`

## [`v0.25.0`](https://github.com/ignite/cli/releases/tag/v0.25.0)

### Features

- Add `pkg/cosmostxcollector` package with support to query and save TXs and events.
- Add `ignite network coordinator` command set.
- Add `ignite network validator` command set.
- Deprecate `cosmoscmd` pkg and add cmd templates for scaffolding.
- Add generated TS client test support to integration tests.

### Changes

- Updated `pkg/cosmosanalysis` to discover the list of app modules when defined in variables or functions.
- Improve genesis parser for `network` commands
- Integration tests build their own ignite binary.
- Updated `pkg/cosmosanalysis` to discover the list of app modules when defined in variables.
- Switch to broadcast mode sync in `cosmosclient`
- Updated `nodetime`: `ts-proto` to `v1.123.0`, `protobufjs` to `v7.1.1`, `swagger-typescript-api` to `v9.2.0`
- Switched codegen client to use `axios` instead of `fetch`
- Added `useKeplr()` and `useSigner()` methods to TS client. Allowed query-only instantiation.
- `nodetime` built with `vercel/pkg@5.6.0`
- Change CLI to use an events bus to print to stdout.
- Move generated proto files to `proto/{appname}/{module}`
- Update `pkg/cosmosanalysis` to detect when proto RPC services are using pagination.
- Add `--peer-address` flag to `network chain join` command.
- Change nightly tag format
- Add cosmos-sdk version in `version` command
- [#2935](https://github.com/ignite/cli/pull/2935) Update `gobuffalo/plush` templating tool to `v4`

### Fixes

- Fix ICA controller wiring.
- Change vuex generation to use a default TS client path.
- Fix cli action org in templates.
- Seal the capability keeper in the `app.go` template.
- Change faucet to allow CORS preflight requests.
- Fix config file migration to void leaving end of file content chunks.
- Change session print loop to block until all events are handled.
- Handle "No records were found in keyring" message when checking keys.
- [#2941](https://github.com/ignite/cli/issues/2941) Fix session to use the same spinner referece.
- [#2922](https://github.com/ignite/cli/pull/2922) Network commands check for latest config version before building the chain binary.

## [`v0.24.1`](https://github.com/ignite/cli/releases/tag/v0.24.1)

### Features

- Upgraded Cosmos SDK to `v0.46.2`.

## [`v0.24.0`](https://github.com/ignite/cli/releases/tag/v0.24.0)

### Features

- Upgraded Cosmos SDK to `v0.46.0` and IBC to `v5` in CLI and scaffolding templates
- Change chain init to check that no gentx are present in the initial genesis
- Add `network rewards release` command
- Add "make mocks" target to Makefile
- Add `--skip-proto` flag to `build`, `init` and `serve` commands to build the chain without building proto files
- Add `node query tx` command to query a transaction in any chain.
- Add `node query bank` command to query an account's bank balance in any chain.
- Add `node tx bank send` command to send funds from one account to another in any chain.
- Add migration system for the config file to allow config versioning
- Add `node tx bank send` command to send funds from one account to another in any chain.
- Implement `network profile` command
- Add `generate ts-client` command to generate a stand-alone modular TypeScript client.

### Changes

- Add changelog merge strategy in `.gitattributes` to avoid conflicts.
- Refactor `templates/app` to remove `monitoringp` module from the default template
- Updated keyring dependency to match Cosmos SDK
- Speed up the integration tests
- Refactor ignite network and fix genesis generation bug
- Make Go dependency verification optional during build by adding the `--check-dependencies` flag
  so Ignite CLI can work in a Go workspace context.
- Temporary SPN address change for nightly
- Rename `simapp.go.plush` simulation file template to `helpers.go.plush`
- Remove campaign creation from the `network chain publish` command
- Optimized JavaScript generator to use a single typescript API generator binary
- Improve documentation and add support for protocol buffers and Go modules syntax
- Add inline documentation for CLI commands
- Change `cmd/account` to skip passphrase prompt when importing from mnemonic
- Add nodejs version in the output of ignite version
- Removed `handler.go` from scaffolded module template
- Migrated to `cosmossdk.io` packages for and `math`
- Vuex stores from the `generate vuex` command use the new TypeScript client
- Upgraded frontend Vue template to v0.3.10

### Fixes

- Improved error handling for crypto wrapper functions
- Fix `pkg/cosmosclient` to call the faucet prior to creating the tx.
- Test and refactor `pkg/comosclient`.
- Change templates to add missing call to `RegisterMsgServer` in the default module's template to match what's specified
  in the docs
- Fix cosmoscmd appID parameter value to sign a transaction correctly
- Fix `scaffold query` command to use `GetClientQueryContext` instead of `GetClientTxContext`
- Fix flaky integration tests issue that failed with "text file busy"
- Fix default chain ID for publish
- Replace `os.Rename` with `xos.Rename`
- Fix CLI reference generation to add `ignite completion` documentation
- Remove usage of deprecated `io/ioutil` package

## [`v0.23.0`](https://github.com/ignite/cli/releases/tag/v0.23.0)

### Features

- Apps can now use generics

### Fixes

- Fix `pkg/cosmosanalysis` to support apps with generics
- Remove `ignite-hq/cli` from dependency list in scaffolded chains

### Changes

- Change `pkg/cosmosgen` to allow importing IBC proto files
- Improve docs for Docker related commands
- Improve and fix documentation issues in developer tutorials
- Add migration docs for v0.22.2
- Improve `go mod download` error report in `pkg/cosmosgen`

## [`v0.22.2`](https://github.com/ignite/cli/releases/tag/v0.22.2)

### Features

- Enable Darwin ARM 64 target for chain binary releases in CI templates

### Changes

- Rename `ignite-hq` to `ignite`

## [`v0.22.1`](https://github.com/ignite/cli/releases/tag/v0.22.1)

### Fixes

- Fix IBC module scaffolding interface in templates

## [`v0.22.0`](https://github.com/ignite/cli/releases/tag/v0.22.0)

### Features

- Optimized the build system. The `chain serve`, `chain build`, `chain generate` commands and other variants are way
  faster now
- Upgraded CLI and templates to use IBC v3

### Fixes

- Add a fix in code generation to avoid user's NodeJS configs to break TS client generation routine

## [`v0.21.2`](https://github.com/ignite/cli/releases/tag/v0.21.2)

### Fixes

- Set min. gas to zero when running `chain` command set

## [`v0.21.1`](https://github.com/ignite/cli/releases/tag/v0.21.1)

### Features

- Add compatibility to run chains built with Cosmos-SDK `v0.46.0-alpha1` and above
- Scaffold chains now will have `auth` module enabled by default

### Fixes

- Fixed shell completion generation
- Make sure proto package names are valid when using simple app names

## [`v0.21.0`](https://github.com/ignite/cli/releases/tag/v0.21.0)

### Features

- Support simple app names when scaffolding chains. e.g.: `ignite scaffold chain mars`
- Ask confirmation when scaffolding over changes that are not committed yet

## [`v0.20.4`](https://github.com/ignite/cli/releases/tag/v0.20.4)

### Fixes

- Use `protoc` binary compiled in an older version of macOS AMD64 for backwards compatibility in code generation

## [`v0.20.3`](https://github.com/ignite/cli/releases/tag/v0.20.3)

### Fixes

- Use the latest version of CLI in templates to fix Linux ARM support _(It's now possible to develop chains in Linux ARM
  machines and since the chain depends on the CLI in its `go.mod`, it needs to use the latest version that support ARM
  targets)_

## [`v0.20.2`](https://github.com/ignite/cli/releases/tag/v0.20.2)

### Fixes

- Use `unsafe-reset-all` cmd under `tendermint` cmd for chains that use `=> v0.45.3` version of Cosmos SDK

## [`v0.20.1`](https://github.com/ignite/cli/releases/tag/v0.20.1)

### Features

- Release the CLI with Linux ARM and native M1 binaries

## [`v0.20.0`](https://github.com/ignite/cli/releases/tag/v0.20.0)

Our new name is **Ignite CLI**!

**IMPORTANT!** This upgrade renames `starport` command to `ignite`. From now on, use `ignite` command to access the CLI.

### Features

- Upgraded Cosmos SDK version to `v0.45.2`
- Added support for in memory backend in `pkg/cosmosclient` package
- Improved our tutorials and documentation

## [`v0.19.5`](https://github.com/ignite/cli/pull/2158/commits)

### Features

- Enable client code and Vuex code generation for query only modules as well.
- Upgraded the Vue template to `v0.3.5`.

### Fixes

- Fixed snake case in code generation.
- Fixed plugin installations for Go =>v1.18.

### Changes

- Dropped transpilation of TS to JS. Code generation now only produces TS files.

## `v0.19.4`

### Features

- Upgraded Vue template to `v0.3.0`.

## `v0.19.3`

### Features

- Upgraded Flutter template to `v2.0.3`

## [`v0.19.2`](https://github.com/ignite/cli/milestone/14)

### Fixes

- Fixed race condition during faucet transfer
- Fixed account sequence mismatch issue on faucet and relayer
- Fixed templates for IBC code scaffolding

### Features

- Upgraded blockchain templates to use IBC v2.0.2

### Breaking Changes

- Deprecated the Starport Modules [tendermint/spm](https://github.com/tendermint/spm) repo and moved the contents to the
  Ignite CLI repo [`ignite/pkg/`](https://github.com/ignite/cli/tree/main/ignite/pkg/)
  in [PR 1971](https://github.com/ignite/cli/pull/1971/files)

  Updates are required if your chain uses these packages:

  - `spm/ibckeeper` is now `pkg/cosmosibckeeper`
  - `spm/cosmoscmd` is now `pkg/cosmoscmd`
  - `spm/openapiconsole` is now `pkg/openapiconsole`
  - `testutil/sample` is now `cosmostestutil/sample`

- Updated the faucet HTTP API schema. See API changes
  in [fix: improve faucet reliability #1974](https://github.com/ignite/cli/pull/1974/files#diff-0e157f4f60d6fbd95e695764df176c8978d85f1df61475fbfa30edef62fe35cd)

## `v0.19.1`

### Fixes

- Enabled the `scaffold flutter` command

## `v0.19.0`

### Features

- `starport scaffold` commands support `ints`, `uints`, `strings`, `coin`, `coins` as field types (#1579)
- Added simulation testing with `simapp` to the default template (#1731)
- Added `starport generate dart` to generate a Dart client from protocol buffer files
- Added `starport scaffold flutter` to scaffold a Flutter mobile app template
- Parameters can be specified with a new `--params` flag when scaffolding modules (#1716)
- Simulations can be run with `starport chain simulate`
- Set `cointype` for accounts in `config.yml` (#1663)

### Fixes

- Allow using a `creator` field when scaffolding a model with a `--no-message` flag (#1730)
- Improved error handling when generating code (#1907)
- Ensure account has funds after faucet transfer when using `cosmosclient` (#1846)
- Move from `io/ioutil` to `io` and `os` package (refactoring) (#1746)

## `v0.18.0`

### Breaking Changes

- Starport v0.18 comes with Cosmos SDK v0.44 that introduced changes that are not compatible with chains that were
  scaffolded with Starport versions lower than v0.18. After upgrading from Starport v0.17.3 to Starport v0.18, you must
  update the default blockchain template to use blockchains that were scaffolded with earlier versions.
  See [Migration](https://docs.ignite.com/migration).

### Features

- Scaffold commands allow using previously scaffolded types as fields
- Added `--signer` flag to `message`, `list`, `map`, and `single` scaffolding to allow customizing the name of the
  signer of the message
- Added `--index` flag to `scaffold map` to provide a custom list of indices
- Added `scaffold type` to scaffold a protocol buffer definition of a type
- Automatically check for new Starport versions
- Added `starport tools completions` to generate CLI completions
- Added `starport account` commands to manage accounts (key pairs)
- `starport version` now prints detailed information about OS, Go version, and more
- Modules are scaffolded with genesis validation tests
- Types are scaffolded with tests for `ValidateBasic` methods
- `cosmosclient` has been refactored and can be used as a library for interacting with Cosmos SDK chains
- `starport relayer` uses `starport account`
- Added `--path` flag for all `scaffold`, `generate` and `chain` commands
- Added `--output` flag to the `build` command
- Configure port of gRPC web in `config.yml` with the `host.grpc-web` property
- Added `build.main` field to `config.yml` for apps to specify the path of the chain's main package. This property is
  required to be set only when an app contains multiple main packages.

### Fixes

- Scaffolding a message no longer prevents scaffolding a map, list, or single that has the same type name when using
  the `--no-message` flag
- Generate Go code from proto files only from default directories or directories specified in `config.yml`
- Fixed faucet token transfer calculation
- Removed `creator` field for types scaffolded with the `--no-message` flag
- Encode the count value in the store with `BigEndian`

## `v0.17.3`

### Fixes

- oracle: add a specific BandChain pkg version to avoid Cosmos SDK version conflicts

## `v0.17.2`

### Features

- `client.toml` is initialized and used by node's CLI, can be configured through `config.yml` with the `init.client`
  property
- Support serving Cosmos SDK `v0.43.x` based chains

## `v0.17.1`

### Fixes

- Set visibility to `public` on Gitpod's port 7575 to enable peer discovery for SPN
- Fixed GitHub action that releases blockchain node's binary
- Fixed an error in chain scaffolding due to "unknown revision"
- Fixed an error in `starport chain serve` by limiting the scope where proto files are searched for

## `v0.17`

### Features

- Added GitHub action that automatically builds and releases a binary
- The `--release` flag for the `build` command adds the ability to release binaries in a tarball with a checksum file.
- Added the flag `--no-module` to the command `starport app` to prevent scaffolding a default module when creating a new
  app
- Added `--dep` flag to specify module dependency when scaffolding a module
- Added support for multiple naming conventions for component names and field names
- Print created and modified files when scaffolding a new component
- Added `starport generate` namespace with commands to generate Go, Vuex and OpenAPI
- Added `starport chain init` command to initialize a chain without starting a node
- Scaffold a type that contains a single instance in the store
- Introduced `starport tools` command for advanced users. Existing `starport relayer lowlevel *` commands are also moved
  under `tools`
- Added `faucet.rate_limit_window` property to `config.yml`
- Simplified the `cmd` package in the template
- Added `starport scaffold band` oracle query scaffolding
- Updated TypeScript relayer to 0.2.0
- Added customizable gas limits for the relayer

### Fixes

- Use snake case for generated files
- Prevent using incorrect module name
- Fixed permissions issue when using Starport in Docker
- Ignore hidden directories when building a chain
- Fix error when scaffolding an IBC module in non-Starport chains

## `v0.16.2`

### Fix

- Prevent indirect Buf dependency

## `v0.16.1`

### Features

- Ensure that CLI operates fine even if the installation directory (bin) of Go programs is not configured properly

## `v0.16.0`

### Features

- The new `join` flag adds the ability to pass a `--genesis` file and `--peers` address list
  with `starport network chain join`
- The new `show` flag adds the ability to show `--genesis` and `--peers` list with `starport network chain show`
- `protoc` is now bundled with Ignite CLI. You don't need to install it anymore.
- Starport is now published automatically on the Docker Hub
- `starport relayer` `configure` and `connect` commands now use
  the [confio/ts-relayer](https://github.com/confio/ts-relayer) under the hood. Also, checkout the
  new `starport relayer lowlevel` command
- An OpenAPI spec for your chain is now automatically generated with `serve` and `build` commands: a console is
  available at `localhost:1317` and spec at `localhost:1317/static/openapi.yml` by default for the newly scaffolded
  chains
- Keplr extension is supported on web apps created with Starport
- Added tests to the scaffold
- Improved reliability of scaffolding by detecting placeholders
- Added ability to scaffold modules in chains not created with Starport
- Added the ability to scaffold Cosmos SDK queries
- IBC relayer support is available on web apps created with Starport
- New types without CRUD operations can be added with the `--no-message` flag in the `type` command
- New packet without messages can be added with the `--no-message` flag in the `packet` command
- Added `docs` command to read Starport documentation on the CLI
- Published documentation on <https://docs.starport.network>
- Added `mnemonic` property to account in the `accounts` list to generate a key from a mnemonic

### Fixes

- `starport network chain join` hanging issue when creating an account
- Error when scaffolding a chain with an underscore in the repo name (thanks @bensooraj!)

### Changes

- `starport serve` no longer starts the web app in the `vue` directory (use `npm` to start it manually)
- Default scaffold no longer includes legacy REST API endpoints (thanks @bensooraj!)
- Removed support for Cosmos SDK v0.39 Launchpad

## `v0.15.0`

### Features

- IBC module scaffolding
- IBC packet scaffolding with acknowledgements
- JavaScript and Vuex client code generation for Cosmos SDK and custom modules
- Standalone relayer with `configure` and `connect` commands
- Advanced relayer options for configuring ports and versions
- Scaffold now follows `MsgServer` convention
- Message scaffolding
- Added `starport type ... --indexed` to scaffold indexed types
- Custom config file support with `starport serve -c custom.yml`
- Detailed terminal output for created accounts: name, address, mnemonic
- Added spinners to indicate progress for long-running commands
- Updated to Cosmos SDK v0.42.1

### Changes

- Replaced `packr` with Go 1.16 `embed`
- Renamed `servers` top-level property to `host`

## `v0.14.0`

### Features

- Chain state persistence between `starport serve` launches
- Integrated Stargate app's `scripts/protocgen` into Starport as a native feature. Running `starport build/serve` will
  automatically take care of building proto files without a need of script in the app's source code.
- Integrated third-party proto-files used by Cosmos SDK modules into Ignite CLI
- Added ability to customize binary name with `build.binary` in `config.yml`
- Added ability to change path to home directory with `.home` in `config.yml`
- Added ability to add accounts by `address` with in `config.yml`
- Added faucet functionality available on port 4500 and configurable with `faucet` in `config.yml`
- Added `starport faucet [address] [coins]` command
- Updated scaffold to Cosmos SDK v0.41.0
- Distroless multiplatform docker containers for starport that can be used for `starport serve`
- UI containers for chains scaffolded with Starport
- Use SOS-lite and Docker instead of systemD
- Arch PKGBUILD in `scripts`

### Fixes

- Support for CosmWasm on Stargate
- Bug with dashes in GitHub username breaking proto package name
- Bug with custom address prefix
- use docker buildx as a single command with multiple platforms to make multi-manifest work properly

## `v0.13.0`

### Features

- Added `starport network` commands for launching blockchains
- Added proxy (Chisel) to support launching blockchains from Gitpod
- Upgraded the template (Stargate) to Cosmos SDK v0.40.0-rc3
- Added a gRPC-Web proxy that is available under <http://localhost:12345/grpc>
- Added chain id configurability by recognizing `chain_id` from `genesis` section of `config.yml`.
- Added `config/app.toml` and `config/config.toml` configurability for appd under new `init.app` and `init.config`
  sections of `config.yml`
- Point to Stargate as default SDK version for scaffolding
- Covered CRUD operations for Stargate scaffolding
- Added docs on gopath to build from source directions
- Arch Linux Based Raspberry Pi development environment
- Calculate the necessary gas for sending transactions to SPN

### Fixes

- Routing REST API endpoints of querier on Stargate
- Evaluate `--address-prefix` option when scaffolding for Stargate
- Use a deterministic method to generate scaffolded type IDs
- Modify scaffolded type's creator type from address to string
- Copy built starport arm64 binary from tendermintdevelopment/starport:arm64 for device images
- Added git to amd64 docker image
- Comment out Gaia's seeds in the systemd unit template for downstream chains

## `v0.12.0`

### Features

- Added GitHub CLI to gitpod environment for greater ease of use
- Added `starport build` command to build and install app binaries
- Improved the first-time experience for readers of the Starport readme and parts of the Starport Handbook
- Added `starport module create` command to scaffold custom modules
- Raspberry Pi now installs, builds, and serves the Vue UI
- Improved documentation for Raspberry Pi Device Images
- Added IBC and some other modules
- Added an option to configure server addresses under `servers` section in `config.yml`

### Fixes

- `--address-prefix` will always be translated to lowercase while scaffolding with `app` command
- HTTP API: accept strings in JSON and cast them to int and bool
- Update @tendermint/vue to `v0.1.7`
- Removed "Starport Pi"
- Removed Makefile from Downstream Pi
- Fixed Downstream Pi image GitHub Action
- Prevent duplicated fields with `type` command
- Fixed handling of protobuf profiler: prof_laddr -> pprof_laddr
- Fix an error, when a Stargate `serve` cmd doesn't start if a user doesn't have a relayer installed

## `v0.11.1`

### Features

- Published on Snapcraft

## `v0.11.0`

### Features

- Added experimental [Stargate](https://stargate.cosmos.network/) scaffolding option with `--sdk-version stargate` flag
  on `starport app` command
- Pi Image Generation for chains generated with Starport
- GitHub action with capture of binary artifacts for chains generated with Starport
- Gitpod: added guidelines and changed working directory into `docs`
- Updated web scaffold with an improved sign in, balance list and a simple wallet
- Added CRUD actions for scaffolded types: delete, update, and get

## `v0.0.10`

### Features

- Add ARM64 releases
- OS Image Generation for Raspberry Pi 3 and 4
- Added `version` command
- Added support for _validator_ configuration in _config.yml_.
- Starport can be launched on Gitpod
- Added `make clean`

### Fixes

- Compile with go1.15
- Running `starport add type...` multiple times no longer breaks the app
- Running `appcli tx app create-x` now checks for all required args
- Removed unused `--denom` flag from the `app` command. It previously has moved as a prop to the `config.yml`
  under `accounts` section
- Disabled proxy server in the Vue app (this was causing to some compatibility issues) and enabled CORS
  for `appcli rest-server` instead
- `type` command supports dashes in app names

## `v0.0.10-rc.3`

### Features

- Configure `genesis.json` through `genesis` field in `config.yml`
- Initialize git repository on `app` scaffolding
- Check Go and GOPATH when running `serve`

### Changes

- verbose is --verbose, not -v, in the cli
- Renamed `frontend` directory to `vue`
- Added first E2E tests (for `app` and `add wasm` subcommands)

### Fixes

- No longer crashes when git is initialized but doesn't have commits
- Failure to start the frontend doesn't prevent Starport from running
- Changes to `config.yml` trigger reinitialization of the app
- Running `starport add wasm` multiple times no longer breaks the app

## `v0.0.10-rc.X`

### Features

- Initialize with accounts defined `config.yml`
- `starport serve --verbose` shows detailed output from every process
- Custom address prefixes with `--address-prefix` flag
- Cosmos SDK Launchpad support
- Rebuild and reinitialize on file change

## `v0.0.9`

Initial release.<|MERGE_RESOLUTION|>--- conflicted
+++ resolved
@@ -4,15 +4,12 @@
 
 ### Fixes
 
-<<<<<<< HEAD
 - [#3827](https://github.com/ignite/cli/pull/3827) Change ignite apps to be able to run in any directory
-=======
 - [#3825](https://github.com/ignite/cli/pull/3825) Fix a minor Keplr type-checking bug in TS client
 
 ### Features
 
 - [#3830](https://github.com/ignite/cli/pull/3830) Remove gRPC info from Ignite Apps errors
->>>>>>> 3a5a40d6
 
 ## [`v28.0.0`](https://github.com/ignite/cli/releases/tag/v28.0.0)
 
