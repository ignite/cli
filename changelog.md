--- conflicted
+++ resolved
@@ -2,16 +2,15 @@
 
 ## Unreleased
 
-<<<<<<< HEAD
 ### Features
 
 - [#4765](https://github.com/ignite/cli/pull/4765) Create `scaffold type-list` command.
-=======
+
 ### Changes
 
 - [#4759](https://github.com/ignite/cli/pull/4759) Remove undocumented RPC address override in services chainer.
 - [#4760](https://github.com/ignite/cli/pull/4760) Bump Cosmos SDK to `v0.53.3`.
->>>>>>> ed595e9a
+
 
 ### Fixes
 
