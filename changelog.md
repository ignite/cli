# Changelog

## Unreleased

<<<<<<< HEAD
=======
### Fixes

- [#3831](https://github.com/ignite/cli/pull/3831) Correct ignite app gRPC server stop memory issue
- [#3825](https://github.com/ignite/cli/pull/3825) Fix a minor Keplr type-checking bug in TS client

>>>>>>> 52c1d09f
### Features

- [#3830](https://github.com/ignite/cli/pull/3830) Remove gRPC info from Ignite Apps errors

### Changes

- [#3822](https://github.com/ignite/cli/pull/3822) Improve default scaffolded AutoCLI config

### Fixes

- [#3825](https://github.com/ignite/cli/pull/3825) Fix a minor Keplr type-checking bug in TS client

## [`v28.0.0`](https://github.com/ignite/cli/releases/tag/v28.0.0)

### Features

- [#3659](https://github.com/ignite/cli/pull/3659) cosmos-sdk `v0.50.x` upgrade
- [#3694](https://github.com/ignite/cli/pull/3694) Query and Tx AutoCLI support
- [#3536](https://github.com/ignite/cli/pull/3536) Change app.go to v2 and add AppWiring feature
- [#3544](https://github.com/ignite/cli/pull/3544) Add bidirectional communication to app (plugin) system
- [#3756](https://github.com/ignite/cli/pull/3756) Add faucet compatibility for latest sdk chains
- [#3476](https://github.com/ignite/cli/pull/3476) Use `buf.build` binary to code generate from proto files
- [#3724](https://github.com/ignite/cli/pull/3724) Add or vendor proto packages from Go dependencies
- [#3561](https://github.com/ignite/cli/pull/3561) Add GetChainInfo method to plugin system API
- [#3626](https://github.com/ignite/cli/pull/3626) Add logging levels to relayer
- [#3614](https://github.com/ignite/cli/pull/3614) feat: use DefaultBaseappOptions for app.New method
- [#3715](https://github.com/ignite/cli/pull/3715) Add test suite for the cli tests

### Changes

- [#3793](https://github.com/ignite/cli/pull/3793) Refactor Ignite to follow semantic versioning (prepares v28.0.0). If you are using packages, do not forget to import the `/v28` version of the packages.
- [#3529](https://github.com/ignite/cli/pull/3529) Refactor plugin system to use gRPC
- [#3751](https://github.com/ignite/cli/pull/3751) Rename label to skip changelog check
- [#3745](https://github.com/ignite/cli/pull/3745) Set tx fee amount as option
- [#3748](https://github.com/ignite/cli/pull/3748) Change default rpc endpoint to a working one
- [#3621](https://github.com/ignite/cli/pull/3621) Change `pkg/availableport` to allow custom parameters in `Find` function and handle duplicated ports
- [#3810](https://github.com/ignite/cli/pull/3810) Bump network app version to `v0.2.1`
- [#3581](https://github.com/ignite/cli/pull/3581) Bump cometbft and cometbft-db in the template
- [#3522](https://github.com/ignite/cli/pull/3522) Remove indentation from `chain serve` output
- [#3346](https://github.com/ignite/cli/issues/3346) Improve scaffold query --help
- [#3601](https://github.com/ignite/cli/pull/3601) Update ts-relayer version to `0.10.0`
- [#3658](https://github.com/ignite/cli/pull/3658) Rename Marshaler to Codec in EncodingConfig
- [#3653](https://github.com/ignite/cli/pull/3653) Add "app" extension to plugin binaries
- [#3656](https://github.com/ignite/cli/pull/3656) Disable Go toolchain download
- [#3662](https://github.com/ignite/cli/pull/3662) Refactor CLI "plugin" command to "app"
- [#3669](https://github.com/ignite/cli/pull/3669) Rename `plugins` config file to `igniteapps`
- [#3683](https://github.com/ignite/cli/pull/3683) Resolve `--dep auth` as `--dep account` in `scaffold module`
- [#3795](https://github.com/ignite/cli/pull/3795) Bump cometbft to `v0.38.2`
- [#3599](https://github.com/ignite/cli/pull/3599) Add analytics as an option
- [#3670](https://github.com/ignite/cli/pull/3670) Remove binaries

### Fixes

- [#3386](https://github.com/ignite/cli/issues/3386) Prevent scaffolding of default module called "ibc"
- [#3592](https://github.com/ignite/cli/pull/3592) Fix `pkg/protoanalysis` to support HTTP rule parameter arguments
- [#3598](https://github.com/ignite/cli/pull/3598) Fix consensus param keeper constructor key in `app.go`
- [#3610](https://github.com/ignite/cli/pull/3610) Fix overflow issue of cosmos faucet in `pkg/cosmosfaucet/transfer.go` and `pkg/cosmosfaucet/cosmosfaucet.go`
- [#3618](https://github.com/ignite/cli/pull/3618) Fix TS client generation import path issue
- [#3631](https://github.com/ignite/cli/pull/3631) Fix unnecessary vue import in hooks/composables template
- [#3661](https://github.com/ignite/cli/pull/3661) Change `pkg/cosmosanalysis` to find Cosmos SDK runtime app registered modules
- [#3716](https://github.com/ignite/cli/pull/3716) Fix invalid plugin hook check
- [#3725](https://github.com/ignite/cli/pull/3725) Fix flaky TS client generation issues on linux
- [#3726](https://github.com/ignite/cli/pull/3726) Update TS client dependencies. Bump vue/react template versions
- [#3728](https://github.com/ignite/cli/pull/3728) Fix wrong parser for proto package names
- [#3729](https://github.com/ignite/cli/pull/3729) Fix broken generator due to caching /tmp include folders
- [#3767](https://github.com/ignite/cli/pull/3767) Fix `v0.50` ibc genesis issue
- [#3808](https://github.com/ignite/cli/pull/3808) Correct TS code generation to generate paginated fields

## [`v0.27.2`](https://github.com/ignite/cli/releases/tag/v0.27.2)

### Changes

- [#3701](https://github.com/ignite/cli/pull/3701) Bump `go` version to 1.21

## [`v0.27.1`](https://github.com/ignite/cli/releases/tag/v0.27.1)

### Features

- [#3505](https://github.com/ignite/cli/pull/3505) Auto migrate dependency tools
- [#3538](https://github.com/ignite/cli/pull/3538) bump sdk to `v0.47.3` and ibc to `v7.1.0`
- [#2736](https://github.com/ignite/cli/issues/2736) Add `--skip-git` flag to skip git repository initialization.
- [#3381](https://github.com/ignite/cli/pull/3381) Add `ignite doctor` command
- [#3446](https://github.com/ignite/cli/pull/3446) Add `gas-adjustment` flag to the cosmos client.
- [#3439](https://github.com/ignite/cli/pull/3439) Add `--build.tags` flag for `chain serve` and `chain build` commands.
- [#3524](https://github.com/ignite/cli/pull/3524) Apply auto tools migration to other commands
- Added compatibility check and auto migration features and interactive guidelines for the latest versions of the SDK

### Changes

- [#3444](https://github.com/ignite/cli/pull/3444) Add support for ICS chains in ts-client generation
- [#3494](https://github.com/ignite/cli/pull/3494) bump `cosmos-sdk` and `cometbft` versions
- [#3434](https://github.com/ignite/cli/pull/3434) Detect app wiring implementation

### Fixes

- [#3497](https://github.com/ignite/cli/pull/3497) Use corret bank balance query url in faucet openapi
- [#3481](https://github.com/ignite/cli/pull/3481) Use correct checksum format in release checksum file
- [#3470](https://github.com/ignite/cli/pull/3470) Prevent overriding minimum-gas-prices with default value
- [#3523](https://github.com/ignite/cli/pull/3523) Upgrade Cosmos SDK compatibility check for scaffolded apps
- [#3441](https://github.com/ignite/cli/pull/3441) Correct wrong client context for cmd query methods
- [#3487](https://github.com/ignite/cli/pull/3487) Handle ignired error in package `cosmosaccount` `Account.PubKey`

## [`v0.26.1`](https://github.com/ignite/cli/releases/tag/v0.26.1)

### Features

- [#3238](https://github.com/ignite/cli/pull/3238) Add `Sharedhost` plugin option
- [#3214](https://github.com/ignite/cli/pull/3214) Global plugins config.
- [#3142](https://github.com/ignite/cli/pull/3142) Add `ignite network request param-change` command.
- [#3181](https://github.com/ignite/cli/pull/3181) Addition of `add` and `remove` commands for `plugins`
- [#3184](https://github.com/ignite/cli/pull/3184) Separate `plugins.yml` config file.
- [#3038](https://github.com/ignite/cli/pull/3038) Addition of Plugin Hooks in Plugin System
- [#3056](https://github.com/ignite/cli/pull/3056) Add `--genesis-config` flag option to `ignite network chain publish`
- [#2892](https://github.com/ignite/cli/pull/2982/) Add `ignite scaffold react` command.
- [#2892](https://github.com/ignite/cli/pull/2982/) Add `ignite generate composables` command.
- [#2892](https://github.com/ignite/cli/pull/2982/) Add `ignite generate hooks` command.
- [#2955](https://github.com/ignite/cli/pull/2955/) Add `ignite network request add-account` command.
- [#2877](https://github.com/ignite/cli/pull/2877) Plugin system
- [#3060](https://github.com/ignite/cli/pull/3060) Plugin system flag support
- [#3105](https://github.com/ignite/cli/pull/3105) Addition of `ignite plugin describe <path>` command
- [#2995](https://github.com/ignite/cli/pull/2995/) Add `ignite network request remove-validator` command.
- [#2999](https://github.com/ignite/cli/pull/2999/) Add `ignite network request remove-account` command.
- [#2458](https://github.com/ignite/cli/issues/2458) New `chain serve` command UI.
- [#2992](https://github.com/ignite/cli/issues/2992) Add `ignite chain debug` command.

### Changes

- [#3369](https://github.com/ignite/cli/pull/3369) Update `ibc-go` to `v6.1.0`.
- [#3306](https://github.com/ignite/cli/pull/3306) Move network command into a plugin
- [#3305](https://github.com/ignite/cli/pull/3305) Bump Cosmos SDK version to `v0.46.7`.
- [#3068](https://github.com/ignite/cli/pull/3068) Add configs to generated TS code for working with JS projects
- [#3071](https://github.com/ignite/cli/pull/3071) Refactor `ignite/templates` package.
- [#2892](https://github.com/ignite/cli/pull/2982/) `ignite scaffold vue` and `ignite scaffold react` use v0.4.2 templates
- [#2892](https://github.com/ignite/cli/pull/2982/) `removeSigner()` method added to generated `ts-client`
- [#3035](https://github.com/ignite/cli/pull/3035) Bump Cosmos SDK to `v0.46.4`.
- [#3037](https://github.com/ignite/cli/pull/3037) Bump `ibc-go` to `v5.0.1`.
- [#2957](https://github.com/ignite/cli/pull/2957) Change generate commands to print the path to the generated code.
- [#2981](https://github.com/ignite/cli/issues/2981) Change CLI to also search chain binary in Go binary path.
- [#2958](https://github.com/ignite/cli/pull/2958) Support absolute paths for client code generation config paths.
- [#2993](https://github.com/ignite/cli/pull/2993) Hide `ignite scaffold band` command and deprecate functionality.
- [#2986](https://github.com/ignite/cli/issues/2986) Remove `--proto-all-modules` flag because it is now the default behaviour.
- [#2986](https://github.com/ignite/cli/issues/2986) Remove automatic Vue code scaffolding from `scaffold chain` command.
- [#2986](https://github.com/ignite/cli/issues/2986) Add `--generate-clients` to `chain serve` command for optional client code (re)generation.
- [#2998](https://github.com/ignite/cli/pull/2998) Hide `ignite generate dart` command and remove functionality.
- [#2991](https://github.com/ignite/cli/pull/2991) Hide `ignite scaffold flutter` command and remove functionality.
- [#2944](https://github.com/ignite/cli/pull/2944) Add a new event "update" status option to `pkg/cliui`.
- [#3030](https://github.com/ignite/cli/issues/3030) Remove colon syntax from module scaffolding `--dep` flag.
- [#3025](https://github.com/ignite/cli/issues/3025) Improve config version error handling.
- [#3084](https://github.com/ignite/cli/pull/3084) Add Ignite Chain documentation.
- [#3109](https://github.com/ignite/cli/pull/3109) Refactor scaffolding for proto files to not rely on placeholders.
- [#3106](https://github.com/ignite/cli/pull/3106) Add zoom image plugin.
- [#3194](https://github.com/ignite/cli/issues/3194) Move config validators check to validate only when required.
- [#3183](https://github.com/ignite/cli/pull/3183/) Make config optional for init phase.
- [#3224](https://github.com/ignite/cli/pull/3224) Remove `grpc_*` prefix from query files in scaffolded chains
- [#3229](https://github.com/ignite/cli/pull/3229) Rename `campaign` to `project` in ignite network set of commands
- [#3122](https://github.com/ignite/cli/issues/3122) Change `generate ts-client` to ignore the cache by default.
- [#3244](https://github.com/ignite/cli/pull/3244) Update `actions.yml` for resolving deprecation message
- [#3337](https://github.com/ignite/cli/pull/3337) Remove `pkg/openapiconsole` import from scaffold template.
- [#3337](https://github.com/ignite/cli/pull/3337) Register`nodeservice` gRPC in `app.go` template.
- [#3455](https://github.com/ignite/cli/pull/3455) Bump `cosmos-sdk` to `v0.47.1`
- [#3434](https://github.com/ignite/cli/pull/3434) Detect app wiring implementation.
- [#3445](https://github.com/ignite/cli/pull/3445) refactor: replace `github.com/ghodss/yaml` with `sigs.k8s.io/yaml`

### Breaking Changes

- [#3033](https://github.com/ignite/cli/pull/3033) Remove Cosmos SDK Launchpad version support.

### Fixes

- [#3114](https://github.com/ignite/cli/pull/3114) Fix out of gas issue when approving many requests
- [#3068](https://github.com/ignite/cli/pull/3068) Fix REST codegen method casing bug
- [#3031](https://github.com/ignite/cli/pull/3031) Move keeper hooks to after all keepers initialized in `app.go` template.
- [#3098](https://github.com/ignite/cli/issues/3098) Fix config upgrade issue that left config empty on error.
- [#3129](https://github.com/ignite/cli/issues/3129) Remove redundant `keyring-backend` config option.
- [#3187](https://github.com/ignite/cli/issues/3187) Change prompt text to fit within 80 characters width.
- [#3203](https://github.com/ignite/cli/issues/3203) Fix relayer to work with multiple paths.
- [#3320](https://github.com/ignite/cli/pull/3320) Allow `id` and `creator` as names when scaffolding a type.
- [#3327](https://github.com/ignite/cli/issues/3327) Scaffolding messages with same name leads to aliasing.
- [#3383](https://github.com/ignite/cli/pull/3383) State error and info are now displayed when using serve UI.
- [#3379](https://github.com/ignite/cli/issues/3379) Fix `ignite docs` issue by disabling mouse support.
- [#3435](https://github.com/ignite/cli/issues/3435) Fix wrong client context for cmd query methods.

## [`v0.25.2`](https://github.com/ignite/cli/releases/tag/v0.25.1)

### Changes

- [#3145](https://github.com/ignite/cli/pull/3145) Security fix upgrading Cosmos SDK to `v0.46.6`

## [`v0.25.1`](https://github.com/ignite/cli/releases/tag/v0.25.1)

### Changes

- [#2968](https://github.com/ignite/cli/pull/2968) Dragonberry security fix upgrading Cosmos SDK to `v0.46.3`

## [`v0.25.0`](https://github.com/ignite/cli/releases/tag/v0.25.0)

### Features

- Add `pkg/cosmostxcollector` package with support to query and save TXs and events.
- Add `ignite network coordinator` command set.
- Add `ignite network validator` command set.
- Deprecate `cosmoscmd` pkg and add cmd templates for scaffolding.
- Add generated TS client test support to integration tests.

### Changes

- Updated `pkg/cosmosanalysis` to discover the list of app modules when defined in variables or functions.
- Improve genesis parser for `network` commands
- Integration tests build their own ignite binary.
- Updated `pkg/cosmosanalysis` to discover the list of app modules when defined in variables.
- Switch to broadcast mode sync in `cosmosclient`
- Updated `nodetime`: `ts-proto` to `v1.123.0`, `protobufjs` to `v7.1.1`, `swagger-typescript-api` to `v9.2.0`
- Switched codegen client to use `axios` instead of `fetch`
- Added `useKeplr()` and `useSigner()` methods to TS client. Allowed query-only instantiation.
- `nodetime` built with `vercel/pkg@5.6.0`
- Change CLI to use an events bus to print to stdout.
- Move generated proto files to `proto/{appname}/{module}`
- Update `pkg/cosmosanalysis` to detect when proto RPC services are using pagination.
- Add `--peer-address` flag to `network chain join` command.
- Change nightly tag format
- Add cosmos-sdk version in `version` command
- [#2935](https://github.com/ignite/cli/pull/2935) Update `gobuffalo/plush` templating tool to `v4`

### Fixes

- Fix ICA controller wiring.
- Change vuex generation to use a default TS client path.
- Fix cli action org in templates.
- Seal the capability keeper in the `app.go` template.
- Change faucet to allow CORS preflight requests.
- Fix config file migration to void leaving end of file content chunks.
- Change session print loop to block until all events are handled.
- Handle "No records were found in keyring" message when checking keys.
- [#2941](https://github.com/ignite/cli/issues/2941) Fix session to use the same spinner referece.
- [#2922](https://github.com/ignite/cli/pull/2922) Network commands check for latest config version before building the chain binary.

## [`v0.24.1`](https://github.com/ignite/cli/releases/tag/v0.24.1)

### Features

- Upgraded Cosmos SDK to `v0.46.2`.

## [`v0.24.0`](https://github.com/ignite/cli/releases/tag/v0.24.0)

### Features

- Upgraded Cosmos SDK to `v0.46.0` and IBC to `v5` in CLI and scaffolding templates
- Change chain init to check that no gentx are present in the initial genesis
- Add `network rewards release` command
- Add "make mocks" target to Makefile
- Add `--skip-proto` flag to `build`, `init` and `serve` commands to build the chain without building proto files
- Add `node query tx` command to query a transaction in any chain.
- Add `node query bank` command to query an account's bank balance in any chain.
- Add `node tx bank send` command to send funds from one account to another in any chain.
- Add migration system for the config file to allow config versioning
- Add `node tx bank send` command to send funds from one account to another in any chain.
- Implement `network profile` command
- Add `generate ts-client` command to generate a stand-alone modular TypeScript client.

### Changes

- Add changelog merge strategy in `.gitattributes` to avoid conflicts.
- Refactor `templates/app` to remove `monitoringp` module from the default template
- Updated keyring dependency to match Cosmos SDK
- Speed up the integration tests
- Refactor ignite network and fix genesis generation bug
- Make Go dependency verification optional during build by adding the `--check-dependencies` flag
  so Ignite CLI can work in a Go workspace context.
- Temporary SPN address change for nightly
- Rename `simapp.go.plush` simulation file template to `helpers.go.plush`
- Remove campaign creation from the `network chain publish` command
- Optimized JavaScript generator to use a single typescript API generator binary
- Improve documentation and add support for protocol buffers and Go modules syntax
- Add inline documentation for CLI commands
- Change `cmd/account` to skip passphrase prompt when importing from mnemonic
- Add nodejs version in the output of ignite version
- Removed `handler.go` from scaffolded module template
- Migrated to `cosmossdk.io` packages for and `math`
- Vuex stores from the `generate vuex` command use the new TypeScript client
- Upgraded frontend Vue template to v0.3.10

### Fixes

- Improved error handling for crypto wrapper functions
- Fix `pkg/cosmosclient` to call the faucet prior to creating the tx.
- Test and refactor `pkg/comosclient`.
- Change templates to add missing call to `RegisterMsgServer` in the default module's template to match what's specified
  in the docs
- Fix cosmoscmd appID parameter value to sign a transaction correctly
- Fix `scaffold query` command to use `GetClientQueryContext` instead of `GetClientTxContext`
- Fix flaky integration tests issue that failed with "text file busy"
- Fix default chain ID for publish
- Replace `os.Rename` with `xos.Rename`
- Fix CLI reference generation to add `ignite completion` documentation
- Remove usage of deprecated `io/ioutil` package

## [`v0.23.0`](https://github.com/ignite/cli/releases/tag/v0.23.0)

### Features

- Apps can now use generics

### Fixes

- Fix `pkg/cosmosanalysis` to support apps with generics
- Remove `ignite-hq/cli` from dependency list in scaffolded chains

### Changes

- Change `pkg/cosmosgen` to allow importing IBC proto files
- Improve docs for Docker related commands
- Improve and fix documentation issues in developer tutorials
- Add migration docs for v0.22.2
- Improve `go mod download` error report in `pkg/cosmosgen`

## [`v0.22.2`](https://github.com/ignite/cli/releases/tag/v0.22.2)

### Features

- Enable Darwin ARM 64 target for chain binary releases in CI templates

### Changes

- Rename `ignite-hq` to `ignite`

## [`v0.22.1`](https://github.com/ignite/cli/releases/tag/v0.22.1)

### Fixes

- Fix IBC module scaffolding interface in templates

## [`v0.22.0`](https://github.com/ignite/cli/releases/tag/v0.22.0)

### Features

- Optimized the build system. The `chain serve`, `chain build`, `chain generate` commands and other variants are way
  faster now
- Upgraded CLI and templates to use IBC v3

### Fixes

- Add a fix in code generation to avoid user's NodeJS configs to break TS client generation routine

## [`v0.21.2`](https://github.com/ignite/cli/releases/tag/v0.21.2)

### Fixes

- Set min. gas to zero when running `chain` command set

## [`v0.21.1`](https://github.com/ignite/cli/releases/tag/v0.21.1)

### Features

- Add compatibility to run chains built with Cosmos-SDK `v0.46.0-alpha1` and above
- Scaffold chains now will have `auth` module enabled by default

### Fixes

- Fixed shell completion generation
- Make sure proto package names are valid when using simple app names

## [`v0.21.0`](https://github.com/ignite/cli/releases/tag/v0.21.0)

### Features

- Support simple app names when scaffolding chains. e.g.: `ignite scaffold chain mars`
- Ask confirmation when scaffolding over changes that are not committed yet

## [`v0.20.4`](https://github.com/ignite/cli/releases/tag/v0.20.4)

### Fixes

- Use `protoc` binary compiled in an older version of macOS AMD64 for backwards compatibility in code generation

## [`v0.20.3`](https://github.com/ignite/cli/releases/tag/v0.20.3)

### Fixes

- Use the latest version of CLI in templates to fix Linux ARM support _(It's now possible to develop chains in Linux ARM
  machines and since the chain depends on the CLI in its `go.mod`, it needs to use the latest version that support ARM
  targets)_

## [`v0.20.2`](https://github.com/ignite/cli/releases/tag/v0.20.2)

### Fixes

- Use `unsafe-reset-all` cmd under `tendermint` cmd for chains that use `=> v0.45.3` version of Cosmos SDK

## [`v0.20.1`](https://github.com/ignite/cli/releases/tag/v0.20.1)

### Features

- Release the CLI with Linux ARM and native M1 binaries

## [`v0.20.0`](https://github.com/ignite/cli/releases/tag/v0.20.0)

Our new name is **Ignite CLI**!

**IMPORTANT!** This upgrade renames `starport` command to `ignite`. From now on, use `ignite` command to access the CLI.

### Features

- Upgraded Cosmos SDK version to `v0.45.2`
- Added support for in memory backend in `pkg/cosmosclient` package
- Improved our tutorials and documentation

## [`v0.19.5`](https://github.com/ignite/cli/pull/2158/commits)

### Features

- Enable client code and Vuex code generation for query only modules as well.
- Upgraded the Vue template to `v0.3.5`.

### Fixes

- Fixed snake case in code generation.
- Fixed plugin installations for Go =>v1.18.

### Changes

- Dropped transpilation of TS to JS. Code generation now only produces TS files.

## `v0.19.4`

### Features

- Upgraded Vue template to `v0.3.0`.

## `v0.19.3`

### Features

- Upgraded Flutter template to `v2.0.3`

## [`v0.19.2`](https://github.com/ignite/cli/milestone/14)

### Fixes

- Fixed race condition during faucet transfer
- Fixed account sequence mismatch issue on faucet and relayer
- Fixed templates for IBC code scaffolding

### Features

- Upgraded blockchain templates to use IBC v2.0.2

### Breaking Changes

- Deprecated the Starport Modules [tendermint/spm](https://github.com/tendermint/spm) repo and moved the contents to the
  Ignite CLI repo [`ignite/pkg/`](https://github.com/ignite/cli/tree/main/ignite/pkg/)
  in [PR 1971](https://github.com/ignite/cli/pull/1971/files)

  Updates are required if your chain uses these packages:

  - `spm/ibckeeper` is now `pkg/cosmosibckeeper`
  - `spm/cosmoscmd` is now `pkg/cosmoscmd`
  - `spm/openapiconsole` is now `pkg/openapiconsole`
  - `testutil/sample` is now `cosmostestutil/sample`

- Updated the faucet HTTP API schema. See API changes
  in [fix: improve faucet reliability #1974](https://github.com/ignite/cli/pull/1974/files#diff-0e157f4f60d6fbd95e695764df176c8978d85f1df61475fbfa30edef62fe35cd)

## `v0.19.1`

### Fixes

- Enabled the `scaffold flutter` command

## `v0.19.0`

### Features

- `starport scaffold` commands support `ints`, `uints`, `strings`, `coin`, `coins` as field types (#1579)
- Added simulation testing with `simapp` to the default template (#1731)
- Added `starport generate dart` to generate a Dart client from protocol buffer files
- Added `starport scaffold flutter` to scaffold a Flutter mobile app template
- Parameters can be specified with a new `--params` flag when scaffolding modules (#1716)
- Simulations can be run with `starport chain simulate`
- Set `cointype` for accounts in `config.yml` (#1663)

### Fixes

- Allow using a `creator` field when scaffolding a model with a `--no-message` flag (#1730)
- Improved error handling when generating code (#1907)
- Ensure account has funds after faucet transfer when using `cosmosclient` (#1846)
- Move from `io/ioutil` to `io` and `os` package (refactoring) (#1746)

## `v0.18.0`

### Breaking Changes

- Starport v0.18 comes with Cosmos SDK v0.44 that introduced changes that are not compatible with chains that were
  scaffolded with Starport versions lower than v0.18. After upgrading from Starport v0.17.3 to Starport v0.18, you must
  update the default blockchain template to use blockchains that were scaffolded with earlier versions.
  See [Migration](https://docs.ignite.com/migration).

### Features

- Scaffold commands allow using previously scaffolded types as fields
- Added `--signer` flag to `message`, `list`, `map`, and `single` scaffolding to allow customizing the name of the
  signer of the message
- Added `--index` flag to `scaffold map` to provide a custom list of indices
- Added `scaffold type` to scaffold a protocol buffer definition of a type
- Automatically check for new Starport versions
- Added `starport tools completions` to generate CLI completions
- Added `starport account` commands to manage accounts (key pairs)
- `starport version` now prints detailed information about OS, Go version, and more
- Modules are scaffolded with genesis validation tests
- Types are scaffolded with tests for `ValidateBasic` methods
- `cosmosclient` has been refactored and can be used as a library for interacting with Cosmos SDK chains
- `starport relayer` uses `starport account`
- Added `--path` flag for all `scaffold`, `generate` and `chain` commands
- Added `--output` flag to the `build` command
- Configure port of gRPC web in `config.yml` with the `host.grpc-web` property
- Added `build.main` field to `config.yml` for apps to specify the path of the chain's main package. This property is
  required to be set only when an app contains multiple main packages.

### Fixes

- Scaffolding a message no longer prevents scaffolding a map, list, or single that has the same type name when using
  the `--no-message` flag
- Generate Go code from proto files only from default directories or directories specified in `config.yml`
- Fixed faucet token transfer calculation
- Removed `creator` field for types scaffolded with the `--no-message` flag
- Encode the count value in the store with `BigEndian`

## `v0.17.3`

### Fixes

- oracle: add a specific BandChain pkg version to avoid Cosmos SDK version conflicts

## `v0.17.2`

### Features

- `client.toml` is initialized and used by node's CLI, can be configured through `config.yml` with the `init.client`
  property
- Support serving Cosmos SDK `v0.43.x` based chains

## `v0.17.1`

### Fixes

- Set visibility to `public` on Gitpod's port 7575 to enable peer discovery for SPN
- Fixed GitHub action that releases blockchain node's binary
- Fixed an error in chain scaffolding due to "unknown revision"
- Fixed an error in `starport chain serve` by limiting the scope where proto files are searched for

## `v0.17`

### Features

- Added GitHub action that automatically builds and releases a binary
- The `--release` flag for the `build` command adds the ability to release binaries in a tarball with a checksum file.
- Added the flag `--no-module` to the command `starport app` to prevent scaffolding a default module when creating a new
  app
- Added `--dep` flag to specify module dependency when scaffolding a module
- Added support for multiple naming conventions for component names and field names
- Print created and modified files when scaffolding a new component
- Added `starport generate` namespace with commands to generate Go, Vuex and OpenAPI
- Added `starport chain init` command to initialize a chain without starting a node
- Scaffold a type that contains a single instance in the store
- Introduced `starport tools` command for advanced users. Existing `starport relayer lowlevel *` commands are also moved
  under `tools`
- Added `faucet.rate_limit_window` property to `config.yml`
- Simplified the `cmd` package in the template
- Added `starport scaffold band` oracle query scaffolding
- Updated TypeScript relayer to 0.2.0
- Added customizable gas limits for the relayer

### Fixes

- Use snake case for generated files
- Prevent using incorrect module name
- Fixed permissions issue when using Starport in Docker
- Ignore hidden directories when building a chain
- Fix error when scaffolding an IBC module in non-Starport chains

## `v0.16.2`

### Fix

- Prevent indirect Buf dependency

## `v0.16.1`

### Features

- Ensure that CLI operates fine even if the installation directory (bin) of Go programs is not configured properly

## `v0.16.0`

### Features

- The new `join` flag adds the ability to pass a `--genesis` file and `--peers` address list
  with `starport network chain join`
- The new `show` flag adds the ability to show `--genesis` and `--peers` list with `starport network chain show`
- `protoc` is now bundled with Ignite CLI. You don't need to install it anymore.
- Starport is now published automatically on the Docker Hub
- `starport relayer` `configure` and `connect` commands now use
  the [confio/ts-relayer](https://github.com/confio/ts-relayer) under the hood. Also, checkout the
  new `starport relayer lowlevel` command
- An OpenAPI spec for your chain is now automatically generated with `serve` and `build` commands: a console is
  available at `localhost:1317` and spec at `localhost:1317/static/openapi.yml` by default for the newly scaffolded
  chains
- Keplr extension is supported on web apps created with Starport
- Added tests to the scaffold
- Improved reliability of scaffolding by detecting placeholders
- Added ability to scaffold modules in chains not created with Starport
- Added the ability to scaffold Cosmos SDK queries
- IBC relayer support is available on web apps created with Starport
- New types without CRUD operations can be added with the `--no-message` flag in the `type` command
- New packet without messages can be added with the `--no-message` flag in the `packet` command
- Added `docs` command to read Starport documentation on the CLI
- Published documentation on <https://docs.starport.network>
- Added `mnemonic` property to account in the `accounts` list to generate a key from a mnemonic

### Fixes

- `starport network chain join` hanging issue when creating an account
- Error when scaffolding a chain with an underscore in the repo name (thanks @bensooraj!)

### Changes

- `starport serve` no longer starts the web app in the `vue` directory (use `npm` to start it manually)
- Default scaffold no longer includes legacy REST API endpoints (thanks @bensooraj!)
- Removed support for Cosmos SDK v0.39 Launchpad

## `v0.15.0`

### Features

- IBC module scaffolding
- IBC packet scaffolding with acknowledgements
- JavaScript and Vuex client code generation for Cosmos SDK and custom modules
- Standalone relayer with `configure` and `connect` commands
- Advanced relayer options for configuring ports and versions
- Scaffold now follows `MsgServer` convention
- Message scaffolding
- Added `starport type ... --indexed` to scaffold indexed types
- Custom config file support with `starport serve -c custom.yml`
- Detailed terminal output for created accounts: name, address, mnemonic
- Added spinners to indicate progress for long-running commands
- Updated to Cosmos SDK v0.42.1

### Changes

- Replaced `packr` with Go 1.16 `embed`
- Renamed `servers` top-level property to `host`

## `v0.14.0`

### Features

- Chain state persistence between `starport serve` launches
- Integrated Stargate app's `scripts/protocgen` into Starport as a native feature. Running `starport build/serve` will
  automatically take care of building proto files without a need of script in the app's source code.
- Integrated third-party proto-files used by Cosmos SDK modules into Ignite CLI
- Added ability to customize binary name with `build.binary` in `config.yml`
- Added ability to change path to home directory with `.home` in `config.yml`
- Added ability to add accounts by `address` with in `config.yml`
- Added faucet functionality available on port 4500 and configurable with `faucet` in `config.yml`
- Added `starport faucet [address] [coins]` command
- Updated scaffold to Cosmos SDK v0.41.0
- Distroless multiplatform docker containers for starport that can be used for `starport serve`
- UI containers for chains scaffolded with Starport
- Use SOS-lite and Docker instead of systemD
- Arch PKGBUILD in `scripts`

### Fixes

- Support for CosmWasm on Stargate
- Bug with dashes in GitHub username breaking proto package name
- Bug with custom address prefix
- use docker buildx as a single command with multiple platforms to make multi-manifest work properly

## `v0.13.0`

### Features

- Added `starport network` commands for launching blockchains
- Added proxy (Chisel) to support launching blockchains from Gitpod
- Upgraded the template (Stargate) to Cosmos SDK v0.40.0-rc3
- Added a gRPC-Web proxy that is available under <http://localhost:12345/grpc>
- Added chain id configurability by recognizing `chain_id` from `genesis` section of `config.yml`.
- Added `config/app.toml` and `config/config.toml` configurability for appd under new `init.app` and `init.config`
  sections of `config.yml`
- Point to Stargate as default SDK version for scaffolding
- Covered CRUD operations for Stargate scaffolding
- Added docs on gopath to build from source directions
- Arch Linux Based Raspberry Pi development environment
- Calculate the necessary gas for sending transactions to SPN

### Fixes

- Routing REST API endpoints of querier on Stargate
- Evaluate `--address-prefix` option when scaffolding for Stargate
- Use a deterministic method to generate scaffolded type IDs
- Modify scaffolded type's creator type from address to string
- Copy built starport arm64 binary from tendermintdevelopment/starport:arm64 for device images
- Added git to amd64 docker image
- Comment out Gaia's seeds in the systemd unit template for downstream chains

## `v0.12.0`

### Features

- Added GitHub CLI to gitpod environment for greater ease of use
- Added `starport build` command to build and install app binaries
- Improved the first-time experience for readers of the Starport readme and parts of the Starport Handbook
- Added `starport module create` command to scaffold custom modules
- Raspberry Pi now installs, builds, and serves the Vue UI
- Improved documentation for Raspberry Pi Device Images
- Added IBC and some other modules
- Added an option to configure server addresses under `servers` section in `config.yml`

### Fixes

- `--address-prefix` will always be translated to lowercase while scaffolding with `app` command
- HTTP API: accept strings in JSON and cast them to int and bool
- Update @tendermint/vue to `v0.1.7`
- Removed "Starport Pi"
- Removed Makefile from Downstream Pi
- Fixed Downstream Pi image GitHub Action
- Prevent duplicated fields with `type` command
- Fixed handling of protobuf profiler: prof_laddr -> pprof_laddr
- Fix an error, when a Stargate `serve` cmd doesn't start if a user doesn't have a relayer installed

## `v0.11.1`

### Features

- Published on Snapcraft

## `v0.11.0`

### Features

- Added experimental [Stargate](https://stargate.cosmos.network/) scaffolding option with `--sdk-version stargate` flag
  on `starport app` command
- Pi Image Generation for chains generated with Starport
- GitHub action with capture of binary artifacts for chains generated with Starport
- Gitpod: added guidelines and changed working directory into `docs`
- Updated web scaffold with an improved sign in, balance list and a simple wallet
- Added CRUD actions for scaffolded types: delete, update, and get

## `v0.0.10`

### Features

- Add ARM64 releases
- OS Image Generation for Raspberry Pi 3 and 4
- Added `version` command
- Added support for _validator_ configuration in _config.yml_.
- Starport can be launched on Gitpod
- Added `make clean`

### Fixes

- Compile with go1.15
- Running `starport add type...` multiple times no longer breaks the app
- Running `appcli tx app create-x` now checks for all required args
- Removed unused `--denom` flag from the `app` command. It previously has moved as a prop to the `config.yml`
  under `accounts` section
- Disabled proxy server in the Vue app (this was causing to some compatibility issues) and enabled CORS
  for `appcli rest-server` instead
- `type` command supports dashes in app names

## `v0.0.10-rc.3`

### Features

- Configure `genesis.json` through `genesis` field in `config.yml`
- Initialize git repository on `app` scaffolding
- Check Go and GOPATH when running `serve`

### Changes

- verbose is --verbose, not -v, in the cli
- Renamed `frontend` directory to `vue`
- Added first E2E tests (for `app` and `add wasm` subcommands)

### Fixes

- No longer crashes when git is initialized but doesn't have commits
- Failure to start the frontend doesn't prevent Starport from running
- Changes to `config.yml` trigger reinitialization of the app
- Running `starport add wasm` multiple times no longer breaks the app

## `v0.0.10-rc.X`

### Features

- Initialize with accounts defined `config.yml`
- `starport serve --verbose` shows detailed output from every process
- Custom address prefixes with `--address-prefix` flag
- Cosmos SDK Launchpad support
- Rebuild and reinitialize on file change

## `v0.0.9`

Initial release.<|MERGE_RESOLUTION|>--- conflicted
+++ resolved
@@ -2,24 +2,17 @@
 
 ## Unreleased
 
-<<<<<<< HEAD
-=======
+### Features
+
+- [#3830](https://github.com/ignite/cli/pull/3830) Remove gRPC info from Ignite Apps errors
+
+### Changes
+
+- [#3822](https://github.com/ignite/cli/pull/3822) Improve default scaffolded AutoCLI config
+
 ### Fixes
 
 - [#3831](https://github.com/ignite/cli/pull/3831) Correct ignite app gRPC server stop memory issue
-- [#3825](https://github.com/ignite/cli/pull/3825) Fix a minor Keplr type-checking bug in TS client
-
->>>>>>> 52c1d09f
-### Features
-
-- [#3830](https://github.com/ignite/cli/pull/3830) Remove gRPC info from Ignite Apps errors
-
-### Changes
-
-- [#3822](https://github.com/ignite/cli/pull/3822) Improve default scaffolded AutoCLI config
-
-### Fixes
-
 - [#3825](https://github.com/ignite/cli/pull/3825) Fix a minor Keplr type-checking bug in TS client
 
 ## [`v28.0.0`](https://github.com/ignite/cli/releases/tag/v28.0.0)
