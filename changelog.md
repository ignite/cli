# Changelog

## Unreleased
<<<<<<< HEAD

### Changes

- [#3522](https://github.com/ignite/cli/pull/3522) Remove indentation from `chain serve` output

## [`v0.27.0`](https://github.com/ignite/cli/releases/tag/v0.27.0)
=======
>>>>>>> 98c041d8

### Features

- [#3476](https://github.com/ignite/cli/pull/3476) Use `buf.build` binary to code generate from proto files

### Changes

- [#3559](https://github.com/ignite/cli/pull/3559) Bump network plugin version to `v0.1.1` 

## [`v0.27.0`](https://github.com/ignite/cli/releases/tag/v0.27.0)

### Features
- 
- [#3505](https://github.com/ignite/cli/pull/3505) Auto migrate dependency tools
- [#3538](https://github.com/ignite/cli/pull/3538) bump sdk to `v0.47.3` and ibc to `v7.1.0`
- [#2736](https://github.com/ignite/cli/issues/2736) Add `--skip-git` flag to skip git repository initialization.
- [#3381](https://github.com/ignite/cli/pull/3381) Add `ignite doctor` command
- [#3446](https://github.com/ignite/cli/pull/3446) Add `gas-adjustment` flag to the cosmos client.
- [#3439](https://github.com/ignite/cli/pull/3439) Add `--build.tags` flag for `chain serve` and `chain build` commands.
- [#3524](https://github.com/ignite/cli/pull/3524) Apply auto tools migration to other commands
- Added compatibility check and auto migration features and interactive guidelines for the latest versions of the SDK

### Changes

- [#3444](https://github.com/ignite/cli/pull/3444) Add support for ICS chains in ts-client generation
- [#3494](https://github.com/ignite/cli/pull/3494) bump `cosmos-sdk` and `cometbft` versions
- [#3434](https://github.com/ignite/cli/pull/3434) Detect app wiring implementation

### Fixes

- [#3497](https://github.com/ignite/cli/pull/3497) Use corret bank balance query url in faucet openapi
- [#3481](https://github.com/ignite/cli/pull/3481) Use correct checksum format in release checksum file
- [#3470](https://github.com/ignite/cli/pull/3470) Prevent overriding minimum-gas-prices with default value
- [#3523](https://github.com/ignite/cli/pull/3523) Upgrade Cosmos SDK compatibility check for scaffolded apps
- [#3441](https://github.com/ignite/cli/pull/3441) Correct wrong client context for cmd query methods
- [#3487](https://github.com/ignite/cli/pull/3487) Handle ignired error in package `cosmosaccount` `Account.PubKey`

## [`v0.26.1`](https://github.com/ignite/cli/releases/tag/v0.26.1)

### Features

- [#3238](https://github.com/ignite/cli/pull/3238) Add `Sharedhost` plugin option
- [#3214](https://github.com/ignite/cli/pull/3214) Global plugins config.
- [#3142](https://github.com/ignite/cli/pull/3142) Add `ignite network request param-change` command.
- [#3181](https://github.com/ignite/cli/pull/3181) Addition of `add` and `remove` commands for `plugins`
- [#3184](https://github.com/ignite/cli/pull/3184) Separate `plugins.yml` config file.
- [#3038](https://github.com/ignite/cli/pull/3038) Addition of Plugin Hooks in Plugin System
- [#3056](https://github.com/ignite/cli/pull/3056) Add `--genesis-config` flag option to `ignite network chain publish`
- [#2892](https://github.com/ignite/cli/pull/2982/) Add `ignite scaffold react` command.
- [#2892](https://github.com/ignite/cli/pull/2982/) Add `ignite generate composables` command.
- [#2892](https://github.com/ignite/cli/pull/2982/) Add `ignite generate hooks` command.
- [#2955](https://github.com/ignite/cli/pull/2955/) Add `ignite network request add-account` command.
- [#2877](https://github.com/ignite/cli/pull/2877) Plugin system
- [#3060](https://github.com/ignite/cli/pull/3060) Plugin system flag support
- [#3105](https://github.com/ignite/cli/pull/3105) Addition of `ignite plugin describe <path>` command
- [#2995](https://github.com/ignite/cli/pull/2995/) Add `ignite network request remove-validator` command.
- [#2999](https://github.com/ignite/cli/pull/2999/) Add `ignite network request remove-account` command.
- [#2458](https://github.com/ignite/cli/issues/2458) New `chain serve` command UI.
- [#2992](https://github.com/ignite/cli/issues/2992) Add `ignite chain debug` command.

### Changes

- [#3369](https://github.com/ignite/cli/pull/3369) Update `ibc-go` to `v6.1.0`.
- [#3306](https://github.com/ignite/cli/pull/3306) Move network command into a plugin
- [#3305](https://github.com/ignite/cli/pull/3305) Bump Cosmos SDK version to `v0.46.7`.
- [#3068](https://github.com/ignite/cli/pull/3068) Add configs to generated TS code for working with JS projects
- [#3071](https://github.com/ignite/cli/pull/3071) Refactor `ignite/templates` package.
- [#2892](https://github.com/ignite/cli/pull/2982/) `ignite scaffold vue` and `ignite scaffold react` use v0.4.2 templates
- [#2892](https://github.com/ignite/cli/pull/2982/) `removeSigner()` method added to generated `ts-client`
- [#3035](https://github.com/ignite/cli/pull/3035) Bump Cosmos SDK to `v0.46.4`.
- [#3037](https://github.com/ignite/cli/pull/3037) Bump `ibc-go` to `v5.0.1`.
- [#2957](https://github.com/ignite/cli/pull/2957) Change generate commands to print the path to the generated code.
- [#2981](https://github.com/ignite/cli/issues/2981) Change CLI to also search chain binary in Go binary path.
- [#2958](https://github.com/ignite/cli/pull/2958) Support absolute paths for client code generation config paths.
- [#2993](https://github.com/ignite/cli/pull/2993) Hide `ignite scaffold band` command and deprecate functionality.
- [#2986](https://github.com/ignite/cli/issues/2986) Remove `--proto-all-modules` flag because it is now the default behaviour.
- [#2986](https://github.com/ignite/cli/issues/2986) Remove automatic Vue code scaffolding from `scaffold chain` command.
- [#2986](https://github.com/ignite/cli/issues/2986) Add `--generate-clients` to `chain serve` command for optional client code (re)generation.
- [#2998](https://github.com/ignite/cli/pull/2998) Hide `ignite generate dart` command and remove functionality.
- [#2991](https://github.com/ignite/cli/pull/2991) Hide `ignite scaffold flutter` command and remove functionality.
- [#2944](https://github.com/ignite/cli/pull/2944) Add a new event "update" status option to `pkg/cliui`.
- [#3030](https://github.com/ignite/cli/issues/3030) Remove colon syntax from module scaffolding `--dep` flag.
- [#3025](https://github.com/ignite/cli/issues/3025) Improve config version error handling.
- [#3084](https://github.com/ignite/cli/pull/3084) Add Ignite Chain documentation.
- [#3109](https://github.com/ignite/cli/pull/3109) Refactor scaffolding for proto files to not rely on placeholders.
- [#3106](https://github.com/ignite/cli/pull/3106) Add zoom image plugin.
- [#3194](https://github.com/ignite/cli/issues/3194) Move config validators check to validate only when required.
- [#3183](https://github.com/ignite/cli/pull/3183/) Make config optional for init phase.
- [#3224](https://github.com/ignite/cli/pull/3224) Remove `grpc_*` prefix from query files in scaffolded chains
- [#3229](https://github.com/ignite/cli/pull/3229) Rename `campaign` to `project` in ignite network set of commands
- [#3122](https://github.com/ignite/cli/issues/3122) Change `generate ts-client` to ignore the cache by default.
- [#3244](https://github.com/ignite/cli/pull/3244) Update `actions.yml` for resolving deprecation message
- [#3337](https://github.com/ignite/cli/pull/3337) Remove `pkg/openapiconsole` import from scaffold template.
- [#3337](https://github.com/ignite/cli/pull/3337) Register`nodeservice` gRPC in `app.go` template.
- [#3455](https://github.com/ignite/cli/pull/3455) Bump `cosmos-sdk` to `v0.47.1`
- [#3434](https://github.com/ignite/cli/pull/3434) Detect app wiring implementation.
- [#3445](https://github.com/ignite/cli/pull/3445) refactor: replace `github.com/ghodss/yaml` with `sigs.k8s.io/yaml`

### Breaking Changes

- [#3033](https://github.com/ignite/cli/pull/3033) Remove Cosmos SDK Launchpad version support.

### Fixes

- [#3114](https://github.com/ignite/cli/pull/3114) Fix out of gas issue when approving many requests
- [#3068](https://github.com/ignite/cli/pull/3068) Fix REST codegen method casing bug
- [#3031](https://github.com/ignite/cli/pull/3031) Move keeper hooks to after all keepers initialized in `app.go` template.
- [#3098](https://github.com/ignite/cli/issues/3098) Fix config upgrade issue that left config empty on error.
- [#3129](https://github.com/ignite/cli/issues/3129) Remove redundant `keyring-backend` config option.
- [#3187](https://github.com/ignite/cli/issues/3187) Change prompt text to fit within 80 characters width.
- [#3203](https://github.com/ignite/cli/issues/3203) Fix relayer to work with multiple paths.
- [#3320](https://github.com/ignite/cli/pull/3320) Allow `id` and `creator` as names when scaffolding a type.
- [#3327](https://github.com/ignite/cli/issues/3327) Scaffolding messages with same name leads to aliasing.
- [#3383](https://github.com/ignite/cli/pull/3383) State error and info are now displayed when using serve UI.
- [#3379](https://github.com/ignite/cli/issues/3379) Fix `ignite docs` issue by disabling mouse support.
- [#3435](https://github.com/ignite/cli/issues/3435) Fix wrong client context for cmd query methods.

## [`v0.25.2`](https://github.com/ignite/cli/releases/tag/v0.25.1)

### Changes

- [#3145](https://github.com/ignite/cli/pull/3145) Security fix upgrading Cosmos SDK to `v0.46.6`

## [`v0.25.1`](https://github.com/ignite/cli/releases/tag/v0.25.1)

### Changes

- [#2968](https://github.com/ignite/cli/pull/2968) Dragonberry security fix upgrading Cosmos SDK to `v0.46.3`

## [`v0.25.0`](https://github.com/ignite/cli/releases/tag/v0.25.0)

### Features

- Add `pkg/cosmostxcollector` package with support to query and save TXs and events.
- Add `ignite network coordinator` command set.
- Add `ignite network validator` command set.
- Deprecate `cosmoscmd` pkg and add cmd templates for scaffolding.
- Add generated TS client test support to integration tests.

### Changes

- Updated `pkg/cosmosanalysis` to discover the list of app modules when defined in variables or functions.
- Improve genesis parser for `network` commands
- Integration tests build their own ignite binary.
- Updated `pkg/cosmosanalysis` to discover the list of app modules when defined in variables.
- Switch to broadcast mode sync in `cosmosclient`
- Updated `nodetime`: `ts-proto` to `v1.123.0`, `protobufjs` to `v7.1.1`, `swagger-typescript-api` to `v9.2.0`
- Switched codegen client to use `axios` instead of `fetch`
- Added `useKeplr()` and `useSigner()` methods to TS client. Allowed query-only instantiation.
- `nodetime` built with `vercel/pkg@5.6.0`
- Change CLI to use an events bus to print to stdout.
- Move generated proto files to `proto/{appname}/{module}`
- Update `pkg/cosmosanalysis` to detect when proto RPC services are using pagination.
- Add `--peer-address` flag to `network chain join` command.
- Change nightly tag format
- Add cosmos-sdk version in `version` command
- [#2935](https://github.com/ignite/cli/pull/2935) Update `gobuffalo/plush` templating tool to `v4`

### Fixes

- Fix ICA controller wiring.
- Change vuex generation to use a default TS client path.
- Fix cli action org in templates.
- Seal the capability keeper in the `app.go` template.
- Change faucet to allow CORS preflight requests.
- Fix config file migration to void leaving end of file content chunks.
- Change session print loop to block until all events are handled.
- Handle "No records were found in keyring" message when checking keys.
- [#2941](https://github.com/ignite/cli/issues/2941) Fix session to use the same spinner referece.
- [#2922](https://github.com/ignite/cli/pull/2922) Network commands check for latest config version before building the chain binary.

## [`v0.24.1`](https://github.com/ignite/cli/releases/tag/v0.24.1)

### Features

- Upgraded Cosmos SDK to `v0.46.2`.

## [`v0.24.0`](https://github.com/ignite/cli/releases/tag/v0.24.0)

### Features

- Upgraded Cosmos SDK to `v0.46.0` and IBC to `v5` in CLI and scaffolding templates
- Change chain init to check that no gentx are present in the initial genesis
- Add `network rewards release` command
- Add "make mocks" target to Makefile
- Add `--skip-proto` flag to `build`, `init` and `serve` commands to build the chain without building proto files
- Add `node query tx` command to query a transaction in any chain.
- Add `node query bank` command to query an account's bank balance in any chain.
- Add `node tx bank send` command to send funds from one account to another in any chain.
- Add migration system for the config file to allow config versioning
- Add `node tx bank send` command to send funds from one account to another in any chain.
- Implement `network profile` command
- Add `generate ts-client` command to generate a stand-alone modular TypeScript client.

### Changes

- Add changelog merge strategy in `.gitattributes` to avoid conflicts.
- Refactor `templates/app` to remove `monitoringp` module from the default template
- Updated keyring dependency to match Cosmos SDK
- Speed up the integration tests
- Refactor ignite network and fix genesis generation bug
- Make Go dependency verification optional during build by adding the `--check-dependencies` flag
  so Ignite CLI can work in a Go workspace context.
- Temporary SPN address change for nightly
- Rename `simapp.go.plush` simulation file template to `helpers.go.plush`
- Remove campaign creation from the `network chain publish` command
- Optimized JavaScript generator to use a single typescript API generator binary
- Improve documentation and add support for protocol buffers and Go modules syntax
- Add inline documentation for CLI commands
- Change `cmd/account` to skip passphrase prompt when importing from mnemonic
- Add nodejs version in the output of ignite version
- Removed `handler.go` from scaffolded module template
- Migrated to `cosmossdk.io` packages for and `math`
- Vuex stores from the `generate vuex` command use the new TypeScript client
- Upgraded frontend Vue template to v0.3.10

### Fixes

- Improved error handling for crypto wrapper functions
- Fix `pkg/cosmosclient` to call the faucet prior to creating the tx.
- Test and refactor `pkg/comosclient`.
- Change templates to add missing call to `RegisterMsgServer` in the default module's template to match what's specified
  in the docs
- Fix cosmoscmd appID parameter value to sign a transaction correctly
- Fix `scaffold query` command to use `GetClientQueryContext` instead of `GetClientTxContext`
- Fix flaky integration tests issue that failed with "text file busy"
- Fix default chain ID for publish
- Replace `os.Rename` with `xos.Rename`
- Fix CLI reference generation to add `ignite completion` documentation
- Remove usage of deprecated `io/ioutil` package

## [`v0.23.0`](https://github.com/ignite/cli/releases/tag/v0.23.0)

### Features

- Apps can now use generics

### Fixes

- Fix `pkg/cosmosanalysis` to support apps with generics
- Remove `ignite-hq/cli` from dependency list in scaffolded chains

### Changes

- Change `pkg/cosmosgen` to allow importing IBC proto files
- Improve docs for Docker related commands
- Improve and fix documentation issues in developer tutorials
- Add migration docs for v0.22.2
- Improve `go mod download` error report in `pkg/cosmosgen`

## [`v0.22.2`](https://github.com/ignite/cli/releases/tag/v0.22.2)

### Features

- Enable Darwin ARM 64 target for chain binary releases in CI templates

### Changes

- Rename `ignite-hq` to `ignite`

## [`v0.22.1`](https://github.com/ignite/cli/releases/tag/v0.22.1)

### Fixes

- Fix IBC module scaffolding interface in templates

## [`v0.22.0`](https://github.com/ignite/cli/releases/tag/v0.22.0)

### Features

- Optimized the build system. The `chain serve`, `chain build`, `chain generate` commands and other variants are way
  faster now
- Upgraded CLI and templates to use IBC v3

### Fixes

- Add a fix in code generation to avoid user's NodeJS configs to break TS client generation routine

## [`v0.21.2`](https://github.com/ignite/cli/releases/tag/v0.21.2)

### Fixes

- Set min. gas to zero when running `chain` command set

## [`v0.21.1`](https://github.com/ignite/cli/releases/tag/v0.21.1)

### Features

- Add compatibility to run chains built with Cosmos-SDK `v0.46.0-alpha1` and above
- Scaffold chains now will have `auth` module enabled by default

### Fixes

- Fixed shell completion generation
- Make sure proto package names are valid when using simple app names

## [`v0.21.0`](https://github.com/ignite/cli/releases/tag/v0.21.0)

### Features

- Support simple app names when scaffolding chains. e.g.: `ignite scaffold chain mars`
- Ask confirmation when scaffolding over changes that are not committed yet

## [`v0.20.4`](https://github.com/ignite/cli/releases/tag/v0.20.4)

### Fixes

- Use `protoc` binary compiled in an older version of macOS AMD64 for backwards compatibility in code generation

## [`v0.20.3`](https://github.com/ignite/cli/releases/tag/v0.20.3)

### Fixes

- Use the latest version of CLI in templates to fix Linux ARM support _(It's now possible to develop chains in Linux ARM
  machines and since the chain depends on the CLI in its `go.mod`, it needs to use the latest version that support ARM
  targets)_

## [`v0.20.2`](https://github.com/ignite/cli/releases/tag/v0.20.2)

### Fixes

- Use `unsafe-reset-all` cmd under `tendermint` cmd for chains that use `=> v0.45.3` version of Cosmos SDK

## [`v0.20.1`](https://github.com/ignite/cli/releases/tag/v0.20.1)

### Features

- Release the CLI with Linux ARM and native M1 binaries

## [`v0.20.0`](https://github.com/ignite/cli/releases/tag/v0.20.0)

Our new name is **Ignite CLI**!

**IMPORTANT!** This upgrade renames `starport` command to `ignite`. From now on, use `ignite` command to access the CLI.

### Features

- Upgraded Cosmos SDK version to `v0.45.2`
- Added support for in memory backend in `pkg/cosmosclient` package
- Improved our tutorials and documentation

## [`v0.19.5`](https://github.com/ignite/cli/pull/2158/commits)

### Features

- Enable client code and Vuex code generation for query only modules as well.
- Upgraded the Vue template to `v0.3.5`.

### Fixes

- Fixed snake case in code generation.
- Fixed plugin installations for Go =>v1.18.

### Changes

- Dropped transpilation of TS to JS. Code generation now only produces TS files.

## `v0.19.4`

### Features

- Upgraded Vue template to `v0.3.0`.

## `v0.19.3`

### Features

- Upgraded Flutter template to `v2.0.3`

## [`v0.19.2`](https://github.com/ignite/cli/milestone/14)

### Fixes

- Fixed race condition during faucet transfer
- Fixed account sequence mismatch issue on faucet and relayer
- Fixed templates for IBC code scaffolding

### Features

- Upgraded blockchain templates to use IBC v2.0.2

### Breaking Changes

- Deprecated the Starport Modules [tendermint/spm](https://github.com/tendermint/spm) repo and moved the contents to the
  Ignite CLI repo [`ignite/pkg/`](https://github.com/ignite/cli/tree/main/ignite/pkg/)
  in [PR 1971](https://github.com/ignite/cli/pull/1971/files)

  Updates are required if your chain uses these packages:

  - `spm/ibckeeper` is now `pkg/cosmosibckeeper`
  - `spm/cosmoscmd` is now `pkg/cosmoscmd`
  - `spm/openapiconsole` is now `pkg/openapiconsole`
  - `testutil/sample` is now `cosmostestutil/sample`

- Updated the faucet HTTP API schema. See API changes
  in [fix: improve faucet reliability #1974](https://github.com/ignite/cli/pull/1974/files#diff-0e157f4f60d6fbd95e695764df176c8978d85f1df61475fbfa30edef62fe35cd)

## `v0.19.1`

### Fixes

- Enabled the `scaffold flutter` command

## `v0.19.0`

### Features

- `starport scaffold` commands support `ints`, `uints`, `strings`, `coin`, `coins` as field types (#1579)
- Added simulation testing with `simapp` to the default template (#1731)
- Added `starport generate dart` to generate a Dart client from protocol buffer files
- Added `starport scaffold flutter` to scaffold a Flutter mobile app template
- Parameters can be specified with a new `--params` flag when scaffolding modules (#1716)
- Simulations can be run with `starport chain simulate`
- Set `cointype` for accounts in `config.yml` (#1663)

### Fixes

- Allow using a `creator` field when scaffolding a model with a `--no-message` flag (#1730)
- Improved error handling when generating code (#1907)
- Ensure account has funds after faucet transfer when using `cosmosclient` (#1846)
- Move from `io/ioutil` to `io` and `os` package (refactoring) (#1746)

## `v0.18.0`

### Breaking Changes

- Starport v0.18 comes with Cosmos SDK v0.44 that introduced changes that are not compatible with chains that were
  scaffolded with Starport versions lower than v0.18. After upgrading from Starport v0.17.3 to Starport v0.18, you must
  update the default blockchain template to use blockchains that were scaffolded with earlier versions.
  See [Migration](https://docs.ignite.com/migration).

### Features

- Scaffold commands allow using previously scaffolded types as fields
- Added `--signer` flag to `message`, `list`, `map`, and `single` scaffolding to allow customizing the name of the
  signer of the message
- Added `--index` flag to `scaffold map` to provide a custom list of indices
- Added `scaffold type` to scaffold a protocol buffer definition of a type
- Automatically check for new Starport versions
- Added `starport tools completions` to generate CLI completions
- Added `starport account` commands to manage accounts (key pairs)
- `starport version` now prints detailed information about OS, Go version, and more
- Modules are scaffolded with genesis validation tests
- Types are scaffolded with tests for `ValidateBasic` methods
- `cosmosclient` has been refactored and can be used as a library for interacting with Cosmos SDK chains
- `starport relayer` uses `starport account`
- Added `--path` flag for all `scaffold`, `generate` and `chain` commands
- Added `--output` flag to the `build` command
- Configure port of gRPC web in `config.yml` with the `host.grpc-web` property
- Added `build.main` field to `config.yml` for apps to specify the path of the chain's main package. This property is
  required to be set only when an app contains multiple main packages.

### Fixes

- Scaffolding a message no longer prevents scaffolding a map, list, or single that has the same type name when using
  the `--no-message` flag
- Generate Go code from proto files only from default directories or directories specified in `config.yml`
- Fixed faucet token transfer calculation
- Removed `creator` field for types scaffolded with the `--no-message` flag
- Encode the count value in the store with `BigEndian`

## `v0.17.3`

### Fixes

- oracle: add a specific BandChain pkg version to avoid Cosmos SDK version conflicts

## `v0.17.2`

### Features

- `client.toml` is initialized and used by node's CLI, can be configured through `config.yml` with the `init.client`
  property
- Support serving Cosmos SDK `v0.43.x` based chains

## `v0.17.1`

### Fixes

- Set visibility to `public` on Gitpod's port 7575 to enable peer discovery for SPN
- Fixed GitHub action that releases blockchain node's binary
- Fixed an error in chain scaffolding due to "unknown revision"
- Fixed an error in `starport chain serve` by limiting the scope where proto files are searched for

## `v0.17`

### Features

- Added GitHub action that automatically builds and releases a binary
- The `--release` flag for the `build` command adds the ability to release binaries in a tarball with a checksum file.
- Added the flag `--no-module` to the command `starport app` to prevent scaffolding a default module when creating a new
  app
- Added `--dep` flag to specify module dependency when scaffolding a module
- Added support for multiple naming conventions for component names and field names
- Print created and modified files when scaffolding a new component
- Added `starport generate` namespace with commands to generate Go, Vuex and OpenAPI
- Added `starport chain init` command to initialize a chain without starting a node
- Scaffold a type that contains a single instance in the store
- Introduced `starport tools` command for advanced users. Existing `starport relayer lowlevel *` commands are also moved
  under `tools`
- Added `faucet.rate_limit_window` property to `config.yml`
- Simplified the `cmd` package in the template
- Added `starport scaffold band` oracle query scaffolding
- Updated TypeScript relayer to 0.2.0
- Added customizable gas limits for the relayer

### Fixes

- Use snake case for generated files
- Prevent using incorrect module name
- Fixed permissions issue when using Starport in Docker
- Ignore hidden directories when building a chain
- Fix error when scaffolding an IBC module in non-Starport chains

## `v0.16.2`

### Fix

- Prevent indirect Buf dependency

## `v0.16.1`

### Features

- Ensure that CLI operates fine even if the installation directory (bin) of Go programs is not configured properly

## `v0.16.0`

### Features

- The new `join` flag adds the ability to pass a `--genesis` file and `--peers` address list
  with `starport network chain join`
- The new `show` flag adds the ability to show `--genesis` and `--peers` list with `starport network chain show`
- `protoc` is now bundled with Ignite CLI. You don't need to install it anymore.
- Starport is now published automatically on the Docker Hub
- `starport relayer` `configure` and `connect` commands now use
  the [confio/ts-relayer](https://github.com/confio/ts-relayer) under the hood. Also, checkout the
  new `starport relayer lowlevel` command
- An OpenAPI spec for your chain is now automatically generated with `serve` and `build` commands: a console is
  available at `localhost:1317` and spec at `localhost:1317/static/openapi.yml` by default for the newly scaffolded
  chains
- Keplr extension is supported on web apps created with Starport
- Added tests to the scaffold
- Improved reliability of scaffolding by detecting placeholders
- Added ability to scaffold modules in chains not created with Starport
- Added the ability to scaffold Cosmos SDK queries
- IBC relayer support is available on web apps created with Starport
- New types without CRUD operations can be added with the `--no-message` flag in the `type` command
- New packet without messages can be added with the `--no-message` flag in the `packet` command
- Added `docs` command to read Starport documentation on the CLI
- Published documentation on <https://docs.starport.network>
- Added `mnemonic` property to account in the `accounts` list to generate a key from a mnemonic

### Fixes

- `starport network chain join` hanging issue when creating an account
- Error when scaffolding a chain with an underscore in the repo name (thanks @bensooraj!)

### Changes

- `starport serve` no longer starts the web app in the `vue` directory (use `npm` to start it manually)
- Default scaffold no longer includes legacy REST API endpoints (thanks @bensooraj!)
- Removed support for Cosmos SDK v0.39 Launchpad

## `v0.15.0`

### Features

- IBC module scaffolding
- IBC packet scaffolding with acknowledgements
- JavaScript and Vuex client code generation for Cosmos SDK and custom modules
- Standalone relayer with `configure` and `connect` commands
- Advanced relayer options for configuring ports and versions
- Scaffold now follows `MsgServer` convention
- Message scaffolding
- Added `starport type ... --indexed` to scaffold indexed types
- Custom config file support with `starport serve -c custom.yml`
- Detailed terminal output for created accounts: name, address, mnemonic
- Added spinners to indicate progress for long-running commands
- Updated to Cosmos SDK v0.42.1

### Changes

- Replaced `packr` with Go 1.16 `embed`
- Renamed `servers` top-level property to `host`

## `v0.14.0`

### Features

- Chain state persistence between `starport serve` launches
- Integrated Stargate app's `scripts/protocgen` into Starport as a native feature. Running `starport build/serve` will
  automatically take care of building proto files without a need of script in the app's source code.
- Integrated third-party proto-files used by Cosmos SDK modules into Ignite CLI
- Added ability to customize binary name with `build.binary` in `config.yml`
- Added ability to change path to home directory with ` .home` in `config.yml`
- Added ability to add accounts by `address` with in `config.yml`
- Added faucet functionality available on port 4500 and configurable with `faucet` in `config.yml`
- Added `starport faucet [address] [coins]` command
- Updated scaffold to Cosmos SDK v0.41.0
- Distroless multiplatform docker containers for starport that can be used for `starport serve`
- UI containers for chains scaffolded with Starport
- Use SOS-lite and Docker instead of systemD
- Arch PKGBUILD in `scripts`

### Fixes

- Support for CosmWasm on Stargate
- Bug with dashes in GitHub username breaking proto package name
- Bug with custom address prefix
- use docker buildx as a single command with multiple platforms to make multi-manifest work properly

## `v0.13.0`

### Features

- Added `starport network` commands for launching blockchains
- Added proxy (Chisel) to support launching blockchains from Gitpod
- Upgraded the template (Stargate) to Cosmos SDK v0.40.0-rc3
- Added a gRPC-Web proxy that is available under <http://localhost:12345/grpc>
- Added chain id configurability by recognizing `chain_id` from `genesis` section of `config.yml`.
- Added `config/app.toml` and `config/config.toml` configurability for appd under new `init.app` and `init.config`
  sections of `config.yml`
- Point to Stargate as default SDK version for scaffolding
- Covered CRUD operations for Stargate scaffolding
- Added docs on gopath to build from source directions
- Arch Linux Based Raspberry Pi development environment
- Calculate the necessary gas for sending transactions to SPN

### Fixes

- Routing REST API endpoints of querier on Stargate
- Evaluate `--address-prefix` option when scaffolding for Stargate
- Use a deterministic method to generate scaffolded type IDs
- Modify scaffolded type's creator type from address to string
- Copy built starport arm64 binary from tendermintdevelopment/starport:arm64 for device images
- Added git to amd64 docker image
- Comment out Gaia's seeds in the systemd unit template for downstream chains

## `v0.12.0`

### Features

- Added GitHub CLI to gitpod environment for greater ease of use
- Added `starport build` command to build and install app binaries
- Improved the first-time experience for readers of the Starport readme and parts of the Starport Handbook
- Added `starport module create` command to scaffold custom modules
- Raspberry Pi now installs, builds, and serves the Vue UI
- Improved documentation for Raspberry Pi Device Images
- Added IBC and some other modules
- Added an option to configure server addresses under `servers` section in `config.yml`

### Fixes

- `--address-prefix` will always be translated to lowercase while scaffolding with `app` command
- HTTP API: accept strings in JSON and cast them to int and bool
- Update @tendermint/vue to `v0.1.7`
- Removed "Starport Pi"
- Removed Makefile from Downstream Pi
- Fixed Downstream Pi image GitHub Action
- Prevent duplicated fields with `type` command
- Fixed handling of protobuf profiler: prof_laddr -> pprof_laddr
- Fix an error, when a Stargate `serve` cmd doesn't start if a user doesn't have a relayer installed

## `v0.11.1`

### Features

- Published on Snapcraft

## `v0.11.0`

### Features

- Added experimental [Stargate](https://stargate.cosmos.network/) scaffolding option with `--sdk-version stargate` flag
  on `starport app` command
- Pi Image Generation for chains generated with Starport
- GitHub action with capture of binary artifacts for chains generated with Starport
- Gitpod: added guidelines and changed working directory into `docs`
- Updated web scaffold with an improved sign in, balance list and a simple wallet
- Added CRUD actions for scaffolded types: delete, update, and get

## `v0.0.10`

### Features

- Add ARM64 releases
- OS Image Generation for Raspberry Pi 3 and 4
- Added `version` command
- Added support for _validator_ configuration in _config.yml_.
- Starport can be launched on Gitpod
- Added `make clean`

### Fixes

- Compile with go1.15
- Running `starport add type...` multiple times no longer breaks the app
- Running `appcli tx app create-x` now checks for all required args
- Removed unused `--denom` flag from the `app` command. It previously has moved as a prop to the `config.yml`
  under `accounts` section
- Disabled proxy server in the Vue app (this was causing to some compatibility issues) and enabled CORS
  for `appcli rest-server` instead
- `type` command supports dashes in app names

## `v0.0.10-rc.3`

### Features

- Configure `genesis.json` through `genesis` field in `config.yml`
- Initialize git repository on `app` scaffolding
- Check Go and GOPATH when running `serve`

### Changes

- verbose is --verbose, not -v, in the cli
- Renamed `frontend` directory to `vue`
- Added first E2E tests (for `app` and `add wasm` subcommands)

### Fixes

- No longer crashes when git is initialized but doesn't have commits
- Failure to start the frontend doesn't prevent Starport from running
- Changes to `config.yml` trigger reinitialization of the app
- Running `starport add wasm` multiple times no longer breaks the app

## `v0.0.10-rc.X`

### Features

- Initialize with accounts defined `config.yml`
- `starport serve --verbose` shows detailed output from every process
- Custom address prefixes with `--address-prefix` flag
- Cosmos SDK Launchpad support
- Rebuild and reinitialize on file change

## `v0.0.9`

Initial release.<|MERGE_RESOLUTION|>--- conflicted
+++ resolved
@@ -1,23 +1,15 @@
 # Changelog
 
 ## Unreleased
-<<<<<<< HEAD
-
-### Changes
-
+
+### Features
+
+- [#3476](https://github.com/ignite/cli/pull/3476) Use `buf.build` binary to code generate from proto files
+
+### Changes
+
+- [#3559](https://github.com/ignite/cli/pull/3559) Bump network plugin version to `v0.1.1` 
 - [#3522](https://github.com/ignite/cli/pull/3522) Remove indentation from `chain serve` output
-
-## [`v0.27.0`](https://github.com/ignite/cli/releases/tag/v0.27.0)
-=======
->>>>>>> 98c041d8
-
-### Features
-
-- [#3476](https://github.com/ignite/cli/pull/3476) Use `buf.build` binary to code generate from proto files
-
-### Changes
-
-- [#3559](https://github.com/ignite/cli/pull/3559) Bump network plugin version to `v0.1.1` 
 
 ## [`v0.27.0`](https://github.com/ignite/cli/releases/tag/v0.27.0)
 
