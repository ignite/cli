--- conflicted
+++ resolved
@@ -11,6 +11,7 @@
 - Add `node query tx` command to query a transaction in any chain.
 - Add `node query bank` command to query an account's bank balance in any chain.
 - Add `node tx bank send` command to send funds from one account to an other in any chain.
+- Add migration system for the config file to allow config versioning
 
 ### Changes
 
@@ -36,17 +37,6 @@
 - Migrated to `cosmossdk.io` packages for `errors` and `math`
 
 ### Fixes
-<<<<<<< HEAD
-- Improved error handling for crypto wrapper functions
-
-### Features
-
-- Add `--skip-proto` flag to `build`, `init` and `serve` commands to build the chain without building proto files
-- Add migration system for the config file to allow config versioning
-
-### Fixes
-=======
->>>>>>> 5e4c92e3
 
 - Improved error handling for crypto wrapper functions
 - Fix `pkg/cosmosclient` to call the faucet prior to creating the tx.
