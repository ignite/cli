--- conflicted
+++ resolved
@@ -10,11 +10,9 @@
 ### Fixes:
 
 * Running `starport add type...` multiple times no longer breaks the app
-<<<<<<< HEAD
 * Running `appcli tx app create-x` now checks for all required args. -#173.
-=======
 * Removed unused `--denom` flag from the `app` command. It previously has moved as a prop to the `config.yml` under `accounts` section.
->>>>>>> f572bc7e
+
 
 ## `v0.0.10-rc.3`
 
