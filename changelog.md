# Changelog

## Unreleased

<<<<<<< HEAD
=======
### Features

- [#4786](https://github.com/ignite/cli/pull/4786) Add all types to the documentation and disclaimer for multiple coin types.

>>>>>>> 91369df6
## [`v29.2.1`](https://github.com/ignite/cli/releases/tag/v29.2.1)

### Changes

<<<<<<< HEAD
- [#4780](https://github.com/ignite/cli/pull/4780) Fallback to local generation when possible in `generate ts-client` command.
=======
- [#4779](https://github.com/ignite/cli/pull/4779) Do not re-gen openapi spec each time the `ts-client` or the `composables` are generated.

### Fixes

- [#4779](https://github.com/ignite/cli/pull/4779) Find proto dir in non conventional repo structure.
>>>>>>> 91369df6

## [`v29.2.0`](https://github.com/ignite/cli/releases/tag/v29.2.0)

### Features

- [#4676](https://github.com/ignite/cli/issues/4676) Add Decimal Coin Type.
- [#4765](https://github.com/ignite/cli/pull/4765) Create `scaffold type-list` command.
- [#4770](https://github.com/ignite/cli/pull/4770) Add `--output-file` flag to `chain serve` command to improve running `chain serve` in the background.

### Changes

- [#4759](https://github.com/ignite/cli/pull/4759) Remove undocumented RPC address override in services chainer.
- [#4760](https://github.com/ignite/cli/pull/4760) Bump Cosmos SDK to `v0.53.3`.

### Fixes

- [#4757](https://github.com/ignite/cli/pull/4757) Always delete temp folder from open api generation.

## [`v29.1.0`](https://github.com/ignite/cli/releases/tag/v29.1.0)

### Features

- [#4728](https://github.com/ignite/cli/pull/4728) Ask before overwriting a `xgenny` file.
- [#4731](https://github.com/ignite/cli/pull/4731) Complete IBC v2 wiring.
- [#4732](https://github.com/ignite/cli/pull/4732) Add `ignite chain modules list` command to list all modules in the chain.

### Changes

- [#4717](https://github.com/ignite/cli/pull/4717) Bump Cosmos SDK to `v0.53.2`.
- [#4718](https://github.com/ignite/cli/pull/4718) Bump default Ignite Apps.
- [#4741](https://github.com/ignite/cli/pull/4741) Let `generate openapi` generate external modules OpenAPI spec.
- [#4747](https://github.com/ignite/cli/pull/4747) Improve Ignite UI.
- [#4751](https://github.com/ignite/cli/pull/4751) Improve cache speed and limit duplicate I/O.

### Fixes

- [#4691](https://github.com/ignite/cli/pull/4691), [#4706](https://github.com/ignite/cli/pull/4706), [#4725](https://github.com/ignite/cli/pull/4725), [#4737](https://github.com/ignite/cli/pull/4737) Fix ts-client query template and solely Go template for `ts-client` generation.
- [#4742](https://github.com/ignite/cli/pull/4742) Updates Vue composables template for new ts-client and tanstack/vue-query v5
- [#4744](https://github.com/ignite/cli/pull/4744) Remove `react` frontend generation via `s react` command. Use the [Ignite CCA App](https://github.com/ignite/apps) instead.

## [`v29.0.0`](https://github.com/ignite/cli/releases/tag/v29.0.0)

### Features

- [#4614](https://github.com/ignite/cli/pull/4614) Improve integration tests and add query tests.
- [#4683](https://github.com/ignite/cli/pull/4683) Allow to change default denom via flag.
- [#4687](https://github.com/ignite/cli/pull/4687) Add address type with `scalar` annotations, and add `scalar` type to signer field.

### Changes

- [#4689](https://github.com/ignite/cli/pull/4689) Revert `HasGenesis` implementation from retracted `core` v1 to SDK `HasGenesis` interface.
- [#4701](https://github.com/ignite/cli/pull/4701) Improve `ignite doctor` by removing manual migration step. Additionally, remove protoc to buf migrations logic.
- [#4703](https://github.com/ignite/cli/pull/4703) Remove testutil.Register function.
- [#4702](https://github.com/ignite/cli/pull/4702) Improve app detection by checking for inheritance instead of interface implementation.
- [#4707](https://github.com/ignite/cli/pull/4707) Show `buf` version in `ignite version` only when in a go module.
- [#4709](https://github.com/ignite/cli/pull/4709) Remove legacy msgServer support
- [#4710](https://github.com/ignite/cli/pull/4710) Remove the `nullify` pkg from the chain `testutil`

### Fixes

- [#4686](https://github.com/ignite/cli/pull/4686) Filter discovered protos to only messages.
- [#4694](https://github.com/ignite/cli/issues/4694) Install an app using the `.` as a current path show a wrong app name.

## [`v29.0.0-rc.1`](https://github.com/ignite/cli/releases/tag/v29.0.0-rc.1)

### Features

- [#4509](https://github.com/ignite/cli/pull/4509) Upgrade to Go 1.24. Running `ignite doctor` migrates the scaffolded `tools.go` to the tool directive in the go.mod
- [#4588](https://github.com/ignite/cli/pull/4588) Run `buf format after scaffold proto files.
- [#4603](https://github.com/ignite/cli/issues/4603) Add `GetIgniteInfo` gRPC API for apps.
- [#4657](https://github.com/ignite/cli/pull/4657) Upgrade to Cosmos SDK [v0.53.0](https://github.com/cosmos/cosmos-sdk/releases/tag/v0.53.0).
  - Add x/epochs module to default template (except for minimal template).
  - Bump minimum compatible Cosmos SDK version to `v0.50.0`.

### Changes

- [#4596](https://github.com/ignite/cli/pull/4596) Add default `openapi.yml` when skipping proto gen.
- [#4601](https://github.com/ignite/cli/pull/4601) Add `appregistry` as default plugin
- [#4613](https://github.com/ignite/cli/pull/4613) Improve and simplify prompting logic by bubbletea.
- [#4624](https://github.com/ignite/cli/pull/4624) Fix autocli templates for variadics.
- [#4644](https://github.com/ignite/cli/pull/4644) Improve UI and UX for `testnet multi-node` command.
- [#4645](https://github.com/ignite/cli/pull/4645) Refactor the xast.ModifyFunction to improve the readability.
- [#3393](https://github.com/ignite/cli/issues/3393) Remove xgenny embed walker
- [#4664](https://github.com/ignite/cli/pull/4664) Add verbose flags on `scaffold` and `generate` commands.
  - The flag displays the steps Ignite is taking to generate the code.
  - The verbosity only applies to the command. For full verbosity use the `IGNT_DEBUG` environment variable instead.

### Fixes

- [#4347](https://github.com/ignite/cli/pull/4347) Fix `ts-client` generation
- [#4577](https://github.com/ignite/cli/pull/4577) Add proto version to query path.
- [#4579](https://github.com/ignite/cli/pull/4579) Fix empty params response.
- [#4585](https://github.com/ignite/cli/pull/4585) Fix faucet cmd issue.
- [#4587](https://github.com/ignite/cli/pull/4587) Add missing light clients routes to IBC client keeper.
- [#4595](https://github.com/ignite/cli/pull/4595) Fix wrong InterfaceRegistry for IBC modules.
- [#4609](https://github.com/ignite/cli/pull/4609) Add work dir for relayer integration tests.
- [#4658](https://github.com/ignite/cli/pull/4658) Fix indentation for params scaffolded into a struct.
- [#4582](https://github.com/ignite/cli/issues/4582) Fix xast misplacing comments.
- [#4660](https://github.com/ignite/cli/pull/4660) Fix xast test case indentation.
- [#4667](https://github.com/ignite/cli/pull/4667) Harden `IsSlice`

## [`v29.0.0-beta.1`](https://github.com/ignite/cli/releases/tag/v29.0.0-beta.1)

### Features

- [#3707](https://github.com/ignite/cli/pull/3707) and [#4094](https://github.com/ignite/cli/pull/4094) Add collections support.
- [#3977](https://github.com/ignite/cli/pull/3977) Add `chain lint` command to lint the chain's codebase using `golangci-lint`
- [#3770](https://github.com/ignite/cli/pull/3770) Add `scaffold configs` and `scaffold params` commands
- [#4001](https://github.com/ignite/cli/pull/4001) Improve `xgenny` dry run
- [#3967](https://github.com/ignite/cli/issues/3967) Add HD wallet parameters `address index` and `account number` to the chain account config
- [#4004](https://github.com/ignite/cli/pull/4004) Remove all import placeholders using the `xast` pkg
- [#4071](https://github.com/ignite/cli/pull/4071) Support custom proto path
- [#3718](https://github.com/ignite/cli/pull/3718) Add `gen-mig-diffs` tool app to compare scaffold output of two versions of ignite
- [#4100](https://github.com/ignite/cli/pull/4100) Set the `proto-dir` flag only for the `scaffold chain` command and use the proto path from the config
- [#4111](https://github.com/ignite/cli/pull/4111) Remove vuex generation
- [#4113](https://github.com/ignite/cli/pull/4113) Generate chain config documentation automatically
- [#4131](https://github.com/ignite/cli/pull/4131) Support `bytes` as data type in the `scaffold` commands
- [#4300](https://github.com/ignite/cli/pull/4300) Only panics the module in the most top function level
- [#4327](https://github.com/ignite/cli/pull/4327) Use the TxConfig from simState instead create a new one
- [#4326](https://github.com/ignite/cli/pull/4326) Add `buf.build` version to `ignite version` command
- [#4436](https://github.com/ignite/cli/pull/4436) Return tx hash to the faucet API
- [#4437](https://github.com/ignite/cli/pull/4437) Remove module placeholders
- [#4289](https://github.com/ignite/cli/pull/4289), [#4423](https://github.com/ignite/cli/pull/4423), [#4432](https://github.com/ignite/cli/pull/4432), [#4507](https://github.com/ignite/cli/pull/4507), [#4524](https://github.com/ignite/cli/pull/4524) Cosmos SDK v0.52 support and downgrade back to 0.50, while keeping latest improvements.
- [#4480](https://github.com/ignite/cli/pull/4480) Add field max length
- [#4477](https://github.com/ignite/cli/pull/4477), [#4559](https://github.com/ignite/cli/pull/4559) IBC v10 support
- [#4166](https://github.com/ignite/cli/issues/4166) Migrate buf config files to v2
- [#4494](https://github.com/ignite/cli/pull/4494) Automatic migrate the buf configs to v2

### Changes

- [#4094](https://github.com/ignite/cli/pull/4094) Scaffolding a multi-index map using `ignite s map foo bar baz --index foobar,foobaz` is no longer supported. Use one index instead of use `collections.IndexedMap`.
- [#4058](https://github.com/ignite/cli/pull/4058) Simplify scaffolded modules by including `ValidateBasic()` logic in message handler.
- [#4058](https://github.com/ignite/cli/pull/4058) Use `address.Codec` instead of `AccAddressFromBech32`.
- [#3993](https://github.com/ignite/cli/pull/3993) Oracle scaffolding was deprecated and has been removed
- [#3962](https://github.com/ignite/cli/pull/3962) Rename all RPC endpoints and autocli commands generated for `map`/`list`/`single` types
- [#3976](https://github.com/ignite/cli/pull/3976) Remove error checks for Cobra command value get calls
- [#4002](https://github.com/ignite/cli/pull/4002) Bump buf build
- [#4008](https://github.com/ignite/cli/pull/4008) Rename `pkg/yaml` to `pkg/xyaml`
- [#4075](https://github.com/ignite/cli/pull/4075) Use `gopkg.in/yaml.v3` instead `gopkg.in/yaml.v2`
- [#4118](https://github.com/ignite/cli/pull/4118) Version scaffolded protos as `v1` to follow SDK structure.
- [#4167](https://github.com/ignite/cli/pull/4167) Scaffold `int64` instead of `int32` when a field type is `int`
- [#4159](https://github.com/ignite/cli/pull/4159) Enable gci linter
- [#4160](https://github.com/ignite/cli/pull/4160) Enable copyloopvar linter
- [#4162](https://github.com/ignite/cli/pull/4162) Enable errcheck linter
- [#4189](https://github.com/ignite/cli/pull/4189) Deprecate `ignite node` for `ignite connect` app
- [#4290](https://github.com/ignite/cli/pull/4290) Remove ignite ics logic from ignite cli (this functionality will be in the `consumer` app)
- [#4295](https://github.com/ignite/cli/pull/4295) Stop scaffolding `pulsar` files
- [#4317](https://github.com/ignite/cli/pull/4317) Remove xchisel dependency
- [#4361](https://github.com/ignite/cli/pull/4361) Remove unused `KeyPrefix` method
- [#4384](https://github.com/ignite/cli/pull/4384) Compare genesis params into chain genesis tests
- [#4463](https://github.com/ignite/cli/pull/4463) Run `chain simulation` with any simulation test case
- [#4533](https://github.com/ignite/cli/pull/4533) Promote GitHub codespace instead of Gitpod
- [#4549](https://github.com/ignite/cli/pull/4549) Remove unused placeholder vars
- [#4557](https://github.com/ignite/cli/pull/4557) Remove github.com/gookit/color

### Fixes

- [#4000](https://github.com/ignite/cli/pull/4000) Run all dry runners before the wet run in the `xgenny` pkg
- [#4091](https://github.com/ignite/cli/pull/4091) Fix race conditions in the plugin logic
- [#4128](https://github.com/ignite/cli/pull/4128) Check for duplicate proto fields in config
- [#4402](https://github.com/ignite/cli/pull/4402) Fix gentx parser into the cosmosutil package
- [#4552](https://github.com/ignite/cli/pull/4552) Avoid direct access to proto field `perms.Account` and `perms.Permissions`
- [#4555](https://github.com/ignite/cli/pull/4555) Fix buf lint issues into the chain code

## [`v28.11.0`](https://github.com/ignite/cli/releases/tag/v28.11.0)

### Changes

- [#4718](https://github.com/ignite/cli/pull/4718) Bump default Ignite Apps.
- [#4761](https://github.com/ignite/cli/pull/4761) Bump Cosmos SDK to `v0.50.14`.

### Fixes

- [#4686](https://github.com/ignite/cli/pull/4686) Filter discovered protos to only messages.
- [#4691](https://github.com/ignite/cli/pull/4691), [#4706](https://github.com/ignite/cli/pull/4706), [#4725](https://github.com/ignite/cli/pull/4725), [#4737](https://github.com/ignite/cli/pull/4737) Fix ts-client query template and solely Go template for `ts-client` generation.
- [#4744](https://github.com/ignite/cli/pull/4744) Remove `react` frontend generation via `s react` command. Use the [Ignite CCA App](https://github.com/ignite/apps) instead.

## [`v28.10.0`](https://github.com/ignite/cli/releases/tag/v28.10.0)

### Features

- [#4638](https://github.com/ignite/cli/pull/4638) Add include feature to the chain config file.

### Changes

- [#4643](https://github.com/ignite/cli/pull/4643) Allow append abritrary blocks in `AppendFuncAtLine`.

## [`v28.9.0`](https://github.com/ignite/cli/releases/tag/v28.9.0)

### Features

- [#4639](https://github.com/ignite/cli/pull/4639) Add `xast.ModifyCaller` function.
- [#4615](https://github.com/ignite/cli/pull/4615) Fetch Ignite announcements from API.

### Changes

- [#4633](https://github.com/ignite/cli/pull/4633) Loosen faucet check when indexer disabled.
- [#4586](https://github.com/ignite/cli/pull/4586) Remove network as default plugin.

### Fixes

- [#4347](https://github.com/ignite/cli/pull/4347) Fix `ts-client` generation.

## [`v28.8.2`](https://github.com/ignite/cli/releases/tag/v28.8.2)

### Changes

- [#4568](https://github.com/ignite/cli/pull/4568) Bump Cosmos SDK to v0.50.13.
- [#4569](https://github.com/ignite/cli/pull/4569) Add flags to set coin type on commands. Add getters for bech32 prefix and coin type.

## [`v28.8.1`](https://github.com/ignite/cli/releases/tag/v28.8.1)

### Fixes

- [#4532](https://github.com/ignite/cli/pull/4532) Fix non working _shortcuts_ in validator home config
- [#4538](https://github.com/ignite/cli/pull/4538) Create a simple spinner for non-terminal interactions
- [#4540](https://github.com/ignite/cli/pull/4540), [#4543](https://github.com/ignite/cli/pull/4543) Skip logs / gibberish when parsing commands outputs

## [`v28.8.0`](https://github.com/ignite/cli/releases/tag/v28.8.0)

### Features

- [#4513](https://github.com/ignite/cli/pull/4513) Allow to pass tx fees to faucet server

### Changes

- [#4439](https://github.com/ignite/cli/pull/4439) Simplify Ignite CLI dependencies by removing `moby` and `gorilla` dependencies.
- [#4471](https://github.com/ignite/cli/pull/4471) Bump CometBFT to v0.38.15.
- [#4471](https://github.com/ignite/cli/pull/4471) Bump Ignite & chain minimum Go version to 1.23.
- [#4529](https://github.com/ignite/cli/pull/4531) Bump Cosmos SDK to v0.50.12.

### Fixes

- [#4474](https://github.com/ignite/cli/pull/4474) Fix issue in `build --release` command
- [#4479](https://github.com/ignite/cli/pull/4479) Scaffold an `uint64 type crashs Ignite
- [#4483](https://github.com/ignite/cli/pull/4483) Fix default flag parser for apps

## [`v28.7.0`](https://github.com/ignite/cli/releases/tag/v28.7.0)

### Features

- [#4457](https://github.com/ignite/cli/pull/4457) Add `skip-build` flag to `chain serve` command to avoid (re)building the chain
- [#4413](https://github.com/ignite/cli/pull/4413) Add `ignite s chain-registry` command

## [`v28.6.1`](https://github.com/ignite/cli/releases/tag/v28.6.1)

### Changes

- [#4449](https://github.com/ignite/cli/pull/4449) Bump scaffolded chain to Cosmos SDK `v0.50.11`. Previous version have a high security vulnerability.

## [`v28.6.0`](https://github.com/ignite/cli/releases/tag/v28.6.0)

### Features

- [#4377](https://github.com/ignite/cli/pull/4377) Add multi node (validator) testnet
- [#4362](https://github.com/ignite/cli/pull/4362) Scaffold `Makefile`

### Changes

- [#4376](https://github.com/ignite/cli/pull/4376) Set different chain-id for in place testnet

### Fixes

- [#4421](https://github.com/ignite/cli/pull/4422) Fix typo in simulation template

## [`v28.5.3`](https://github.com/ignite/cli/releases/tag/v28.5.3)

### Changes

- [#4372](https://github.com/ignite/cli/pull/4372) Bump Cosmos SDK to `v0.50.10`
- [#4357](https://github.com/ignite/cli/pull/4357) Bump chain dependencies (store, ics, log, etc)
- [#4328](https://github.com/ignite/cli/pull/4328) Send ignite bug report to sentry. Opt out the same way as for usage analytics

## [`v28.5.2`](https://github.com/ignite/cli/releases/tag/v28.5.2)

### Features

- [#4297](https://github.com/ignite/cli/pull/4297) Add in-place testnet creation command for apps.

### Changes

- [#4292](https://github.com/ignite/cli/pull/4292) Bump Cosmos SDK to `v0.50.9`
- [#4341](https://github.com/ignite/cli/pull/4341) Bump `ibc-go` to `8.5.0`
- [#4345](https://github.com/ignite/cli/pull/4345) Added survey link

### Fixes

- [#4319](https://github.com/ignite/cli/pull/4319) Remove fee abstraction module from open api code generation
- [#4309](https://github.com/ignite/cli/pull/4309) Fix chain id for chain simulations
- [#4322](https://github.com/ignite/cli/pull/4322) Create a message for authenticate buf for generate ts-client
- [#4323](https://github.com/ignite/cli/pull/4323) Add missing `--config` handling in the `chain` commands
- [#4350](https://github.com/ignite/cli/pull/4350) Skip upgrade prefix for sim tests

## [`v28.5.1`](https://github.com/ignite/cli/releases/tag/v28.5.1)

### Features

- [#4276](https://github.com/ignite/cli/pull/4276) Add `cosmosclient.CreateTxWithOptions` method to facilite more custom tx creation

### Changes

- [#4262](https://github.com/ignite/cli/pull/4262) Bring back relayer command
- [#4269](https://github.com/ignite/cli/pull/4269) Add custom flag parser for extensions
- [#4270](https://github.com/ignite/cli/pull/4270) Add flags to the extension hooks commands
- [#4286](https://github.com/ignite/cli/pull/4286) Add missing verbose mode flags

## [`v28.5.0`](https://github.com/ignite/cli/releases/tag/v28.5.0)

### Features

- [#4183](https://github.com/ignite/cli/pull/4183) Set `chain-id` in the client.toml
- [#4090](https://github.com/ignite/cli/pull/4090) Remove `protoc` pkg and also nodetime helpers `ts-proto` and `sta`
- [#4076](https://github.com/ignite/cli/pull/4076) Remove the ignite `relayer` and `tools` commands with all ts-relayer logic
- [#4133](https://github.com/ignite/cli/pull/4133) Improve buf rate limit

### Changes

- [#4095](https://github.com/ignite/cli/pull/4095) Migrate to matomo analytics
- [#4149](https://github.com/ignite/cli/pull/4149) Bump cometbft to `v0.38.7`
- [#4168](https://github.com/ignite/cli/pull/4168) Bump IBC to `v8.3.1`
  If you are upgrading manually from `v8.2.0` to `v8.3.1`, add the following to your `ibc.go` file:

  ```diff
  app.ICAHostKeeper = ...
  + app.ICAHostKeeper.WithQueryRouter(app.GRPCQueryRouter())`
  app.ICAControllerKeeper = ...
  ```

- [#4178](https://github.com/ignite/cli/pull/4178) Bump cosmos-sdk to `v0.50.7`
- [#4194](https://github.com/ignite/cli/pull/4194) Bump client/v2 to `v2.0.0-beta.2`
  If you are uprading manually, check out the recommended changes in `root.go` from the above PR.
- [#4210](https://github.com/ignite/cli/pull/4210) Improve default home wiring
- [#4077](https://github.com/ignite/cli/pull/4077) Merge the swagger files manually instead use nodetime `swagger-combine`
- [#4249](https://github.com/ignite/cli/pull/4249) Prevent creating a chain with number in the name
- [#4253](https://github.com/ignite/cli/pull/4253) Bump cosmos-sdk to `v0.50.8`

### Fixes

- [#4184](https://github.com/ignite/cli/pull/4184) Set custom `InitChainer` because of manually registered modules
- [#4198](https://github.com/ignite/cli/pull/4198) Set correct prefix overwriting in `buf.gen.pulsar.yaml`
- [#4199](https://github.com/ignite/cli/pull/4199) Set and seal SDK global config in `app/config.go`
- [#4212](https://github.com/ignite/cli/pull/4212) Set default values for extension flag to dont crash ignite
- [#4216](https://github.com/ignite/cli/pull/4216) Avoid create duplicated scopedKeppers
- [#4242](https://github.com/ignite/cli/pull/4242) Use buf build binary from the gobin path
- [#4250](https://github.com/ignite/cli/pull/4250) Set gas adjustment before calculating

## [`v28.4.0`](https://github.com/ignite/cli/releases/tag/v28.4.0)

### Features

- [#4108](https://github.com/ignite/cli/pull/4108) Add `xast` package (cherry-picked from [#3770](https://github.com/ignite/cli/pull/3770))
- [#4110](https://github.com/ignite/cli/pull/4110) Scaffold a consumer chain with `interchain-security` v5.0.0.
- [#4117](https://github.com/ignite/cli/pull/4117), [#4125](https://github.com/ignite/cli/pull/4125) Support relative path when installing local plugins

### Changes

- [#3959](https://github.com/ignite/cli/pull/3959) Remove app name prefix from the `.gitignore` file
- [#4103](https://github.com/ignite/cli/pull/4103) Bump cosmos-sdk to `v0.50.6`

### Fixes

- [#3969](https://github.com/ignite/cli/pull/3969) Get first config validator using a getter to avoid index errors
- [#4033](https://github.com/ignite/cli/pull/4033) Fix cobra completion using `fishshell`
- [#4062](https://github.com/ignite/cli/pull/4062) Avoid nil `scopedKeeper` in `TransmitXXX` functions
- [#4086](https://github.com/ignite/cli/pull/4086) Retry to get the IBC balance if it fails the first time
- [#4096](https://github.com/ignite/cli/pull/4096) Add new reserved names module and remove duplicated genesis order
- [#4112](https://github.com/ignite/cli/pull/4112) Remove duplicate SetCmdClientContextHandler
- [#4219](https://github.com/ignite/cli/pull/4219) Remove deprecated `sdk.MustSortJSON`

## [`v28.3.0`](https://github.com/ignite/cli/releases/tag/v28.3.0)

### Features

- [#4019](https://github.com/ignite/cli/pull/4019) Add `skip-proto` flag to `s chain` command
- [#3985](https://github.com/ignite/cli/pull/3985) Make some `cmd` pkg functions public
- [#3956](https://github.com/ignite/cli/pull/3956) Prepare for wasm app
- [#3660](https://github.com/ignite/cli/pull/3660) Add ability to scaffold ICS consumer chain

### Changes

- [#4035](https://github.com/ignite/cli/pull/4035) Bump `cometbft` to `v0.38.6` and `ibc-go/v8` to `v8.1.1`
- [#4031](https://github.com/ignite/cli/pull/4031) Bump `cli-plugin-network` to `v0.2.2` due to dependencies issue.
- [#4013](https://github.com/ignite/cli/pull/4013) Bump `cosmos-sdk` to `v0.50.5`
- [#4010](https://github.com/ignite/cli/pull/4010) Use `AppName` instead `ModuleName` for scaffold a new App
- [#3972](https://github.com/ignite/cli/pull/3972) Skip Ignite app loading for some base commands that don't allow apps
- [#3983](https://github.com/ignite/cli/pull/3983) Bump `cosmos-sdk` to `v0.50.4` and `ibc-go` to `v8.1.0`

### Fixes

- [#4021](https://github.com/ignite/cli/pull/4021) Set correct custom signer in `s list --signer <signer>`
- [#3995](https://github.com/ignite/cli/pull/3995) Fix interface check for ibc modules
- [#3953](https://github.com/ignite/cli/pull/3953) Fix apps `Stdout` is redirected to `Stderr`
- [#3863](https://github.com/ignite/cli/pull/3963) Fix breaking issue for app client API when reading app chain info

## [`v28.2.0`](https://github.com/ignite/cli/releases/tag/v28.2.0)

### Features

- [#3924](https://github.com/ignite/cli/pull/3924) Scaffold NFT module by default
- [#3839](https://github.com/ignite/cli/pull/3839) New structure for app scaffolding
- [#3835](https://github.com/ignite/cli/pull/3835) Add `--minimal` flag to `scaffold chain` to scaffold a chain with the least amount of sdk modules
- [#3820](https://github.com/ignite/cli/pull/3820) Add integration tests for IBC chains
- [#3956](https://github.com/ignite/cli/pull/3956) Prepare for wasm app

### Changes

- [#3899](https://github.com/ignite/cli/pull/3899) Introduce `plugin.Execute` function
- [#3903](https://github.com/ignite/cli/pull/3903) Don't specify a default build tag and deprecate notion of app version

### Fixes

- [#3905](https://github.com/ignite/cli/pull/3905) Fix `ignite completion`
- [#3931](https://github.com/ignite/cli/pull/3931) Fix `app update` command and duplicated apps

## [`v28.1.1`](https://github.com/ignite/cli/releases/tag/v28.1.1)

### Fixes

- [#3878](https://github.com/ignite/cli/pull/3878) Support local forks of Cosmos SDK in scaffolded chain.
- [#3869](https://github.com/ignite/cli/pull/3869) Fix .git in parent dir
- [#3867](https://github.com/ignite/cli/pull/3867) Fix genesis export for ibc modules.
- [#3850](https://github.com/ignite/cli/pull/3871) Fix app.go file detection in apps scaffolded before v28.0.0

### Changes

- [#3885](https://github.com/ignite/cli/pull/3885) Scaffold chain with Cosmos SDK `v0.50.3`
- [#3877](https://github.com/ignite/cli/pull/3877) Change Ignite App extension to "ign"
- [#3897](https://github.com/ignite/cli/pull/3897) Introduce alternative folder in templates

## [`v28.1.0`](https://github.com/ignite/cli/releases/tag/v28.1.0)

### Features

- [#3786](https://github.com/ignite/cli/pull/3786) Add artifacts for publishing Ignite to FlatHub and Snapcraft
- [#3830](https://github.com/ignite/cli/pull/3830) Remove gRPC info from Ignite Apps errors
- [#3861](https://github.com/ignite/cli/pull/3861) Send to the analytics if the user is using a GitPod

### Changes

- [#3822](https://github.com/ignite/cli/pull/3822) Improve default scaffolded AutoCLI config
- [#3838](https://github.com/ignite/cli/pull/3838) Scaffold chain with Cosmos SDK `v0.50.2`, and bump confix and x/upgrade to latest
- [#3829](https://github.com/ignite/cli/pull/3829) Support version prefix for cached values
- [#3723](https://github.com/ignite/cli/pull/3723) Create a wrapper for errors

### Fixes

- [#3827](https://github.com/ignite/cli/pull/3827) Change ignite apps to be able to run in any directory
- [#3831](https://github.com/ignite/cli/pull/3831) Correct ignite app gRPC server stop memory issue
- [#3825](https://github.com/ignite/cli/pull/3825) Fix a minor Keplr type-checking bug in TS client
- [#3836](https://github.com/ignite/cli/pull/3836), [#3858](https://github.com/ignite/cli/pull/3858) Add missing IBC commands for scaffolded chain
- [#3833](https://github.com/ignite/cli/pull/3833) Improve Cosmos SDK detection to support SDK forks
- [#3849](https://github.com/ignite/cli/pull/3849) Add missing `tx.go` file by default and enable cli if autocli does not exist
- [#3851](https://github.com/ignite/cli/pull/3851) Add missing ibc interfaces to chain client
- [#3860](https://github.com/ignite/cli/pull/3860) Fix analytics event name

## [`v28.0.0`](https://github.com/ignite/cli/releases/tag/v28.0.0)

### Features

- [#3659](https://github.com/ignite/cli/pull/3659) cosmos-sdk `v0.50.x` upgrade
- [#3694](https://github.com/ignite/cli/pull/3694) Query and Tx AutoCLI support
- [#3536](https://github.com/ignite/cli/pull/3536) Change app.go to v2 and add AppWiring feature
- [#3544](https://github.com/ignite/cli/pull/3544) Add bidirectional communication to app (plugin) system
- [#3756](https://github.com/ignite/cli/pull/3756) Add faucet compatibility for latest sdk chains
- [#3476](https://github.com/ignite/cli/pull/3476) Use `buf.build` binary to code generate from proto files
- [#3724](https://github.com/ignite/cli/pull/3724) Add or vendor proto packages from Go dependencies
- [#3561](https://github.com/ignite/cli/pull/3561) Add GetChainInfo method to plugin system API
- [#3626](https://github.com/ignite/cli/pull/3626) Add logging levels to relayer
- [#3614](https://github.com/ignite/cli/pull/3614) feat: use DefaultBaseappOptions for app.New method
- [#3715](https://github.com/ignite/cli/pull/3715) Add test suite for the cli tests

### Changes

- [#3793](https://github.com/ignite/cli/pull/3793) Refactor Ignite to follow semantic versioning (prepares v28.0.0). If you are using packages, do not forget to import the `/v28` version of the packages.
- [#3529](https://github.com/ignite/cli/pull/3529) Refactor plugin system to use gRPC
- [#3751](https://github.com/ignite/cli/pull/3751) Rename label to skip changelog check
- [#3745](https://github.com/ignite/cli/pull/3745) Set tx fee amount as option
- [#3748](https://github.com/ignite/cli/pull/3748) Change default rpc endpoint to a working one
- [#3621](https://github.com/ignite/cli/pull/3621) Change `pkg/availableport` to allow custom parameters in `Find` function and handle duplicated ports
- [#3810](https://github.com/ignite/cli/pull/3810) Bump network app version to `v0.2.1`
- [#3581](https://github.com/ignite/cli/pull/3581) Bump cometbft and cometbft-db in the template
- [#3522](https://github.com/ignite/cli/pull/3522) Remove indentation from `chain serve` output
- [#3346](https://github.com/ignite/cli/issues/3346) Improve scaffold query --help
- [#3601](https://github.com/ignite/cli/pull/3601) Update ts-relayer version to `0.10.0`
- [#3658](https://github.com/ignite/cli/pull/3658) Rename Marshaler to Codec in EncodingConfig
- [#3653](https://github.com/ignite/cli/pull/3653) Add "app" extension to plugin binaries
- [#3656](https://github.com/ignite/cli/pull/3656) Disable Go toolchain download
- [#3662](https://github.com/ignite/cli/pull/3662) Refactor CLI "plugin" command to "app"
- [#3669](https://github.com/ignite/cli/pull/3669) Rename `plugins` config file to `igniteapps`
- [#3683](https://github.com/ignite/cli/pull/3683) Resolve `--dep auth` as `--dep account` in `scaffold module`
- [#3795](https://github.com/ignite/cli/pull/3795) Bump cometbft to `v0.38.2`
- [#3599](https://github.com/ignite/cli/pull/3599) Add analytics as an option
- [#3670](https://github.com/ignite/cli/pull/3670) Remove binaries

### Fixes

- [#3386](https://github.com/ignite/cli/issues/3386) Prevent scaffolding of default module called "ibc"
- [#3592](https://github.com/ignite/cli/pull/3592) Fix `pkg/protoanalysis` to support HTTP rule parameter arguments
- [#3598](https://github.com/ignite/cli/pull/3598) Fix consensus param keeper constructor key in `app.go`
- [#3610](https://github.com/ignite/cli/pull/3610) Fix overflow issue of cosmos faucet in `pkg/cosmosfaucet/transfer.go` and `pkg/cosmosfaucet/cosmosfaucet.go`
- [#3618](https://github.com/ignite/cli/pull/3618) Fix TS client generation import path issue
- [#3631](https://github.com/ignite/cli/pull/3631) Fix unnecessary vue import in hooks/composables template
- [#3661](https://github.com/ignite/cli/pull/3661) Change `pkg/cosmosanalysis` to find Cosmos SDK runtime app registered modules
- [#3716](https://github.com/ignite/cli/pull/3716) Fix invalid plugin hook check
- [#3725](https://github.com/ignite/cli/pull/3725) Fix flaky TS client generation issues on linux
- [#3726](https://github.com/ignite/cli/pull/3726) Update TS client dependencies. Bump vue/react template versions
- [#3728](https://github.com/ignite/cli/pull/3728) Fix wrong parser for proto package names
- [#3729](https://github.com/ignite/cli/pull/3729) Fix broken generator due to caching /tmp include folders
- [#3767](https://github.com/ignite/cli/pull/3767) Fix `v0.50` ibc genesis issue
- [#3808](https://github.com/ignite/cli/pull/3808) Correct TS code generation to generate paginated fields

## [`v0.27.2`](https://github.com/ignite/cli/releases/tag/v0.27.2)

### Changes

- [#3701](https://github.com/ignite/cli/pull/3701) Bump `go` version to 1.21

## [`v0.27.1`](https://github.com/ignite/cli/releases/tag/v0.27.1)

### Features

- [#3505](https://github.com/ignite/cli/pull/3505) Auto migrate dependency tools
- [#3538](https://github.com/ignite/cli/pull/3538) bump sdk to `v0.47.3` and ibc to `v7.1.0`
- [#2736](https://github.com/ignite/cli/issues/2736) Add `--skip-git` flag to skip git repository initialization.
- [#3381](https://github.com/ignite/cli/pull/3381) Add `ignite doctor` command
- [#3446](https://github.com/ignite/cli/pull/3446) Add `gas-adjustment` flag to the cosmos client.
- [#3439](https://github.com/ignite/cli/pull/3439) Add `--build.tags` flag for `chain serve` and `chain build` commands.
- [#3524](https://github.com/ignite/cli/pull/3524) Apply auto tools migration to other commands
- Added compatibility check and auto migration features and interactive guidelines for the latest versions of the SDK

### Changes

- [#3444](https://github.com/ignite/cli/pull/3444) Add support for ICS chains in ts-client generation
- [#3494](https://github.com/ignite/cli/pull/3494) bump `cosmos-sdk` and `cometbft` versions
- [#3434](https://github.com/ignite/cli/pull/3434) Detect app wiring implementation

### Fixes

- [#3497](https://github.com/ignite/cli/pull/3497) Use corret bank balance query url in faucet openapi
- [#3481](https://github.com/ignite/cli/pull/3481) Use correct checksum format in release checksum file
- [#3470](https://github.com/ignite/cli/pull/3470) Prevent overriding minimum-gas-prices with default value
- [#3523](https://github.com/ignite/cli/pull/3523) Upgrade Cosmos SDK compatibility check for scaffolded apps
- [#3441](https://github.com/ignite/cli/pull/3441) Correct wrong client context for cmd query methods
- [#3487](https://github.com/ignite/cli/pull/3487) Handle ignired error in package `cosmosaccount` `Account.PubKey`

## [`v0.26.1`](https://github.com/ignite/cli/releases/tag/v0.26.1)

### Features

- [#3238](https://github.com/ignite/cli/pull/3238) Add `Sharedhost` plugin option
- [#3214](https://github.com/ignite/cli/pull/3214) Global plugins config.
- [#3142](https://github.com/ignite/cli/pull/3142) Add `ignite network request param-change` command.
- [#3181](https://github.com/ignite/cli/pull/3181) Addition of `add` and `remove` commands for `plugins`
- [#3184](https://github.com/ignite/cli/pull/3184) Separate `plugins.yml` config file.
- [#3038](https://github.com/ignite/cli/pull/3038) Addition of Plugin Hooks in Plugin System
- [#3056](https://github.com/ignite/cli/pull/3056) Add `--genesis-config` flag option to `ignite network chain publish`
- [#2892](https://github.com/ignite/cli/pull/2982/) Add `ignite scaffold react` command.
- [#2892](https://github.com/ignite/cli/pull/2982/) Add `ignite generate composables` command.
- [#2892](https://github.com/ignite/cli/pull/2982/) Add `ignite generate hooks` command.
- [#2955](https://github.com/ignite/cli/pull/2955/) Add `ignite network request add-account` command.
- [#2877](https://github.com/ignite/cli/pull/2877) Plugin system
- [#3060](https://github.com/ignite/cli/pull/3060) Plugin system flag support
- [#3105](https://github.com/ignite/cli/pull/3105) Addition of `ignite plugin describe <path>` command
- [#2995](https://github.com/ignite/cli/pull/2995/) Add `ignite network request remove-validator` command.
- [#2999](https://github.com/ignite/cli/pull/2999/) Add `ignite network request remove-account` command.
- [#2458](https://github.com/ignite/cli/issues/2458) New `chain serve` command UI.
- [#2992](https://github.com/ignite/cli/issues/2992) Add `ignite chain debug` command.

### Changes

- [#3369](https://github.com/ignite/cli/pull/3369) Update `ibc-go` to `v6.1.0`.
- [#3306](https://github.com/ignite/cli/pull/3306) Move network command into a plugin
- [#3305](https://github.com/ignite/cli/pull/3305) Bump Cosmos SDK version to `v0.46.7`.
- [#3068](https://github.com/ignite/cli/pull/3068) Add configs to generated TS code for working with JS projects
- [#3071](https://github.com/ignite/cli/pull/3071) Refactor `ignite/templates` package.
- [#2892](https://github.com/ignite/cli/pull/2982/) `ignite scaffold vue` and `ignite scaffold react` use v0.4.2 templates
- [#2892](https://github.com/ignite/cli/pull/2982/) `removeSigner()` method added to generated `ts-client`
- [#3035](https://github.com/ignite/cli/pull/3035) Bump Cosmos SDK to `v0.46.4`.
- [#3037](https://github.com/ignite/cli/pull/3037) Bump `ibc-go` to `v5.0.1`.
- [#2957](https://github.com/ignite/cli/pull/2957) Change generate commands to print the path to the generated code.
- [#2981](https://github.com/ignite/cli/issues/2981) Change CLI to also search chain binary in Go binary path.
- [#2958](https://github.com/ignite/cli/pull/2958) Support absolute paths for client code generation config paths.
- [#2993](https://github.com/ignite/cli/pull/2993) Hide `ignite scaffold band` command and deprecate functionality.
- [#2986](https://github.com/ignite/cli/issues/2986) Remove `--proto-all-modules` flag because it is now the default behaviour.
- [#2986](https://github.com/ignite/cli/issues/2986) Remove automatic Vue code scaffolding from `scaffold chain` command.
- [#2986](https://github.com/ignite/cli/issues/2986) Add `--generate-clients` to `chain serve` command for optional client code (re)generation.
- [#2998](https://github.com/ignite/cli/pull/2998) Hide `ignite generate dart` command and remove functionality.
- [#2991](https://github.com/ignite/cli/pull/2991) Hide `ignite scaffold flutter` command and remove functionality.
- [#2944](https://github.com/ignite/cli/pull/2944) Add a new event "update" status option to `pkg/cliui`.
- [#3030](https://github.com/ignite/cli/issues/3030) Remove colon syntax from module scaffolding `--dep` flag.
- [#3025](https://github.com/ignite/cli/issues/3025) Improve config version error handling.
- [#3084](https://github.com/ignite/cli/pull/3084) Add Ignite Chain documentation.
- [#3109](https://github.com/ignite/cli/pull/3109) Refactor scaffolding for proto files to not rely on placeholders.
- [#3106](https://github.com/ignite/cli/pull/3106) Add zoom image plugin.
- [#3194](https://github.com/ignite/cli/issues/3194) Move config validators check to validate only when required.
- [#3183](https://github.com/ignite/cli/pull/3183/) Make config optional for init phase.
- [#3224](https://github.com/ignite/cli/pull/3224) Remove `grpc_*` prefix from query files in scaffolded chains
- [#3229](https://github.com/ignite/cli/pull/3229) Rename `campaign` to `project` in ignite network set of commands
- [#3122](https://github.com/ignite/cli/issues/3122) Change `generate ts-client` to ignore the cache by default.
- [#3244](https://github.com/ignite/cli/pull/3244) Update `actions.yml` for resolving deprecation message
- [#3337](https://github.com/ignite/cli/pull/3337) Remove `pkg/openapiconsole` import from scaffold template.
- [#3337](https://github.com/ignite/cli/pull/3337) Register`nodeservice` gRPC in `app.go` template.
- [#3455](https://github.com/ignite/cli/pull/3455) Bump `cosmos-sdk` to `v0.47.1`
- [#3434](https://github.com/ignite/cli/pull/3434) Detect app wiring implementation.
- [#3445](https://github.com/ignite/cli/pull/3445) refactor: replace `github.com/ghodss/yaml` with `sigs.k8s.io/yaml`

### Breaking Changes

- [#3033](https://github.com/ignite/cli/pull/3033) Remove Cosmos SDK Launchpad version support.

### Fixes

- [#3114](https://github.com/ignite/cli/pull/3114) Fix out of gas issue when approving many requests
- [#3068](https://github.com/ignite/cli/pull/3068) Fix REST codegen method casing bug
- [#3031](https://github.com/ignite/cli/pull/3031) Move keeper hooks to after all keepers initialized in `app.go` template.
- [#3098](https://github.com/ignite/cli/issues/3098) Fix config upgrade issue that left config empty on error.
- [#3129](https://github.com/ignite/cli/issues/3129) Remove redundant `keyring-backend` config option.
- [#3187](https://github.com/ignite/cli/issues/3187) Change prompt text to fit within 80 characters width.
- [#3203](https://github.com/ignite/cli/issues/3203) Fix relayer to work with multiple paths.
- [#3320](https://github.com/ignite/cli/pull/3320) Allow `id` and `creator` as names when scaffolding a type.
- [#3327](https://github.com/ignite/cli/issues/3327) Scaffolding messages with same name leads to aliasing.
- [#3383](https://github.com/ignite/cli/pull/3383) State error and info are now displayed when using serve UI.
- [#3379](https://github.com/ignite/cli/issues/3379) Fix `ignite docs` issue by disabling mouse support.
- [#3435](https://github.com/ignite/cli/issues/3435) Fix wrong client context for cmd query methods.

## [`v0.25.2`](https://github.com/ignite/cli/releases/tag/v0.25.1)

### Changes

- [#3145](https://github.com/ignite/cli/pull/3145) Security fix upgrading Cosmos SDK to `v0.46.6`

## [`v0.25.1`](https://github.com/ignite/cli/releases/tag/v0.25.1)

### Changes

- [#2968](https://github.com/ignite/cli/pull/2968) Dragonberry security fix upgrading Cosmos SDK to `v0.46.3`

## [`v0.25.0`](https://github.com/ignite/cli/releases/tag/v0.25.0)

### Features

- Add `pkg/cosmostxcollector` package with support to query and save TXs and events.
- Add `ignite network coordinator` command set.
- Add `ignite network validator` command set.
- Deprecate `cosmoscmd` pkg and add cmd templates for scaffolding.
- Add generated TS client test support to integration tests.

### Changes

- Updated `pkg/cosmosanalysis` to discover the list of app modules when defined in variables or functions.
- Improve genesis parser for `network` commands
- Integration tests build their own ignite binary.
- Updated `pkg/cosmosanalysis` to discover the list of app modules when defined in variables.
- Switch to broadcast mode sync in `cosmosclient`
- Updated `nodetime`: `ts-proto` to `v1.123.0`, `protobufjs` to `v7.1.1`, `swagger-typescript-api` to `v9.2.0`
- Switched codegen client to use `axios` instead of `fetch`
- Added `useKeplr()` and `useSigner()` methods to TS client. Allowed query-only instantiation.
- `nodetime` built with `vercel/pkg@5.6.0`
- Change CLI to use an events bus to print to stdout.
- Move generated proto files to `proto/{appname}/{module}`
- Update `pkg/cosmosanalysis` to detect when proto RPC services are using pagination.
- Add `--peer-address` flag to `network chain join` command.
- Change nightly tag format
- Add cosmos-sdk version in `version` command
- [#2935](https://github.com/ignite/cli/pull/2935) Update `gobuffalo/plush` templating tool to `v4`

### Fixes

- Fix ICA controller wiring.
- Change vuex generation to use a default TS client path.
- Fix cli action org in templates.
- Seal the capability keeper in the `app.go` template.
- Change faucet to allow CORS preflight requests.
- Fix config file migration to void leaving end of file content chunks.
- Change session print loop to block until all events are handled.
- Handle "No records were found in keyring" message when checking keys.
- [#2941](https://github.com/ignite/cli/issues/2941) Fix session to use the same spinner referece.
- [#2922](https://github.com/ignite/cli/pull/2922) Network commands check for latest config version before building the chain binary.

## [`v0.24.1`](https://github.com/ignite/cli/releases/tag/v0.24.1)

### Features

- Upgraded Cosmos SDK to `v0.46.2`.

## [`v0.24.0`](https://github.com/ignite/cli/releases/tag/v0.24.0)

### Features

- Upgraded Cosmos SDK to `v0.46.0` and IBC to `v5` in CLI and scaffolding templates
- Change chain init to check that no gentx are present in the initial genesis
- Add `network rewards release` command
- Add "make mocks" target to Makefile
- Add `--skip-proto` flag to `build`, `init` and `serve` commands to build the chain without building proto files
- Add `node query tx` command to query a transaction in any chain.
- Add `node query bank` command to query an account's bank balance in any chain.
- Add `node tx bank send` command to send funds from one account to another in any chain.
- Add migration system for the config file to allow config versioning
- Add `node tx bank send` command to send funds from one account to another in any chain.
- Implement `network profile` command
- Add `generate ts-client` command to generate a stand-alone modular TypeScript client.

### Changes

- Add changelog merge strategy in `.gitattributes` to avoid conflicts.
- Refactor `templates/app` to remove `monitoringp` module from the default template
- Updated keyring dependency to match Cosmos SDK
- Speed up the integration tests
- Refactor ignite network and fix genesis generation bug
- Make Go dependency verification optional during build by adding the `--check-dependencies` flag
  so Ignite CLI can work in a Go workspace context.
- Temporary SPN address change for nightly
- Rename `simapp.go.plush` simulation file template to `helpers.go.plush`
- Remove campaign creation from the `network chain publish` command
- Optimized JavaScript generator to use a single typescript API generator binary
- Improve documentation and add support for protocol buffers and Go modules syntax
- Add inline documentation for CLI commands
- Change `cmd/account` to skip passphrase prompt when importing from mnemonic
- Add nodejs version in the output of ignite version
- Removed `handler.go` from scaffolded module template
- Migrated to `cosmossdk.io` packages for and `math`
- Vuex stores from the `generate vuex` command use the new TypeScript client
- Upgraded frontend Vue template to v0.3.10

### Fixes

- Improved error handling for crypto wrapper functions
- Fix `pkg/cosmosclient` to call the faucet prior to creating the tx.
- Test and refactor `pkg/comosclient`.
- Change templates to add missing call to `RegisterMsgServer` in the default module's template to match what's specified
  in the docs
- Fix cosmoscmd appID parameter value to sign a transaction correctly
- Fix `scaffold query` command to use `GetClientQueryContext` instead of `GetClientTxContext`
- Fix flaky integration tests issue that failed with "text file busy"
- Fix default chain ID for publish
- Replace `os.Rename` with `xos.Rename`
- Fix CLI reference generation to add `ignite completion` documentation
- Remove usage of deprecated `io/ioutil` package

## [`v0.23.0`](https://github.com/ignite/cli/releases/tag/v0.23.0)

### Features

- Apps can now use generics

### Fixes

- Fix `pkg/cosmosanalysis` to support apps with generics
- Remove `ignite-hq/cli` from dependency list in scaffolded chains

### Changes

- Change `pkg/cosmosgen` to allow importing IBC proto files
- Improve docs for Docker related commands
- Improve and fix documentation issues in developer tutorials
- Add migration docs for v0.22.2
- Improve `go mod download` error report in `pkg/cosmosgen`

## [`v0.22.2`](https://github.com/ignite/cli/releases/tag/v0.22.2)

### Features

- Enable Darwin ARM 64 target for chain binary releases in CI templates

### Changes

- Rename `ignite-hq` to `ignite`

## [`v0.22.1`](https://github.com/ignite/cli/releases/tag/v0.22.1)

### Fixes

- Fix IBC module scaffolding interface in templates

## [`v0.22.0`](https://github.com/ignite/cli/releases/tag/v0.22.0)

### Features

- Optimized the build system. The `chain serve`, `chain build`, `chain generate` commands and other variants are way
  faster now
- Upgraded CLI and templates to use IBC v3

### Fixes

- Add a fix in code generation to avoid user's NodeJS configs to break TS client generation routine

## [`v0.21.2`](https://github.com/ignite/cli/releases/tag/v0.21.2)

### Fixes

- Set min. gas to zero when running `chain` command set

## [`v0.21.1`](https://github.com/ignite/cli/releases/tag/v0.21.1)

### Features

- Add compatibility to run chains built with Cosmos-SDK `v0.46.0-alpha1` and above
- Scaffold chains now will have `auth` module enabled by default

### Fixes

- Fixed shell completion generation
- Make sure proto package names are valid when using simple app names

## [`v0.21.0`](https://github.com/ignite/cli/releases/tag/v0.21.0)

### Features

- Support simple app names when scaffolding chains. e.g.: `ignite scaffold chain mars`
- Ask confirmation when scaffolding over changes that are not committed yet

## [`v0.20.4`](https://github.com/ignite/cli/releases/tag/v0.20.4)

### Fixes

- Use `protoc` binary compiled in an older version of macOS AMD64 for backwards compatibility in code generation

## [`v0.20.3`](https://github.com/ignite/cli/releases/tag/v0.20.3)

### Fixes

- Use the latest version of CLI in templates to fix Linux ARM support _(It's now possible to develop chains in Linux ARM
  machines and since the chain depends on the CLI in its `go.mod`, it needs to use the latest version that support ARM
  targets)_

## [`v0.20.2`](https://github.com/ignite/cli/releases/tag/v0.20.2)

### Fixes

- Use `unsafe-reset-all` cmd under `tendermint` cmd for chains that use `=> v0.45.3` version of Cosmos SDK

## [`v0.20.1`](https://github.com/ignite/cli/releases/tag/v0.20.1)

### Features

- Release the CLI with Linux ARM and native M1 binaries

## [`v0.20.0`](https://github.com/ignite/cli/releases/tag/v0.20.0)

Our new name is **Ignite CLI**!

**IMPORTANT!** This upgrade renames `starport` command to `ignite`. From now on, use `ignite` command to access the CLI.

### Features

- Upgraded Cosmos SDK version to `v0.45.2`
- Added support for in memory backend in `pkg/cosmosclient` package
- Improved our tutorials and documentation

## [`v0.19.5`](https://github.com/ignite/cli/pull/2158/commits)

### Features

- Enable client code and Vuex code generation for query only modules as well.
- Upgraded the Vue template to `v0.3.5`.

### Fixes

- Fixed snake case in code generation.
- Fixed plugin installations for Go =>v1.18.

### Changes

- Dropped transpilation of TS to JS. Code generation now only produces TS files.

## `v0.19.4`

### Features

- Upgraded Vue template to `v0.3.0`.

## `v0.19.3`

### Features

- Upgraded Flutter template to `v2.0.3`

## [`v0.19.2`](https://github.com/ignite/cli/milestone/14)

### Fixes

- Fixed race condition during faucet transfer
- Fixed account sequence mismatch issue on faucet and relayer
- Fixed templates for IBC code scaffolding

### Features

- Upgraded blockchain templates to use IBC v2.0.2

### Breaking Changes

- Deprecated the Starport Modules [tendermint/spm](https://github.com/tendermint/spm) repo and moved the contents to the
  Ignite CLI repo [`ignite/pkg/`](https://github.com/ignite/cli/tree/main/ignite/pkg/)
  in [PR 1971](https://github.com/ignite/cli/pull/1971/files)

  Updates are required if your chain uses these packages:

  - `spm/ibckeeper` is now `pkg/cosmosibckeeper`
  - `spm/cosmoscmd` is now `pkg/cosmoscmd`
  - `spm/openapiconsole` is now `pkg/openapiconsole`
  - `testutil/sample` is now `cosmostestutil/sample`

- Updated the faucet HTTP API schema. See API changes
  in [fix: improve faucet reliability #1974](https://github.com/ignite/cli/pull/1974/files#diff-0e157f4f60d6fbd95e695764df176c8978d85f1df61475fbfa30edef62fe35cd)

## `v0.19.1`

### Fixes

- Enabled the `scaffold flutter` command

## `v0.19.0`

### Features

- `starport scaffold` commands support `ints`, `uints`, `strings`, `coin`, `coins` as field types (#1579)
- Added simulation testing with `simapp` to the default template (#1731)
- Added `starport generate dart` to generate a Dart client from protocol buffer files
- Added `starport scaffold flutter` to scaffold a Flutter mobile app template
- Parameters can be specified with a new `--params` flag when scaffolding modules (#1716)
- Simulations can be run with `starport chain simulate`
- Set `cointype` for accounts in `config.yml` (#1663)

### Fixes

- Allow using a `creator` field when scaffolding a model with a `--no-message` flag (#1730)
- Improved error handling when generating code (#1907)
- Ensure account has funds after faucet transfer when using `cosmosclient` (#1846)
- Move from `io/ioutil` to `io` and `os` package (refactoring) (#1746)

## `v0.18.0`

### Breaking Changes

- Starport v0.18 comes with Cosmos SDK v0.44 that introduced changes that are not compatible with chains that were
  scaffolded with Starport versions lower than v0.18. After upgrading from Starport v0.17.3 to Starport v0.18, you must
  update the default blockchain template to use blockchains that were scaffolded with earlier versions.
  See [Migration](https://docs.ignite.com/migration).

### Features

- Scaffold commands allow using previously scaffolded types as fields
- Added `--signer` flag to `message`, `list`, `map`, and `single` scaffolding to allow customizing the name of the
  signer of the message
- Added `--index` flag to `scaffold map` to provide a custom list of indices
- Added `scaffold type` to scaffold a protocol buffer definition of a type
- Automatically check for new Starport versions
- Added `starport tools completions` to generate CLI completions
- Added `starport account` commands to manage accounts (key pairs)
- `starport version` now prints detailed information about OS, Go version, and more
- Modules are scaffolded with genesis validation tests
- Types are scaffolded with tests for `ValidateBasic` methods
- `cosmosclient` has been refactored and can be used as a library for interacting with Cosmos SDK chains
- `starport relayer` uses `starport account`
- Added `--path` flag for all `scaffold`, `generate` and `chain` commands
- Added `--output` flag to the `build` command
- Configure port of gRPC web in `config.yml` with the `host.grpc-web` property
- Added `build.main` field to `config.yml` for apps to specify the path of the chain's main package. This property is
  required to be set only when an app contains multiple main packages.

### Fixes

- Scaffolding a message no longer prevents scaffolding a map, list, or single that has the same type name when using
  the `--no-message` flag
- Generate Go code from proto files only from default directories or directories specified in `config.yml`
- Fixed faucet token transfer calculation
- Removed `creator` field for types scaffolded with the `--no-message` flag
- Encode the count value in the store with `BigEndian`

## `v0.17.3`

### Fixes

- oracle: add a specific BandChain pkg version to avoid Cosmos SDK version conflicts

## `v0.17.2`

### Features

- `client.toml` is initialized and used by node's CLI, can be configured through `config.yml` with the `init.client`
  property
- Support serving Cosmos SDK `v0.43.x` based chains

## `v0.17.1`

### Fixes

- Set visibility to `public` on Gitpod's port 7575 to enable peer discovery for SPN
- Fixed GitHub action that releases blockchain node's binary
- Fixed an error in chain scaffolding due to "unknown revision"
- Fixed an error in `starport chain serve` by limiting the scope where proto files are searched for

## `v0.17`

### Features

- Added GitHub action that automatically builds and releases a binary
- The `--release` flag for the `build` command adds the ability to release binaries in a tarball with a checksum file.
- Added the flag `--no-module` to the command `starport app` to prevent scaffolding a default module when creating a new
  app
- Added `--dep` flag to specify module dependency when scaffolding a module
- Added support for multiple naming conventions for component names and field names
- Print created and modified files when scaffolding a new component
- Added `starport generate` namespace with commands to generate Go, Vuex and OpenAPI
- Added `starport chain init` command to initialize a chain without starting a node
- Scaffold a type that contains a single instance in the store
- Introduced `starport tools` command for advanced users. Existing `starport relayer lowlevel *` commands are also moved
  under `tools`
- Added `faucet.rate_limit_window` property to `config.yml`
- Simplified the `cmd` package in the template
- Added `starport scaffold band` oracle query scaffolding
- Updated TypeScript relayer to 0.2.0
- Added customizable gas limits for the relayer

### Fixes

- Use snake case for generated files
- Prevent using incorrect module name
- Fixed permissions issue when using Starport in Docker
- Ignore hidden directories when building a chain
- Fix error when scaffolding an IBC module in non-Starport chains

## `v0.16.2`

### Fix

- Prevent indirect Buf dependency

## `v0.16.1`

### Features

- Ensure that CLI operates fine even if the installation directory (bin) of Go programs is not configured properly

## `v0.16.0`

### Features

- The new `join` flag adds the ability to pass a `--genesis` file and `--peers` address list
  with `starport network chain join`
- The new `show` flag adds the ability to show `--genesis` and `--peers` list with `starport network chain show`
- `protoc` is now bundled with Ignite CLI. You don't need to install it anymore.
- Starport is now published automatically on the Docker Hub
- `starport relayer` `configure` and `connect` commands now use
  the [confio/ts-relayer](https://github.com/confio/ts-relayer) under the hood. Also, checkout the
  new `starport relayer lowlevel` command
- An OpenAPI spec for your chain is now automatically generated with `serve` and `build` commands: a console is
  available at `localhost:1317` and spec at `localhost:1317/static/openapi.yml` by default for the newly scaffolded
  chains
- Keplr extension is supported on web apps created with Starport
- Added tests to the scaffold
- Improved reliability of scaffolding by detecting placeholders
- Added ability to scaffold modules in chains not created with Starport
- Added the ability to scaffold Cosmos SDK queries
- IBC relayer support is available on web apps created with Starport
- New types without CRUD operations can be added with the `--no-message` flag in the `type` command
- New packet without messages can be added with the `--no-message` flag in the `packet` command
- Added `docs` command to read Starport documentation on the CLI
- Published documentation on <https://docs.starport.network>
- Added `mnemonic` property to account in the `accounts` list to generate a key from a mnemonic

### Fixes

- `starport network chain join` hanging issue when creating an account
- Error when scaffolding a chain with an underscore in the repo name (thanks @bensooraj!)

### Changes

- `starport serve` no longer starts the web app in the `vue` directory (use `npm` to start it manually)
- Default scaffold no longer includes legacy REST API endpoints (thanks @bensooraj!)
- Removed support for Cosmos SDK v0.39 Launchpad

## `v0.15.0`

### Features

- IBC module scaffolding
- IBC packet scaffolding with acknowledgements
- JavaScript and Vuex client code generation for Cosmos SDK and custom modules
- Standalone relayer with `configure` and `connect` commands
- Advanced relayer options for configuring ports and versions
- Scaffold now follows `MsgServer` convention
- Message scaffolding
- Added `starport type ... --indexed` to scaffold indexed types
- Custom config file support with `starport serve -c custom.yml`
- Detailed terminal output for created accounts: name, address, mnemonic
- Added spinners to indicate progress for long-running commands
- Updated to Cosmos SDK v0.42.1

### Changes

- Replaced `packr` with Go 1.16 `embed`
- Renamed `servers` top-level property to `host`

## `v0.14.0`

### Features

- Chain state persistence between `starport serve` launches
- Integrated Stargate app's `scripts/protocgen` into Starport as a native feature. Running `starport build/serve` will
  automatically take care of building proto files without a need of script in the app's source code.
- Integrated third-party proto-files used by Cosmos SDK modules into Ignite CLI
- Added ability to customize binary name with `build.binary` in `config.yml`
- Added ability to change path to home directory with `.home` in `config.yml`
- Added ability to add accounts by `address` with in `config.yml`
- Added faucet functionality available on port 4500 and configurable with `faucet` in `config.yml`
- Added `starport faucet [address] [coins]` command
- Updated scaffold to Cosmos SDK v0.41.0
- Distroless multiplatform docker containers for starport that can be used for `starport serve`
- UI containers for chains scaffolded with Starport
- Use SOS-lite and Docker instead of systemD
- Arch PKGBUILD in `scripts`

### Fixes

- Support for CosmWasm on Stargate
- Bug with dashes in GitHub username breaking proto package name
- Bug with custom address prefix
- use docker buildx as a single command with multiple platforms to make multi-manifest work properly

## `v0.13.0`

### Features

- Added `starport network` commands for launching blockchains
- Added proxy (Chisel) to support launching blockchains from Gitpod
- Upgraded the template (Stargate) to Cosmos SDK v0.40.0-rc3
- Added a gRPC-Web proxy that is available under <http://localhost:12345/grpc>
- Added chain id configurability by recognizing `chain_id` from `genesis` section of `config.yml`.
- Added `config/app.toml` and `config/config.toml` configurability for appd under new `init.app` and `init.config`
  sections of `config.yml`
- Point to Stargate as default SDK version for scaffolding
- Covered CRUD operations for Stargate scaffolding
- Added docs on gopath to build from source directions
- Arch Linux Based Raspberry Pi development environment
- Calculate the necessary gas for sending transactions to SPN

### Fixes

- Routing REST API endpoints of querier on Stargate
- Evaluate `--address-prefix` option when scaffolding for Stargate
- Use a deterministic method to generate scaffolded type IDs
- Modify scaffolded type's creator type from address to string
- Copy built starport arm64 binary from tendermintdevelopment/starport:arm64 for device images
- Added git to amd64 docker image
- Comment out Gaia's seeds in the systemd unit template for downstream chains

## `v0.12.0`

### Features

- Added GitHub CLI to gitpod environment for greater ease of use
- Added `starport build` command to build and install app binaries
- Improved the first-time experience for readers of the Starport readme and parts of the Starport Handbook
- Added `starport module create` command to scaffold custom modules
- Raspberry Pi now installs, builds, and serves the Vue UI
- Improved documentation for Raspberry Pi Device Images
- Added IBC and some other modules
- Added an option to configure server addresses under `servers` section in `config.yml`

### Fixes

- `--address-prefix` will always be translated to lowercase while scaffolding with `app` command
- HTTP API: accept strings in JSON and cast them to int and bool
- Update @tendermint/vue to `v0.1.7`
- Removed "Starport Pi"
- Removed Makefile from Downstream Pi
- Fixed Downstream Pi image GitHub Action
- Prevent duplicated fields with `type` command
- Fixed handling of protobuf profiler: prof_laddr -> pprof_laddr
- Fix an error, when a Stargate `serve` cmd doesn't start if a user doesn't have a relayer installed

## `v0.11.1`

### Features

- Published on Snapcraft

## `v0.11.0`

### Features

- Added experimental [Stargate](https://stargate.cosmos.network/) scaffolding option with `--sdk-version stargate` flag
  on `starport app` command
- Pi Image Generation for chains generated with Starport
- GitHub action with capture of binary artifacts for chains generated with Starport
- Gitpod: added guidelines and changed working directory into `docs`
- Updated web scaffold with an improved sign in, balance list and a simple wallet
- Added CRUD actions for scaffolded types: delete, update, and get

## `v0.0.10`

### Features

- Add ARM64 releases
- OS Image Generation for Raspberry Pi 3 and 4
- Added `version` command
- Added support for _validator_ configuration in _config.yml_.
- Starport can be launched on Gitpod
- Added `make clean`

### Fixes

- Compile with go1.15
- Running `starport add type...` multiple times no longer breaks the app
- Running `appcli tx app create-x` now checks for all required args
- Removed unused `--denom` flag from the `app` command. It previously has moved as a prop to the `config.yml`
  under `accounts` section
- Disabled proxy server in the Vue app (this was causing to some compatibility issues) and enabled CORS
  for `appcli rest-server` instead
- `type` command supports dashes in app names

## `v0.0.10-rc.3`

### Features

- Configure `genesis.json` through `genesis` field in `config.yml`
- Initialize git repository on `app` scaffolding
- Check Go and GOPATH when running `serve`

### Changes

- verbose is --verbose, not -v, in the cli
- Renamed `frontend` directory to `vue`
- Added first E2E tests (for `app` and `add wasm` subcommands)

### Fixes

- No longer crashes when git is initialized but doesn't have commits
- Failure to start the frontend doesn't prevent Starport from running
- Changes to `config.yml` trigger reinitialization of the app
- Running `starport add wasm` multiple times no longer breaks the app

## `v0.0.10-rc.X`

### Features

- Initialize with accounts defined `config.yml`
- `starport serve --verbose` shows detailed output from every process
- Custom address prefixes with `--address-prefix` flag
- Cosmos SDK Launchpad support
- Rebuild and reinitialize on file change

## `v0.0.9`

Initial release.<|MERGE_RESOLUTION|>--- conflicted
+++ resolved
@@ -2,26 +2,20 @@
 
 ## Unreleased
 
-<<<<<<< HEAD
-=======
 ### Features
 
 - [#4786](https://github.com/ignite/cli/pull/4786) Add all types to the documentation and disclaimer for multiple coin types.
 
->>>>>>> 91369df6
 ## [`v29.2.1`](https://github.com/ignite/cli/releases/tag/v29.2.1)
 
 ### Changes
 
-<<<<<<< HEAD
 - [#4780](https://github.com/ignite/cli/pull/4780) Fallback to local generation when possible in `generate ts-client` command.
-=======
 - [#4779](https://github.com/ignite/cli/pull/4779) Do not re-gen openapi spec each time the `ts-client` or the `composables` are generated.
 
 ### Fixes
 
 - [#4779](https://github.com/ignite/cli/pull/4779) Find proto dir in non conventional repo structure.
->>>>>>> 91369df6
 
 ## [`v29.2.0`](https://github.com/ignite/cli/releases/tag/v29.2.0)
 
