# Changelog

## Unreleased

### Features

- [#3707](https://github.com/ignite/cli/pull/3707) and [#4094](https://github.com/ignite/cli/pull/4094) Add collections support.
- [#3977](https://github.com/ignite/cli/pull/3977) Add `chain lint` command to lint the chain's codebase using `golangci-lint`
- [#3770](https://github.com/ignite/cli/pull/3770) Add `scaffold configs` and `scaffold params` commands
- [#4001](https://github.com/ignite/cli/pull/4001) Improve `xgenny` dry run
- [#3967](https://github.com/ignite/cli/issues/3967) Add HD wallet parameters `address index` and `account number` to the chain account config
- [#4004](https://github.com/ignite/cli/pull/4004) Remove all import placeholders using the `xast` pkg
- [#4071](https://github.com/ignite/cli/pull/4071) Support custom proto path
- [#3718](https://github.com/ignite/cli/pull/3718) Add `gen-mig-diffs` tool app to compare scaffold output of two versions of ignite
- [#4100](https://github.com/ignite/cli/pull/4100) Set the `proto-dir` flag only for the `scaffold chain` command and use the proto path from the config
- [#4111](https://github.com/ignite/cli/pull/4111) Remove vuex generation
- [#4113](https://github.com/ignite/cli/pull/4113) Generate chain config documentation automatically
- [#4131](https://github.com/ignite/cli/pull/4131) Support `bytes` as data type in the `scaffold` commands
- [#4300](https://github.com/ignite/cli/pull/4300) Only panics the module in the most top function level
<<<<<<< HEAD
- [#4327](https://github.com/ignite/cli/pull/4327) Use the TxConfig from simState instead create a new one
=======
- [#4326](https://github.com/ignite/cli/pull/4326) fAdd `buf.build` version to `ignite version` command
>>>>>>> e04d0f69

### Changes

- [#4094](https://github.com/ignite/cli/pull/4094) Scaffolding a multi-index map using `ignite s map foo bar baz --index foobar,foobaz` is no longer supported. Use one index instead of use `collections.IndexedMap`.
- [#4058](https://github.com/ignite/cli/pull/4058) Simplify scaffolded modules by including `ValidateBasic()` logic in message handler.
- [#4058](https://github.com/ignite/cli/pull/4058) Use `address.Codec` instead of `AccAddressFromBech32`.
- [#3993](https://github.com/ignite/cli/pull/3993) Oracle scaffolding was deprecated and has been removed
- [#3962](https://github.com/ignite/cli/pull/3962) Rename all RPC endpoints and autocli commands generated for `map`/`list`/`single` types
- [#3976](https://github.com/ignite/cli/pull/3976) Remove error checks for Cobra command value get calls
- [#4002](https://github.com/ignite/cli/pull/4002) Bump buf build
- [#4008](https://github.com/ignite/cli/pull/4008) Rename `pkg/yaml` to `pkg/xyaml`
- [#4075](https://github.com/ignite/cli/pull/4075) Use `gopkg.in/yaml.v3` instead `gopkg.in/yaml.v2`
- [#4118](https://github.com/ignite/cli/pull/4118) Version scaffolded protos as `v1` to follow SDK structure.
- [#4167](https://github.com/ignite/cli/pull/4167) Scaffold `int64` instead of `int32` when a field type is `int`
- [#4159](https://github.com/ignite/cli/pull/4159) Enable gci linter
- [#4160](https://github.com/ignite/cli/pull/4160) Enable copyloopvar linter
- [#4162](https://github.com/ignite/cli/pull/4162) Enable errcheck linter
- [#4189](https://github.com/ignite/cli/pull/4189) Deprecate `ignite node` for `ignite connect` app
- [#4290](https://github.com/ignite/cli/pull/4290) Remove ignite ics logic from ignite cli (this functionality will be in the `consumer` app)
- [#4295](https://github.com/ignite/cli/pull/4295) Stop scaffolding `pulsar` files
- [#4317](https://github.com/ignite/cli/pull/4317) Remove xchisel dependency

### Fixes

- [#4000](https://github.com/ignite/cli/pull/4000) Run all dry runners before the wet run in the `xgenny` pkg
- [#4091](https://github.com/ignite/cli/pull/4091) Fix race conditions in the plugin logic
- [#4128](https://github.com/ignite/cli/pull/4128) Check for duplicate proto fields in config
- [#4309](https://github.com/ignite/cli/pull/4309) Fix chain id for chain simulations
- [#4323](https://github.com/ignite/cli/pull/4323) Add missing `--config` handling in the `chain` commands

## [`v28.5.1`](https://github.com/ignite/cli/releases/tag/v28.5.1)

### Features

- [#4276](https://github.com/ignite/cli/pull/4276) Add `cosmosclient.CreateTxWithOptions` method to facilite more custom tx creation

### Changes

- [#4262](https://github.com/ignite/cli/pull/4262) Bring back relayer command
- [#4269](https://github.com/ignite/cli/pull/4269) Add custom flag parser for extensions
- [#4270](https://github.com/ignite/cli/pull/4270) Add flags to the extension hooks commands
- [#4286](https://github.com/ignite/cli/pull/4286) Add missing verbose mode flags

## [`v28.5.0`](https://github.com/ignite/cli/releases/tag/v28.5.0)

### Features

- [#4183](https://github.com/ignite/cli/pull/4183) Set `chain-id` in the client.toml
- [#4090](https://github.com/ignite/cli/pull/4090) Remove `protoc` pkg and also nodetime helpers `ts-proto` and `sta`
- [#4076](https://github.com/ignite/cli/pull/4076) Remove the ignite `relayer` and `tools` commands with all ts-relayer logic
- [#4133](https://github.com/ignite/cli/pull/4133) Improve buf rate limit

### Changes

- [#4095](https://github.com/ignite/cli/pull/4095) Migrate to matomo analytics
- [#4149](https://github.com/ignite/cli/pull/4149) Bump cometbft to `v0.38.7`
- [#4168](https://github.com/ignite/cli/pull/4168) Bump IBC to `v8.3.1`
  If you are upgrading manually from `v8.2.0` to `v8.3.1`, add the following to your `ibc.go` file:

  ```diff
  app.ICAHostKeeper = ...
  + app.ICAHostKeeper.WithQueryRouter(app.GRPCQueryRouter())`
  app.ICAControllerKeeper = ...
  ```

- [#4178](https://github.com/ignite/cli/pull/4178) Bump cosmos-sdk to `v0.50.7`
- [#4194](https://github.com/ignite/cli/pull/4194) Bump client/v2 to `v2.0.0-beta.2`
  If you are uprading manually, check out the recommended changes in `root.go` from the above PR.
- [#4210](https://github.com/ignite/cli/pull/4210) Improve default home wiring
- [#4077](https://github.com/ignite/cli/pull/4077) Merge the swagger files manually instead use nodetime `swagger-combine`
- [#4249](https://github.com/ignite/cli/pull/4249) Prevent creating a chain with number in the name
- [#4253](https://github.com/ignite/cli/pull/4253) Bump cosmos-sdk to `v0.50.8`

### Fixes

- [#4184](https://github.com/ignite/cli/pull/4184) Set custom `InitChainer` because of manually registered modules
- [#4198](https://github.com/ignite/cli/pull/4198) Set correct prefix overwriting in `buf.gen.pulsar.yaml`
- [#4199](https://github.com/ignite/cli/pull/4199) Set and seal SDK global config in `app/config.go`
- [#4212](https://github.com/ignite/cli/pull/4212) Set default values for extension flag to dont crash ignite
- [#4216](https://github.com/ignite/cli/pull/4216) Avoid create duplicated scopedKeppers
- [#4242](https://github.com/ignite/cli/pull/4242) Use buf build binary from the gobin path
- [#4250](https://github.com/ignite/cli/pull/4250) Set gas adjustment before calculating

## [`v28.4.0`](https://github.com/ignite/cli/releases/tag/v28.4.0)

### Features

- [#4108](https://github.com/ignite/cli/pull/4108) Add `xast` package (cherry-picked from [#3770](https://github.com/ignite/cli/pull/3770))
- [#4110](https://github.com/ignite/cli/pull/4110) Scaffold a consumer chain with `interchain-security` v5.0.0.
- [#4117](https://github.com/ignite/cli/pull/4117), [#4125](https://github.com/ignite/cli/pull/4125) Support relative path when installing local plugins

### Changes

- [#3959](https://github.com/ignite/cli/pull/3959) Remove app name prefix from the `.gitignore` file
- [#4103](https://github.com/ignite/cli/pull/4103) Bump cosmos-sdk to `v0.50.6`

### Fixes

- [#3969](https://github.com/ignite/cli/pull/3969) Get first config validator using a getter to avoid index errors
- [#4033](https://github.com/ignite/cli/pull/4033) Fix cobra completion using `fishshell`
- [#4062](https://github.com/ignite/cli/pull/4062) Avoid nil `scopedKeeper` in `TransmitXXX` functions
- [#4086](https://github.com/ignite/cli/pull/4086) Retry to get the IBC balance if it fails the first time
- [#4096](https://github.com/ignite/cli/pull/4096) Add new reserved names module and remove duplicated genesis order
- [#4112](https://github.com/ignite/cli/pull/4112) Remove duplicate SetCmdClientContextHandler
- [#4219](https://github.com/ignite/cli/pull/4219) Remove deprecated `sdk.MustSortJSON`

## [`v28.3.0`](https://github.com/ignite/cli/releases/tag/v28.3.0)

### Features

- [#4019](https://github.com/ignite/cli/pull/4019) Add `skip-proto` flag to `s chain` command
- [#3985](https://github.com/ignite/cli/pull/3985) Make some `cmd` pkg functions public
- [#3956](https://github.com/ignite/cli/pull/3956) Prepare for wasm app
- [#3660](https://github.com/ignite/cli/pull/3660) Add ability to scaffold ICS consumer chain

### Changes

- [#4035](https://github.com/ignite/cli/pull/4035) Bump `cometbft` to `v0.38.6` and `ibc-go/v8` to `v8.1.1`
- [#4031](https://github.com/ignite/cli/pull/4031) Bump `cli-plugin-network` to `v0.2.2` due to dependencies issue.
- [#4013](https://github.com/ignite/cli/pull/4013) Bump `cosmos-sdk` to `v0.50.5`
- [#4010](https://github.com/ignite/cli/pull/4010) Use `AppName` instead `ModuleName` for scaffold a new App
- [#3972](https://github.com/ignite/cli/pull/3972) Skip Ignite app loading for some base commands that don't allow apps
- [#3983](https://github.com/ignite/cli/pull/3983) Bump `cosmos-sdk` to `v0.50.4` and `ibc-go` to `v8.1.0`

### Fixes

- [#4021](https://github.com/ignite/cli/pull/4021) Set correct custom signer in `s list --signer <signer>`
- [#3995](https://github.com/ignite/cli/pull/3995) Fix interface check for ibc modules
- [#3953](https://github.com/ignite/cli/pull/3953) Fix apps `Stdout` is redirected to `Stderr`
- [#3863](https://github.com/ignite/cli/pull/3963) Fix breaking issue for app client API when reading app chain info

## [`v28.2.0`](https://github.com/ignite/cli/releases/tag/v28.2.0)

### Features

- [#3924](https://github.com/ignite/cli/pull/3924) Scaffold NFT module by default
- [#3839](https://github.com/ignite/cli/pull/3839) New structure for app scaffolding
- [#3835](https://github.com/ignite/cli/pull/3835) Add `--minimal` flag to `scaffold chain` to scaffold a chain with the least amount of sdk modules
- [#3820](https://github.com/ignite/cli/pull/3820) Add integration tests for IBC chains
- [#3956](https://github.com/ignite/cli/pull/3956) Prepare for wasm app

### Changes

- [#3899](https://github.com/ignite/cli/pull/3899) Introduce `plugin.Execute` function
- [#3903](https://github.com/ignite/cli/pull/3903) Don't specify a default build tag and deprecate notion of app version

### Fixes

- [#3905](https://github.com/ignite/cli/pull/3905) Fix `ignite completion`
- [#3931](https://github.com/ignite/cli/pull/3931) Fix `app update` command and duplicated apps

## [`v28.1.1`](https://github.com/ignite/cli/releases/tag/v28.1.1)

### Fixes

- [#3878](https://github.com/ignite/cli/pull/3878) Support local forks of Cosmos SDK in scaffolded chain.
- [#3869](https://github.com/ignite/cli/pull/3869) Fix .git in parent dir
- [#3867](https://github.com/ignite/cli/pull/3867) Fix genesis export for ibc modules.
- [#3850](https://github.com/ignite/cli/pull/3871) Fix app.go file detection in apps scaffolded before v28.0.0

### Changes

- [#3885](https://github.com/ignite/cli/pull/3885) Scaffold chain with Cosmos SDK `v0.50.3`
- [#3877](https://github.com/ignite/cli/pull/3877) Change Ignite App extension to "ign"
- [#3897](https://github.com/ignite/cli/pull/3897) Introduce alternative folder in templates

## [`v28.1.0`](https://github.com/ignite/cli/releases/tag/v28.1.0)

### Features

- [#3786](https://github.com/ignite/cli/pull/3786) Add artifacts for publishing Ignite to FlatHub and Snapcraft
- [#3830](https://github.com/ignite/cli/pull/3830) Remove gRPC info from Ignite Apps errors
- [#3861](https://github.com/ignite/cli/pull/3861) Send to the analytics if the user is using a GitPod

### Changes

- [#3822](https://github.com/ignite/cli/pull/3822) Improve default scaffolded AutoCLI config
- [#3838](https://github.com/ignite/cli/pull/3838) Scaffold chain with Cosmos SDK `v0.50.2`, and bump confix and x/upgrade to latest
- [#3829](https://github.com/ignite/cli/pull/3829) Support version prefix for cached values
- [#3723](https://github.com/ignite/cli/pull/3723) Create a wrapper for errors

### Fixes

- [#3827](https://github.com/ignite/cli/pull/3827) Change ignite apps to be able to run in any directory
- [#3831](https://github.com/ignite/cli/pull/3831) Correct ignite app gRPC server stop memory issue
- [#3825](https://github.com/ignite/cli/pull/3825) Fix a minor Keplr type-checking bug in TS client
- [#3836](https://github.com/ignite/cli/pull/3836), [#3858](https://github.com/ignite/cli/pull/3858) Add missing IBC commands for scaffolded chain
- [#3833](https://github.com/ignite/cli/pull/3833) Improve Cosmos SDK detection to support SDK forks
- [#3849](https://github.com/ignite/cli/pull/3849) Add missing `tx.go` file by default and enable cli if autocli does not exist
- [#3851](https://github.com/ignite/cli/pull/3851) Add missing ibc interfaces to chain client
- [#3860](https://github.com/ignite/cli/pull/3860) Fix analytics event name

## [`v28.0.0`](https://github.com/ignite/cli/releases/tag/v28.0.0)

### Features

- [#3659](https://github.com/ignite/cli/pull/3659) cosmos-sdk `v0.50.x` upgrade
- [#3694](https://github.com/ignite/cli/pull/3694) Query and Tx AutoCLI support
- [#3536](https://github.com/ignite/cli/pull/3536) Change app.go to v2 and add AppWiring feature
- [#3544](https://github.com/ignite/cli/pull/3544) Add bidirectional communication to app (plugin) system
- [#3756](https://github.com/ignite/cli/pull/3756) Add faucet compatibility for latest sdk chains
- [#3476](https://github.com/ignite/cli/pull/3476) Use `buf.build` binary to code generate from proto files
- [#3724](https://github.com/ignite/cli/pull/3724) Add or vendor proto packages from Go dependencies
- [#3561](https://github.com/ignite/cli/pull/3561) Add GetChainInfo method to plugin system API
- [#3626](https://github.com/ignite/cli/pull/3626) Add logging levels to relayer
- [#3614](https://github.com/ignite/cli/pull/3614) feat: use DefaultBaseappOptions for app.New method
- [#3715](https://github.com/ignite/cli/pull/3715) Add test suite for the cli tests

### Changes

- [#3793](https://github.com/ignite/cli/pull/3793) Refactor Ignite to follow semantic versioning (prepares v28.0.0). If you are using packages, do not forget to import the `/v28` version of the packages.
- [#3529](https://github.com/ignite/cli/pull/3529) Refactor plugin system to use gRPC
- [#3751](https://github.com/ignite/cli/pull/3751) Rename label to skip changelog check
- [#3745](https://github.com/ignite/cli/pull/3745) Set tx fee amount as option
- [#3748](https://github.com/ignite/cli/pull/3748) Change default rpc endpoint to a working one
- [#3621](https://github.com/ignite/cli/pull/3621) Change `pkg/availableport` to allow custom parameters in `Find` function and handle duplicated ports
- [#3810](https://github.com/ignite/cli/pull/3810) Bump network app version to `v0.2.1`
- [#3581](https://github.com/ignite/cli/pull/3581) Bump cometbft and cometbft-db in the template
- [#3522](https://github.com/ignite/cli/pull/3522) Remove indentation from `chain serve` output
- [#3346](https://github.com/ignite/cli/issues/3346) Improve scaffold query --help
- [#3601](https://github.com/ignite/cli/pull/3601) Update ts-relayer version to `0.10.0`
- [#3658](https://github.com/ignite/cli/pull/3658) Rename Marshaler to Codec in EncodingConfig
- [#3653](https://github.com/ignite/cli/pull/3653) Add "app" extension to plugin binaries
- [#3656](https://github.com/ignite/cli/pull/3656) Disable Go toolchain download
- [#3662](https://github.com/ignite/cli/pull/3662) Refactor CLI "plugin" command to "app"
- [#3669](https://github.com/ignite/cli/pull/3669) Rename `plugins` config file to `igniteapps`
- [#3683](https://github.com/ignite/cli/pull/3683) Resolve `--dep auth` as `--dep account` in `scaffold module`
- [#3795](https://github.com/ignite/cli/pull/3795) Bump cometbft to `v0.38.2`
- [#3599](https://github.com/ignite/cli/pull/3599) Add analytics as an option
- [#3670](https://github.com/ignite/cli/pull/3670) Remove binaries

### Fixes

- [#3386](https://github.com/ignite/cli/issues/3386) Prevent scaffolding of default module called "ibc"
- [#3592](https://github.com/ignite/cli/pull/3592) Fix `pkg/protoanalysis` to support HTTP rule parameter arguments
- [#3598](https://github.com/ignite/cli/pull/3598) Fix consensus param keeper constructor key in `app.go`
- [#3610](https://github.com/ignite/cli/pull/3610) Fix overflow issue of cosmos faucet in `pkg/cosmosfaucet/transfer.go` and `pkg/cosmosfaucet/cosmosfaucet.go`
- [#3618](https://github.com/ignite/cli/pull/3618) Fix TS client generation import path issue
- [#3631](https://github.com/ignite/cli/pull/3631) Fix unnecessary vue import in hooks/composables template
- [#3661](https://github.com/ignite/cli/pull/3661) Change `pkg/cosmosanalysis` to find Cosmos SDK runtime app registered modules
- [#3716](https://github.com/ignite/cli/pull/3716) Fix invalid plugin hook check
- [#3725](https://github.com/ignite/cli/pull/3725) Fix flaky TS client generation issues on linux
- [#3726](https://github.com/ignite/cli/pull/3726) Update TS client dependencies. Bump vue/react template versions
- [#3728](https://github.com/ignite/cli/pull/3728) Fix wrong parser for proto package names
- [#3729](https://github.com/ignite/cli/pull/3729) Fix broken generator due to caching /tmp include folders
- [#3767](https://github.com/ignite/cli/pull/3767) Fix `v0.50` ibc genesis issue
- [#3808](https://github.com/ignite/cli/pull/3808) Correct TS code generation to generate paginated fields

## [`v0.27.2`](https://github.com/ignite/cli/releases/tag/v0.27.2)

### Changes

- [#3701](https://github.com/ignite/cli/pull/3701) Bump `go` version to 1.21

## [`v0.27.1`](https://github.com/ignite/cli/releases/tag/v0.27.1)

### Features

- [#3505](https://github.com/ignite/cli/pull/3505) Auto migrate dependency tools
- [#3538](https://github.com/ignite/cli/pull/3538) bump sdk to `v0.47.3` and ibc to `v7.1.0`
- [#2736](https://github.com/ignite/cli/issues/2736) Add `--skip-git` flag to skip git repository initialization.
- [#3381](https://github.com/ignite/cli/pull/3381) Add `ignite doctor` command
- [#3446](https://github.com/ignite/cli/pull/3446) Add `gas-adjustment` flag to the cosmos client.
- [#3439](https://github.com/ignite/cli/pull/3439) Add `--build.tags` flag for `chain serve` and `chain build` commands.
- [#3524](https://github.com/ignite/cli/pull/3524) Apply auto tools migration to other commands
- Added compatibility check and auto migration features and interactive guidelines for the latest versions of the SDK

### Changes

- [#3444](https://github.com/ignite/cli/pull/3444) Add support for ICS chains in ts-client generation
- [#3494](https://github.com/ignite/cli/pull/3494) bump `cosmos-sdk` and `cometbft` versions
- [#3434](https://github.com/ignite/cli/pull/3434) Detect app wiring implementation

### Fixes

- [#3497](https://github.com/ignite/cli/pull/3497) Use corret bank balance query url in faucet openapi
- [#3481](https://github.com/ignite/cli/pull/3481) Use correct checksum format in release checksum file
- [#3470](https://github.com/ignite/cli/pull/3470) Prevent overriding minimum-gas-prices with default value
- [#3523](https://github.com/ignite/cli/pull/3523) Upgrade Cosmos SDK compatibility check for scaffolded apps
- [#3441](https://github.com/ignite/cli/pull/3441) Correct wrong client context for cmd query methods
- [#3487](https://github.com/ignite/cli/pull/3487) Handle ignired error in package `cosmosaccount` `Account.PubKey`

## [`v0.26.1`](https://github.com/ignite/cli/releases/tag/v0.26.1)

### Features

- [#3238](https://github.com/ignite/cli/pull/3238) Add `Sharedhost` plugin option
- [#3214](https://github.com/ignite/cli/pull/3214) Global plugins config.
- [#3142](https://github.com/ignite/cli/pull/3142) Add `ignite network request param-change` command.
- [#3181](https://github.com/ignite/cli/pull/3181) Addition of `add` and `remove` commands for `plugins`
- [#3184](https://github.com/ignite/cli/pull/3184) Separate `plugins.yml` config file.
- [#3038](https://github.com/ignite/cli/pull/3038) Addition of Plugin Hooks in Plugin System
- [#3056](https://github.com/ignite/cli/pull/3056) Add `--genesis-config` flag option to `ignite network chain publish`
- [#2892](https://github.com/ignite/cli/pull/2982/) Add `ignite scaffold react` command.
- [#2892](https://github.com/ignite/cli/pull/2982/) Add `ignite generate composables` command.
- [#2892](https://github.com/ignite/cli/pull/2982/) Add `ignite generate hooks` command.
- [#2955](https://github.com/ignite/cli/pull/2955/) Add `ignite network request add-account` command.
- [#2877](https://github.com/ignite/cli/pull/2877) Plugin system
- [#3060](https://github.com/ignite/cli/pull/3060) Plugin system flag support
- [#3105](https://github.com/ignite/cli/pull/3105) Addition of `ignite plugin describe <path>` command
- [#2995](https://github.com/ignite/cli/pull/2995/) Add `ignite network request remove-validator` command.
- [#2999](https://github.com/ignite/cli/pull/2999/) Add `ignite network request remove-account` command.
- [#2458](https://github.com/ignite/cli/issues/2458) New `chain serve` command UI.
- [#2992](https://github.com/ignite/cli/issues/2992) Add `ignite chain debug` command.

### Changes

- [#3369](https://github.com/ignite/cli/pull/3369) Update `ibc-go` to `v6.1.0`.
- [#3306](https://github.com/ignite/cli/pull/3306) Move network command into a plugin
- [#3305](https://github.com/ignite/cli/pull/3305) Bump Cosmos SDK version to `v0.46.7`.
- [#3068](https://github.com/ignite/cli/pull/3068) Add configs to generated TS code for working with JS projects
- [#3071](https://github.com/ignite/cli/pull/3071) Refactor `ignite/templates` package.
- [#2892](https://github.com/ignite/cli/pull/2982/) `ignite scaffold vue` and `ignite scaffold react` use v0.4.2 templates
- [#2892](https://github.com/ignite/cli/pull/2982/) `removeSigner()` method added to generated `ts-client`
- [#3035](https://github.com/ignite/cli/pull/3035) Bump Cosmos SDK to `v0.46.4`.
- [#3037](https://github.com/ignite/cli/pull/3037) Bump `ibc-go` to `v5.0.1`.
- [#2957](https://github.com/ignite/cli/pull/2957) Change generate commands to print the path to the generated code.
- [#2981](https://github.com/ignite/cli/issues/2981) Change CLI to also search chain binary in Go binary path.
- [#2958](https://github.com/ignite/cli/pull/2958) Support absolute paths for client code generation config paths.
- [#2993](https://github.com/ignite/cli/pull/2993) Hide `ignite scaffold band` command and deprecate functionality.
- [#2986](https://github.com/ignite/cli/issues/2986) Remove `--proto-all-modules` flag because it is now the default behaviour.
- [#2986](https://github.com/ignite/cli/issues/2986) Remove automatic Vue code scaffolding from `scaffold chain` command.
- [#2986](https://github.com/ignite/cli/issues/2986) Add `--generate-clients` to `chain serve` command for optional client code (re)generation.
- [#2998](https://github.com/ignite/cli/pull/2998) Hide `ignite generate dart` command and remove functionality.
- [#2991](https://github.com/ignite/cli/pull/2991) Hide `ignite scaffold flutter` command and remove functionality.
- [#2944](https://github.com/ignite/cli/pull/2944) Add a new event "update" status option to `pkg/cliui`.
- [#3030](https://github.com/ignite/cli/issues/3030) Remove colon syntax from module scaffolding `--dep` flag.
- [#3025](https://github.com/ignite/cli/issues/3025) Improve config version error handling.
- [#3084](https://github.com/ignite/cli/pull/3084) Add Ignite Chain documentation.
- [#3109](https://github.com/ignite/cli/pull/3109) Refactor scaffolding for proto files to not rely on placeholders.
- [#3106](https://github.com/ignite/cli/pull/3106) Add zoom image plugin.
- [#3194](https://github.com/ignite/cli/issues/3194) Move config validators check to validate only when required.
- [#3183](https://github.com/ignite/cli/pull/3183/) Make config optional for init phase.
- [#3224](https://github.com/ignite/cli/pull/3224) Remove `grpc_*` prefix from query files in scaffolded chains
- [#3229](https://github.com/ignite/cli/pull/3229) Rename `campaign` to `project` in ignite network set of commands
- [#3122](https://github.com/ignite/cli/issues/3122) Change `generate ts-client` to ignore the cache by default.
- [#3244](https://github.com/ignite/cli/pull/3244) Update `actions.yml` for resolving deprecation message
- [#3337](https://github.com/ignite/cli/pull/3337) Remove `pkg/openapiconsole` import from scaffold template.
- [#3337](https://github.com/ignite/cli/pull/3337) Register`nodeservice` gRPC in `app.go` template.
- [#3455](https://github.com/ignite/cli/pull/3455) Bump `cosmos-sdk` to `v0.47.1`
- [#3434](https://github.com/ignite/cli/pull/3434) Detect app wiring implementation.
- [#3445](https://github.com/ignite/cli/pull/3445) refactor: replace `github.com/ghodss/yaml` with `sigs.k8s.io/yaml`

### Breaking Changes

- [#3033](https://github.com/ignite/cli/pull/3033) Remove Cosmos SDK Launchpad version support.

### Fixes

- [#3114](https://github.com/ignite/cli/pull/3114) Fix out of gas issue when approving many requests
- [#3068](https://github.com/ignite/cli/pull/3068) Fix REST codegen method casing bug
- [#3031](https://github.com/ignite/cli/pull/3031) Move keeper hooks to after all keepers initialized in `app.go` template.
- [#3098](https://github.com/ignite/cli/issues/3098) Fix config upgrade issue that left config empty on error.
- [#3129](https://github.com/ignite/cli/issues/3129) Remove redundant `keyring-backend` config option.
- [#3187](https://github.com/ignite/cli/issues/3187) Change prompt text to fit within 80 characters width.
- [#3203](https://github.com/ignite/cli/issues/3203) Fix relayer to work with multiple paths.
- [#3320](https://github.com/ignite/cli/pull/3320) Allow `id` and `creator` as names when scaffolding a type.
- [#3327](https://github.com/ignite/cli/issues/3327) Scaffolding messages with same name leads to aliasing.
- [#3383](https://github.com/ignite/cli/pull/3383) State error and info are now displayed when using serve UI.
- [#3379](https://github.com/ignite/cli/issues/3379) Fix `ignite docs` issue by disabling mouse support.
- [#3435](https://github.com/ignite/cli/issues/3435) Fix wrong client context for cmd query methods.

## [`v0.25.2`](https://github.com/ignite/cli/releases/tag/v0.25.1)

### Changes

- [#3145](https://github.com/ignite/cli/pull/3145) Security fix upgrading Cosmos SDK to `v0.46.6`

## [`v0.25.1`](https://github.com/ignite/cli/releases/tag/v0.25.1)

### Changes

- [#2968](https://github.com/ignite/cli/pull/2968) Dragonberry security fix upgrading Cosmos SDK to `v0.46.3`

## [`v0.25.0`](https://github.com/ignite/cli/releases/tag/v0.25.0)

### Features

- Add `pkg/cosmostxcollector` package with support to query and save TXs and events.
- Add `ignite network coordinator` command set.
- Add `ignite network validator` command set.
- Deprecate `cosmoscmd` pkg and add cmd templates for scaffolding.
- Add generated TS client test support to integration tests.

### Changes

- Updated `pkg/cosmosanalysis` to discover the list of app modules when defined in variables or functions.
- Improve genesis parser for `network` commands
- Integration tests build their own ignite binary.
- Updated `pkg/cosmosanalysis` to discover the list of app modules when defined in variables.
- Switch to broadcast mode sync in `cosmosclient`
- Updated `nodetime`: `ts-proto` to `v1.123.0`, `protobufjs` to `v7.1.1`, `swagger-typescript-api` to `v9.2.0`
- Switched codegen client to use `axios` instead of `fetch`
- Added `useKeplr()` and `useSigner()` methods to TS client. Allowed query-only instantiation.
- `nodetime` built with `vercel/pkg@5.6.0`
- Change CLI to use an events bus to print to stdout.
- Move generated proto files to `proto/{appname}/{module}`
- Update `pkg/cosmosanalysis` to detect when proto RPC services are using pagination.
- Add `--peer-address` flag to `network chain join` command.
- Change nightly tag format
- Add cosmos-sdk version in `version` command
- [#2935](https://github.com/ignite/cli/pull/2935) Update `gobuffalo/plush` templating tool to `v4`

### Fixes

- Fix ICA controller wiring.
- Change vuex generation to use a default TS client path.
- Fix cli action org in templates.
- Seal the capability keeper in the `app.go` template.
- Change faucet to allow CORS preflight requests.
- Fix config file migration to void leaving end of file content chunks.
- Change session print loop to block until all events are handled.
- Handle "No records were found in keyring" message when checking keys.
- [#2941](https://github.com/ignite/cli/issues/2941) Fix session to use the same spinner referece.
- [#2922](https://github.com/ignite/cli/pull/2922) Network commands check for latest config version before building the chain binary.

## [`v0.24.1`](https://github.com/ignite/cli/releases/tag/v0.24.1)

### Features

- Upgraded Cosmos SDK to `v0.46.2`.

## [`v0.24.0`](https://github.com/ignite/cli/releases/tag/v0.24.0)

### Features

- Upgraded Cosmos SDK to `v0.46.0` and IBC to `v5` in CLI and scaffolding templates
- Change chain init to check that no gentx are present in the initial genesis
- Add `network rewards release` command
- Add "make mocks" target to Makefile
- Add `--skip-proto` flag to `build`, `init` and `serve` commands to build the chain without building proto files
- Add `node query tx` command to query a transaction in any chain.
- Add `node query bank` command to query an account's bank balance in any chain.
- Add `node tx bank send` command to send funds from one account to another in any chain.
- Add migration system for the config file to allow config versioning
- Add `node tx bank send` command to send funds from one account to another in any chain.
- Implement `network profile` command
- Add `generate ts-client` command to generate a stand-alone modular TypeScript client.

### Changes

- Add changelog merge strategy in `.gitattributes` to avoid conflicts.
- Refactor `templates/app` to remove `monitoringp` module from the default template
- Updated keyring dependency to match Cosmos SDK
- Speed up the integration tests
- Refactor ignite network and fix genesis generation bug
- Make Go dependency verification optional during build by adding the `--check-dependencies` flag
  so Ignite CLI can work in a Go workspace context.
- Temporary SPN address change for nightly
- Rename `simapp.go.plush` simulation file template to `helpers.go.plush`
- Remove campaign creation from the `network chain publish` command
- Optimized JavaScript generator to use a single typescript API generator binary
- Improve documentation and add support for protocol buffers and Go modules syntax
- Add inline documentation for CLI commands
- Change `cmd/account` to skip passphrase prompt when importing from mnemonic
- Add nodejs version in the output of ignite version
- Removed `handler.go` from scaffolded module template
- Migrated to `cosmossdk.io` packages for and `math`
- Vuex stores from the `generate vuex` command use the new TypeScript client
- Upgraded frontend Vue template to v0.3.10

### Fixes

- Improved error handling for crypto wrapper functions
- Fix `pkg/cosmosclient` to call the faucet prior to creating the tx.
- Test and refactor `pkg/comosclient`.
- Change templates to add missing call to `RegisterMsgServer` in the default module's template to match what's specified
  in the docs
- Fix cosmoscmd appID parameter value to sign a transaction correctly
- Fix `scaffold query` command to use `GetClientQueryContext` instead of `GetClientTxContext`
- Fix flaky integration tests issue that failed with "text file busy"
- Fix default chain ID for publish
- Replace `os.Rename` with `xos.Rename`
- Fix CLI reference generation to add `ignite completion` documentation
- Remove usage of deprecated `io/ioutil` package

## [`v0.23.0`](https://github.com/ignite/cli/releases/tag/v0.23.0)

### Features

- Apps can now use generics

### Fixes

- Fix `pkg/cosmosanalysis` to support apps with generics
- Remove `ignite-hq/cli` from dependency list in scaffolded chains

### Changes

- Change `pkg/cosmosgen` to allow importing IBC proto files
- Improve docs for Docker related commands
- Improve and fix documentation issues in developer tutorials
- Add migration docs for v0.22.2
- Improve `go mod download` error report in `pkg/cosmosgen`

## [`v0.22.2`](https://github.com/ignite/cli/releases/tag/v0.22.2)

### Features

- Enable Darwin ARM 64 target for chain binary releases in CI templates

### Changes

- Rename `ignite-hq` to `ignite`

## [`v0.22.1`](https://github.com/ignite/cli/releases/tag/v0.22.1)

### Fixes

- Fix IBC module scaffolding interface in templates

## [`v0.22.0`](https://github.com/ignite/cli/releases/tag/v0.22.0)

### Features

- Optimized the build system. The `chain serve`, `chain build`, `chain generate` commands and other variants are way
  faster now
- Upgraded CLI and templates to use IBC v3

### Fixes

- Add a fix in code generation to avoid user's NodeJS configs to break TS client generation routine

## [`v0.21.2`](https://github.com/ignite/cli/releases/tag/v0.21.2)

### Fixes

- Set min. gas to zero when running `chain` command set

## [`v0.21.1`](https://github.com/ignite/cli/releases/tag/v0.21.1)

### Features

- Add compatibility to run chains built with Cosmos-SDK `v0.46.0-alpha1` and above
- Scaffold chains now will have `auth` module enabled by default

### Fixes

- Fixed shell completion generation
- Make sure proto package names are valid when using simple app names

## [`v0.21.0`](https://github.com/ignite/cli/releases/tag/v0.21.0)

### Features

- Support simple app names when scaffolding chains. e.g.: `ignite scaffold chain mars`
- Ask confirmation when scaffolding over changes that are not committed yet

## [`v0.20.4`](https://github.com/ignite/cli/releases/tag/v0.20.4)

### Fixes

- Use `protoc` binary compiled in an older version of macOS AMD64 for backwards compatibility in code generation

## [`v0.20.3`](https://github.com/ignite/cli/releases/tag/v0.20.3)

### Fixes

- Use the latest version of CLI in templates to fix Linux ARM support _(It's now possible to develop chains in Linux ARM
  machines and since the chain depends on the CLI in its `go.mod`, it needs to use the latest version that support ARM
  targets)_

## [`v0.20.2`](https://github.com/ignite/cli/releases/tag/v0.20.2)

### Fixes

- Use `unsafe-reset-all` cmd under `tendermint` cmd for chains that use `=> v0.45.3` version of Cosmos SDK

## [`v0.20.1`](https://github.com/ignite/cli/releases/tag/v0.20.1)

### Features

- Release the CLI with Linux ARM and native M1 binaries

## [`v0.20.0`](https://github.com/ignite/cli/releases/tag/v0.20.0)

Our new name is **Ignite CLI**!

**IMPORTANT!** This upgrade renames `starport` command to `ignite`. From now on, use `ignite` command to access the CLI.

### Features

- Upgraded Cosmos SDK version to `v0.45.2`
- Added support for in memory backend in `pkg/cosmosclient` package
- Improved our tutorials and documentation

## [`v0.19.5`](https://github.com/ignite/cli/pull/2158/commits)

### Features

- Enable client code and Vuex code generation for query only modules as well.
- Upgraded the Vue template to `v0.3.5`.

### Fixes

- Fixed snake case in code generation.
- Fixed plugin installations for Go =>v1.18.

### Changes

- Dropped transpilation of TS to JS. Code generation now only produces TS files.

## `v0.19.4`

### Features

- Upgraded Vue template to `v0.3.0`.

## `v0.19.3`

### Features

- Upgraded Flutter template to `v2.0.3`

## [`v0.19.2`](https://github.com/ignite/cli/milestone/14)

### Fixes

- Fixed race condition during faucet transfer
- Fixed account sequence mismatch issue on faucet and relayer
- Fixed templates for IBC code scaffolding

### Features

- Upgraded blockchain templates to use IBC v2.0.2

### Breaking Changes

- Deprecated the Starport Modules [tendermint/spm](https://github.com/tendermint/spm) repo and moved the contents to the
  Ignite CLI repo [`ignite/pkg/`](https://github.com/ignite/cli/tree/main/ignite/pkg/)
  in [PR 1971](https://github.com/ignite/cli/pull/1971/files)

  Updates are required if your chain uses these packages:

  - `spm/ibckeeper` is now `pkg/cosmosibckeeper`
  - `spm/cosmoscmd` is now `pkg/cosmoscmd`
  - `spm/openapiconsole` is now `pkg/openapiconsole`
  - `testutil/sample` is now `cosmostestutil/sample`

- Updated the faucet HTTP API schema. See API changes
  in [fix: improve faucet reliability #1974](https://github.com/ignite/cli/pull/1974/files#diff-0e157f4f60d6fbd95e695764df176c8978d85f1df61475fbfa30edef62fe35cd)

## `v0.19.1`

### Fixes

- Enabled the `scaffold flutter` command

## `v0.19.0`

### Features

- `starport scaffold` commands support `ints`, `uints`, `strings`, `coin`, `coins` as field types (#1579)
- Added simulation testing with `simapp` to the default template (#1731)
- Added `starport generate dart` to generate a Dart client from protocol buffer files
- Added `starport scaffold flutter` to scaffold a Flutter mobile app template
- Parameters can be specified with a new `--params` flag when scaffolding modules (#1716)
- Simulations can be run with `starport chain simulate`
- Set `cointype` for accounts in `config.yml` (#1663)

### Fixes

- Allow using a `creator` field when scaffolding a model with a `--no-message` flag (#1730)
- Improved error handling when generating code (#1907)
- Ensure account has funds after faucet transfer when using `cosmosclient` (#1846)
- Move from `io/ioutil` to `io` and `os` package (refactoring) (#1746)

## `v0.18.0`

### Breaking Changes

- Starport v0.18 comes with Cosmos SDK v0.44 that introduced changes that are not compatible with chains that were
  scaffolded with Starport versions lower than v0.18. After upgrading from Starport v0.17.3 to Starport v0.18, you must
  update the default blockchain template to use blockchains that were scaffolded with earlier versions.
  See [Migration](https://docs.ignite.com/migration).

### Features

- Scaffold commands allow using previously scaffolded types as fields
- Added `--signer` flag to `message`, `list`, `map`, and `single` scaffolding to allow customizing the name of the
  signer of the message
- Added `--index` flag to `scaffold map` to provide a custom list of indices
- Added `scaffold type` to scaffold a protocol buffer definition of a type
- Automatically check for new Starport versions
- Added `starport tools completions` to generate CLI completions
- Added `starport account` commands to manage accounts (key pairs)
- `starport version` now prints detailed information about OS, Go version, and more
- Modules are scaffolded with genesis validation tests
- Types are scaffolded with tests for `ValidateBasic` methods
- `cosmosclient` has been refactored and can be used as a library for interacting with Cosmos SDK chains
- `starport relayer` uses `starport account`
- Added `--path` flag for all `scaffold`, `generate` and `chain` commands
- Added `--output` flag to the `build` command
- Configure port of gRPC web in `config.yml` with the `host.grpc-web` property
- Added `build.main` field to `config.yml` for apps to specify the path of the chain's main package. This property is
  required to be set only when an app contains multiple main packages.

### Fixes

- Scaffolding a message no longer prevents scaffolding a map, list, or single that has the same type name when using
  the `--no-message` flag
- Generate Go code from proto files only from default directories or directories specified in `config.yml`
- Fixed faucet token transfer calculation
- Removed `creator` field for types scaffolded with the `--no-message` flag
- Encode the count value in the store with `BigEndian`

## `v0.17.3`

### Fixes

- oracle: add a specific BandChain pkg version to avoid Cosmos SDK version conflicts

## `v0.17.2`

### Features

- `client.toml` is initialized and used by node's CLI, can be configured through `config.yml` with the `init.client`
  property
- Support serving Cosmos SDK `v0.43.x` based chains

## `v0.17.1`

### Fixes

- Set visibility to `public` on Gitpod's port 7575 to enable peer discovery for SPN
- Fixed GitHub action that releases blockchain node's binary
- Fixed an error in chain scaffolding due to "unknown revision"
- Fixed an error in `starport chain serve` by limiting the scope where proto files are searched for

## `v0.17`

### Features

- Added GitHub action that automatically builds and releases a binary
- The `--release` flag for the `build` command adds the ability to release binaries in a tarball with a checksum file.
- Added the flag `--no-module` to the command `starport app` to prevent scaffolding a default module when creating a new
  app
- Added `--dep` flag to specify module dependency when scaffolding a module
- Added support for multiple naming conventions for component names and field names
- Print created and modified files when scaffolding a new component
- Added `starport generate` namespace with commands to generate Go, Vuex and OpenAPI
- Added `starport chain init` command to initialize a chain without starting a node
- Scaffold a type that contains a single instance in the store
- Introduced `starport tools` command for advanced users. Existing `starport relayer lowlevel *` commands are also moved
  under `tools`
- Added `faucet.rate_limit_window` property to `config.yml`
- Simplified the `cmd` package in the template
- Added `starport scaffold band` oracle query scaffolding
- Updated TypeScript relayer to 0.2.0
- Added customizable gas limits for the relayer

### Fixes

- Use snake case for generated files
- Prevent using incorrect module name
- Fixed permissions issue when using Starport in Docker
- Ignore hidden directories when building a chain
- Fix error when scaffolding an IBC module in non-Starport chains

## `v0.16.2`

### Fix

- Prevent indirect Buf dependency

## `v0.16.1`

### Features

- Ensure that CLI operates fine even if the installation directory (bin) of Go programs is not configured properly

## `v0.16.0`

### Features

- The new `join` flag adds the ability to pass a `--genesis` file and `--peers` address list
  with `starport network chain join`
- The new `show` flag adds the ability to show `--genesis` and `--peers` list with `starport network chain show`
- `protoc` is now bundled with Ignite CLI. You don't need to install it anymore.
- Starport is now published automatically on the Docker Hub
- `starport relayer` `configure` and `connect` commands now use
  the [confio/ts-relayer](https://github.com/confio/ts-relayer) under the hood. Also, checkout the
  new `starport relayer lowlevel` command
- An OpenAPI spec for your chain is now automatically generated with `serve` and `build` commands: a console is
  available at `localhost:1317` and spec at `localhost:1317/static/openapi.yml` by default for the newly scaffolded
  chains
- Keplr extension is supported on web apps created with Starport
- Added tests to the scaffold
- Improved reliability of scaffolding by detecting placeholders
- Added ability to scaffold modules in chains not created with Starport
- Added the ability to scaffold Cosmos SDK queries
- IBC relayer support is available on web apps created with Starport
- New types without CRUD operations can be added with the `--no-message` flag in the `type` command
- New packet without messages can be added with the `--no-message` flag in the `packet` command
- Added `docs` command to read Starport documentation on the CLI
- Published documentation on <https://docs.starport.network>
- Added `mnemonic` property to account in the `accounts` list to generate a key from a mnemonic

### Fixes

- `starport network chain join` hanging issue when creating an account
- Error when scaffolding a chain with an underscore in the repo name (thanks @bensooraj!)

### Changes

- `starport serve` no longer starts the web app in the `vue` directory (use `npm` to start it manually)
- Default scaffold no longer includes legacy REST API endpoints (thanks @bensooraj!)
- Removed support for Cosmos SDK v0.39 Launchpad

## `v0.15.0`

### Features

- IBC module scaffolding
- IBC packet scaffolding with acknowledgements
- JavaScript and Vuex client code generation for Cosmos SDK and custom modules
- Standalone relayer with `configure` and `connect` commands
- Advanced relayer options for configuring ports and versions
- Scaffold now follows `MsgServer` convention
- Message scaffolding
- Added `starport type ... --indexed` to scaffold indexed types
- Custom config file support with `starport serve -c custom.yml`
- Detailed terminal output for created accounts: name, address, mnemonic
- Added spinners to indicate progress for long-running commands
- Updated to Cosmos SDK v0.42.1

### Changes

- Replaced `packr` with Go 1.16 `embed`
- Renamed `servers` top-level property to `host`

## `v0.14.0`

### Features

- Chain state persistence between `starport serve` launches
- Integrated Stargate app's `scripts/protocgen` into Starport as a native feature. Running `starport build/serve` will
  automatically take care of building proto files without a need of script in the app's source code.
- Integrated third-party proto-files used by Cosmos SDK modules into Ignite CLI
- Added ability to customize binary name with `build.binary` in `config.yml`
- Added ability to change path to home directory with `.home` in `config.yml`
- Added ability to add accounts by `address` with in `config.yml`
- Added faucet functionality available on port 4500 and configurable with `faucet` in `config.yml`
- Added `starport faucet [address] [coins]` command
- Updated scaffold to Cosmos SDK v0.41.0
- Distroless multiplatform docker containers for starport that can be used for `starport serve`
- UI containers for chains scaffolded with Starport
- Use SOS-lite and Docker instead of systemD
- Arch PKGBUILD in `scripts`

### Fixes

- Support for CosmWasm on Stargate
- Bug with dashes in GitHub username breaking proto package name
- Bug with custom address prefix
- use docker buildx as a single command with multiple platforms to make multi-manifest work properly

## `v0.13.0`

### Features

- Added `starport network` commands for launching blockchains
- Added proxy (Chisel) to support launching blockchains from Gitpod
- Upgraded the template (Stargate) to Cosmos SDK v0.40.0-rc3
- Added a gRPC-Web proxy that is available under <http://localhost:12345/grpc>
- Added chain id configurability by recognizing `chain_id` from `genesis` section of `config.yml`.
- Added `config/app.toml` and `config/config.toml` configurability for appd under new `init.app` and `init.config`
  sections of `config.yml`
- Point to Stargate as default SDK version for scaffolding
- Covered CRUD operations for Stargate scaffolding
- Added docs on gopath to build from source directions
- Arch Linux Based Raspberry Pi development environment
- Calculate the necessary gas for sending transactions to SPN

### Fixes

- Routing REST API endpoints of querier on Stargate
- Evaluate `--address-prefix` option when scaffolding for Stargate
- Use a deterministic method to generate scaffolded type IDs
- Modify scaffolded type's creator type from address to string
- Copy built starport arm64 binary from tendermintdevelopment/starport:arm64 for device images
- Added git to amd64 docker image
- Comment out Gaia's seeds in the systemd unit template for downstream chains

## `v0.12.0`

### Features

- Added GitHub CLI to gitpod environment for greater ease of use
- Added `starport build` command to build and install app binaries
- Improved the first-time experience for readers of the Starport readme and parts of the Starport Handbook
- Added `starport module create` command to scaffold custom modules
- Raspberry Pi now installs, builds, and serves the Vue UI
- Improved documentation for Raspberry Pi Device Images
- Added IBC and some other modules
- Added an option to configure server addresses under `servers` section in `config.yml`

### Fixes

- `--address-prefix` will always be translated to lowercase while scaffolding with `app` command
- HTTP API: accept strings in JSON and cast them to int and bool
- Update @tendermint/vue to `v0.1.7`
- Removed "Starport Pi"
- Removed Makefile from Downstream Pi
- Fixed Downstream Pi image GitHub Action
- Prevent duplicated fields with `type` command
- Fixed handling of protobuf profiler: prof_laddr -> pprof_laddr
- Fix an error, when a Stargate `serve` cmd doesn't start if a user doesn't have a relayer installed

## `v0.11.1`

### Features

- Published on Snapcraft

## `v0.11.0`

### Features

- Added experimental [Stargate](https://stargate.cosmos.network/) scaffolding option with `--sdk-version stargate` flag
  on `starport app` command
- Pi Image Generation for chains generated with Starport
- GitHub action with capture of binary artifacts for chains generated with Starport
- Gitpod: added guidelines and changed working directory into `docs`
- Updated web scaffold with an improved sign in, balance list and a simple wallet
- Added CRUD actions for scaffolded types: delete, update, and get

## `v0.0.10`

### Features

- Add ARM64 releases
- OS Image Generation for Raspberry Pi 3 and 4
- Added `version` command
- Added support for _validator_ configuration in _config.yml_.
- Starport can be launched on Gitpod
- Added `make clean`

### Fixes

- Compile with go1.15
- Running `starport add type...` multiple times no longer breaks the app
- Running `appcli tx app create-x` now checks for all required args
- Removed unused `--denom` flag from the `app` command. It previously has moved as a prop to the `config.yml`
  under `accounts` section
- Disabled proxy server in the Vue app (this was causing to some compatibility issues) and enabled CORS
  for `appcli rest-server` instead
- `type` command supports dashes in app names

## `v0.0.10-rc.3`

### Features

- Configure `genesis.json` through `genesis` field in `config.yml`
- Initialize git repository on `app` scaffolding
- Check Go and GOPATH when running `serve`

### Changes

- verbose is --verbose, not -v, in the cli
- Renamed `frontend` directory to `vue`
- Added first E2E tests (for `app` and `add wasm` subcommands)

### Fixes

- No longer crashes when git is initialized but doesn't have commits
- Failure to start the frontend doesn't prevent Starport from running
- Changes to `config.yml` trigger reinitialization of the app
- Running `starport add wasm` multiple times no longer breaks the app

## `v0.0.10-rc.X`

### Features

- Initialize with accounts defined `config.yml`
- `starport serve --verbose` shows detailed output from every process
- Custom address prefixes with `--address-prefix` flag
- Cosmos SDK Launchpad support
- Rebuild and reinitialize on file change

## `v0.0.9`

Initial release.<|MERGE_RESOLUTION|>--- conflicted
+++ resolved
@@ -17,11 +17,8 @@
 - [#4113](https://github.com/ignite/cli/pull/4113) Generate chain config documentation automatically
 - [#4131](https://github.com/ignite/cli/pull/4131) Support `bytes` as data type in the `scaffold` commands
 - [#4300](https://github.com/ignite/cli/pull/4300) Only panics the module in the most top function level
-<<<<<<< HEAD
 - [#4327](https://github.com/ignite/cli/pull/4327) Use the TxConfig from simState instead create a new one
-=======
 - [#4326](https://github.com/ignite/cli/pull/4326) fAdd `buf.build` version to `ignite version` command
->>>>>>> e04d0f69
 
 ### Changes
 
