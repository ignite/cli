--- conflicted
+++ resolved
@@ -6,11 +6,8 @@
 
 - [#3786](https://github.com/ignite/cli/pull/3786) Add artifacts for publishing Ignite to FlatHub and Snapcraft
 - [#3830](https://github.com/ignite/cli/pull/3830) Remove gRPC info from Ignite Apps errors
-<<<<<<< HEAD
 - [#3820](https://github.com/ignite/cli/pull/3820) Add integration tests for IBC chains
-=======
 - [#3861](https://github.com/ignite/cli/pull/3861) Send to the analytics if the user is using a GitPod
->>>>>>> e817cdcc
 
 ### Changes
 
