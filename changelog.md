# Changelog

## Unreleased

### Features

- [#3977](https://github.com/ignite/cli/pull/3977) Add `chain lint` command to lint the chain's codebase using `golangci-lint`
- [#3770](https://github.com/ignite/cli/pull/3770) Add `scaffold configs` and `scaffold params` commands
- [#3985](https://github.com/ignite/cli/pull/3985) Make some `cmd` pkg functions public
- [#3967](https://github.com/ignite/cli/issues/3967) Add HD wallet parameters `address index` and `account number` to the chain account config
<<<<<<< HEAD
- [#3718](https://github.com/ignite/cli/pull/3718) Add `gen-mig-diffs` tool app to compare scaffold output of two versions of ignite
=======
- [#4004](https://github.com/ignite/cli/pull/4004) Remove all import placeholders using the `xast` pkg
>>>>>>> 59400a52

### Changes

- [#3993](https://github.com/ignite/cli/pull/3993) Oracle scaffolding was deprecated and has been removed
- [#3959](https://github.com/ignite/cli/pull/3959) Remove app name prefix from the `.gitignore` file
- [#3962](https://github.com/ignite/cli/pull/3962) Rename all RPC endpoints and autocli commands generated for `map`/`list`/`single` types
- [#3972](https://github.com/ignite/cli/pull/3972) Skip Ignite app loading for some base commands that don't allow apps
- [#3976](https://github.com/ignite/cli/pull/3976) Remove error checks for Cobra command value get calls
- [#3983](https://github.com/ignite/cli/pull/3983) Bump `cosmos-sdk` to `v0.50.4` and `ibc-go` to `v8.1.0`
- [#4002](https://github.com/ignite/cli/pull/4002) Bump buf build

### Fixes

- [#3995](https://github.com/ignite/cli/pull/3995) Fix interface check for ibc modules
- [#3953](https://github.com/ignite/cli/pull/3953) Fix apps `Stdout` is redirected to `Stderr`
- [#3863](https://github.com/ignite/cli/pull/3963) Fix breaking issue for app client API when reading app chain info
- [#3969](https://github.com/ignite/cli/pull/3969) Get first config validator using a getter to avoid index errors
- [#4000](https://github.com/ignite/cli/pull/4000) Run all dry runners before the wet run in the `xgenny` pkg

## [`v28.2.0`](https://github.com/ignite/cli/releases/tag/v28.2.0)

### Features

- [#3924](https://github.com/ignite/cli/pull/3924) Scaffold NFT module by default
- [#3839](https://github.com/ignite/cli/pull/3839) New structure for app scaffolding
- [#3835](https://github.com/ignite/cli/pull/3835) Add `--minimal` flag to `scaffold chain` to scaffold a chain with the least amount of sdk modules
- [#3820](https://github.com/ignite/cli/pull/3820) Add integration tests for IBC chains
- [#3956](https://github.com/ignite/cli/pull/3956) Prepare for wasm app

### Changes

- [#3899](https://github.com/ignite/cli/pull/3899) Introduce `plugin.Execute` function
- [#3903](https://github.com/ignite/cli/pull/3903) Don't specify a default build tag and deprecate notion of app version

### Fixes

- [#3905](https://github.com/ignite/cli/pull/3905) Fix `ignite completion`
- [#3931](https://github.com/ignite/cli/pull/3931) Fix `app update` command and duplicated apps

## [`v28.1.1`](https://github.com/ignite/cli/releases/tag/v28.1.1)

### Fixes

- [#3878](https://github.com/ignite/cli/pull/3878) Support local forks of Cosmos SDK in scaffolded chain.
- [#3869](https://github.com/ignite/cli/pull/3869) Fix .git in parent dir
- [#3867](https://github.com/ignite/cli/pull/3867) Fix genesis export for ibc modules.
- [#3850](https://github.com/ignite/cli/pull/3871) Fix app.go file detection in apps scaffolded before v28.0.0

### Changes

- [#3885](https://github.com/ignite/cli/pull/3885) Scaffold chain with Cosmos SDK `v0.50.3`
- [#3877](https://github.com/ignite/cli/pull/3877) Change Ignite App extension to "ign"
- [#3897](https://github.com/ignite/cli/pull/3897) Introduce alternative folder in templates

## [`v28.1.0`](https://github.com/ignite/cli/releases/tag/v28.1.0)

### Features

- [#3786](https://github.com/ignite/cli/pull/3786) Add artifacts for publishing Ignite to FlatHub and Snapcraft
- [#3830](https://github.com/ignite/cli/pull/3830) Remove gRPC info from Ignite Apps errors
- [#3861](https://github.com/ignite/cli/pull/3861) Send to the analytics if the user is using a GitPod

### Changes

- [#3822](https://github.com/ignite/cli/pull/3822) Improve default scaffolded AutoCLI config
- [#3838](https://github.com/ignite/cli/pull/3838) Scaffold chain with Cosmos SDK `v0.50.2`, and bump confix and x/upgrade to latest
- [#3829](https://github.com/ignite/cli/pull/3829) Support version prefix for cached values
- [#3723](https://github.com/ignite/cli/pull/3723) Create a wrapper for errors

### Fixes

- [#3827](https://github.com/ignite/cli/pull/3827) Change ignite apps to be able to run in any directory
- [#3831](https://github.com/ignite/cli/pull/3831) Correct ignite app gRPC server stop memory issue
- [#3825](https://github.com/ignite/cli/pull/3825) Fix a minor Keplr type-checking bug in TS client
- [#3836](https://github.com/ignite/cli/pull/3836), [#3858](https://github.com/ignite/cli/pull/3858) Add missing IBC commands for scaffolded chain
- [#3833](https://github.com/ignite/cli/pull/3833) Improve Cosmos SDK detection to support SDK forks
- [#3849](https://github.com/ignite/cli/pull/3849) Add missing `tx.go` file by default and enable cli if autocli does not exist
- [#3851](https://github.com/ignite/cli/pull/3851) Add missing ibc interfaces to chain client
- [#3860](https://github.com/ignite/cli/pull/3860) Fix analytics event name

## [`v28.0.0`](https://github.com/ignite/cli/releases/tag/v28.0.0)

### Features

- [#3659](https://github.com/ignite/cli/pull/3659) cosmos-sdk `v0.50.x` upgrade
- [#3694](https://github.com/ignite/cli/pull/3694) Query and Tx AutoCLI support
- [#3536](https://github.com/ignite/cli/pull/3536) Change app.go to v2 and add AppWiring feature
- [#3544](https://github.com/ignite/cli/pull/3544) Add bidirectional communication to app (plugin) system
- [#3756](https://github.com/ignite/cli/pull/3756) Add faucet compatibility for latest sdk chains
- [#3476](https://github.com/ignite/cli/pull/3476) Use `buf.build` binary to code generate from proto files
- [#3724](https://github.com/ignite/cli/pull/3724) Add or vendor proto packages from Go dependencies
- [#3561](https://github.com/ignite/cli/pull/3561) Add GetChainInfo method to plugin system API
- [#3626](https://github.com/ignite/cli/pull/3626) Add logging levels to relayer
- [#3614](https://github.com/ignite/cli/pull/3614) feat: use DefaultBaseappOptions for app.New method
- [#3715](https://github.com/ignite/cli/pull/3715) Add test suite for the cli tests

### Changes

- [#3793](https://github.com/ignite/cli/pull/3793) Refactor Ignite to follow semantic versioning (prepares v28.0.0). If you are using packages, do not forget to import the `/v28` version of the packages.
- [#3529](https://github.com/ignite/cli/pull/3529) Refactor plugin system to use gRPC
- [#3751](https://github.com/ignite/cli/pull/3751) Rename label to skip changelog check
- [#3745](https://github.com/ignite/cli/pull/3745) Set tx fee amount as option
- [#3748](https://github.com/ignite/cli/pull/3748) Change default rpc endpoint to a working one
- [#3621](https://github.com/ignite/cli/pull/3621) Change `pkg/availableport` to allow custom parameters in `Find` function and handle duplicated ports
- [#3810](https://github.com/ignite/cli/pull/3810) Bump network app version to `v0.2.1`
- [#3581](https://github.com/ignite/cli/pull/3581) Bump cometbft and cometbft-db in the template
- [#3522](https://github.com/ignite/cli/pull/3522) Remove indentation from `chain serve` output
- [#3346](https://github.com/ignite/cli/issues/3346) Improve scaffold query --help
- [#3601](https://github.com/ignite/cli/pull/3601) Update ts-relayer version to `0.10.0`
- [#3658](https://github.com/ignite/cli/pull/3658) Rename Marshaler to Codec in EncodingConfig
- [#3653](https://github.com/ignite/cli/pull/3653) Add "app" extension to plugin binaries
- [#3656](https://github.com/ignite/cli/pull/3656) Disable Go toolchain download
- [#3662](https://github.com/ignite/cli/pull/3662) Refactor CLI "plugin" command to "app"
- [#3669](https://github.com/ignite/cli/pull/3669) Rename `plugins` config file to `igniteapps`
- [#3683](https://github.com/ignite/cli/pull/3683) Resolve `--dep auth` as `--dep account` in `scaffold module`
- [#3795](https://github.com/ignite/cli/pull/3795) Bump cometbft to `v0.38.2`
- [#3599](https://github.com/ignite/cli/pull/3599) Add analytics as an option
- [#3670](https://github.com/ignite/cli/pull/3670) Remove binaries

### Fixes

- [#3386](https://github.com/ignite/cli/issues/3386) Prevent scaffolding of default module called "ibc"
- [#3592](https://github.com/ignite/cli/pull/3592) Fix `pkg/protoanalysis` to support HTTP rule parameter arguments
- [#3598](https://github.com/ignite/cli/pull/3598) Fix consensus param keeper constructor key in `app.go`
- [#3610](https://github.com/ignite/cli/pull/3610) Fix overflow issue of cosmos faucet in `pkg/cosmosfaucet/transfer.go` and `pkg/cosmosfaucet/cosmosfaucet.go`
- [#3618](https://github.com/ignite/cli/pull/3618) Fix TS client generation import path issue
- [#3631](https://github.com/ignite/cli/pull/3631) Fix unnecessary vue import in hooks/composables template
- [#3661](https://github.com/ignite/cli/pull/3661) Change `pkg/cosmosanalysis` to find Cosmos SDK runtime app registered modules
- [#3716](https://github.com/ignite/cli/pull/3716) Fix invalid plugin hook check
- [#3725](https://github.com/ignite/cli/pull/3725) Fix flaky TS client generation issues on linux
- [#3726](https://github.com/ignite/cli/pull/3726) Update TS client dependencies. Bump vue/react template versions
- [#3728](https://github.com/ignite/cli/pull/3728) Fix wrong parser for proto package names
- [#3729](https://github.com/ignite/cli/pull/3729) Fix broken generator due to caching /tmp include folders
- [#3767](https://github.com/ignite/cli/pull/3767) Fix `v0.50` ibc genesis issue
- [#3808](https://github.com/ignite/cli/pull/3808) Correct TS code generation to generate paginated fields

## [`v0.27.2`](https://github.com/ignite/cli/releases/tag/v0.27.2)

### Changes

- [#3701](https://github.com/ignite/cli/pull/3701) Bump `go` version to 1.21

## [`v0.27.1`](https://github.com/ignite/cli/releases/tag/v0.27.1)

### Features

- [#3505](https://github.com/ignite/cli/pull/3505) Auto migrate dependency tools
- [#3538](https://github.com/ignite/cli/pull/3538) bump sdk to `v0.47.3` and ibc to `v7.1.0`
- [#2736](https://github.com/ignite/cli/issues/2736) Add `--skip-git` flag to skip git repository initialization.
- [#3381](https://github.com/ignite/cli/pull/3381) Add `ignite doctor` command
- [#3446](https://github.com/ignite/cli/pull/3446) Add `gas-adjustment` flag to the cosmos client.
- [#3439](https://github.com/ignite/cli/pull/3439) Add `--build.tags` flag for `chain serve` and `chain build` commands.
- [#3524](https://github.com/ignite/cli/pull/3524) Apply auto tools migration to other commands
- Added compatibility check and auto migration features and interactive guidelines for the latest versions of the SDK

### Changes

- [#3444](https://github.com/ignite/cli/pull/3444) Add support for ICS chains in ts-client generation
- [#3494](https://github.com/ignite/cli/pull/3494) bump `cosmos-sdk` and `cometbft` versions
- [#3434](https://github.com/ignite/cli/pull/3434) Detect app wiring implementation

### Fixes

- [#3497](https://github.com/ignite/cli/pull/3497) Use corret bank balance query url in faucet openapi
- [#3481](https://github.com/ignite/cli/pull/3481) Use correct checksum format in release checksum file
- [#3470](https://github.com/ignite/cli/pull/3470) Prevent overriding minimum-gas-prices with default value
- [#3523](https://github.com/ignite/cli/pull/3523) Upgrade Cosmos SDK compatibility check for scaffolded apps
- [#3441](https://github.com/ignite/cli/pull/3441) Correct wrong client context for cmd query methods
- [#3487](https://github.com/ignite/cli/pull/3487) Handle ignired error in package `cosmosaccount` `Account.PubKey`

## [`v0.26.1`](https://github.com/ignite/cli/releases/tag/v0.26.1)

### Features

- [#3238](https://github.com/ignite/cli/pull/3238) Add `Sharedhost` plugin option
- [#3214](https://github.com/ignite/cli/pull/3214) Global plugins config.
- [#3142](https://github.com/ignite/cli/pull/3142) Add `ignite network request param-change` command.
- [#3181](https://github.com/ignite/cli/pull/3181) Addition of `add` and `remove` commands for `plugins`
- [#3184](https://github.com/ignite/cli/pull/3184) Separate `plugins.yml` config file.
- [#3038](https://github.com/ignite/cli/pull/3038) Addition of Plugin Hooks in Plugin System
- [#3056](https://github.com/ignite/cli/pull/3056) Add `--genesis-config` flag option to `ignite network chain publish`
- [#2892](https://github.com/ignite/cli/pull/2982/) Add `ignite scaffold react` command.
- [#2892](https://github.com/ignite/cli/pull/2982/) Add `ignite generate composables` command.
- [#2892](https://github.com/ignite/cli/pull/2982/) Add `ignite generate hooks` command.
- [#2955](https://github.com/ignite/cli/pull/2955/) Add `ignite network request add-account` command.
- [#2877](https://github.com/ignite/cli/pull/2877) Plugin system
- [#3060](https://github.com/ignite/cli/pull/3060) Plugin system flag support
- [#3105](https://github.com/ignite/cli/pull/3105) Addition of `ignite plugin describe <path>` command
- [#2995](https://github.com/ignite/cli/pull/2995/) Add `ignite network request remove-validator` command.
- [#2999](https://github.com/ignite/cli/pull/2999/) Add `ignite network request remove-account` command.
- [#2458](https://github.com/ignite/cli/issues/2458) New `chain serve` command UI.
- [#2992](https://github.com/ignite/cli/issues/2992) Add `ignite chain debug` command.

### Changes

- [#3369](https://github.com/ignite/cli/pull/3369) Update `ibc-go` to `v6.1.0`.
- [#3306](https://github.com/ignite/cli/pull/3306) Move network command into a plugin
- [#3305](https://github.com/ignite/cli/pull/3305) Bump Cosmos SDK version to `v0.46.7`.
- [#3068](https://github.com/ignite/cli/pull/3068) Add configs to generated TS code for working with JS projects
- [#3071](https://github.com/ignite/cli/pull/3071) Refactor `ignite/templates` package.
- [#2892](https://github.com/ignite/cli/pull/2982/) `ignite scaffold vue` and `ignite scaffold react` use v0.4.2 templates
- [#2892](https://github.com/ignite/cli/pull/2982/) `removeSigner()` method added to generated `ts-client`
- [#3035](https://github.com/ignite/cli/pull/3035) Bump Cosmos SDK to `v0.46.4`.
- [#3037](https://github.com/ignite/cli/pull/3037) Bump `ibc-go` to `v5.0.1`.
- [#2957](https://github.com/ignite/cli/pull/2957) Change generate commands to print the path to the generated code.
- [#2981](https://github.com/ignite/cli/issues/2981) Change CLI to also search chain binary in Go binary path.
- [#2958](https://github.com/ignite/cli/pull/2958) Support absolute paths for client code generation config paths.
- [#2993](https://github.com/ignite/cli/pull/2993) Hide `ignite scaffold band` command and deprecate functionality.
- [#2986](https://github.com/ignite/cli/issues/2986) Remove `--proto-all-modules` flag because it is now the default behaviour.
- [#2986](https://github.com/ignite/cli/issues/2986) Remove automatic Vue code scaffolding from `scaffold chain` command.
- [#2986](https://github.com/ignite/cli/issues/2986) Add `--generate-clients` to `chain serve` command for optional client code (re)generation.
- [#2998](https://github.com/ignite/cli/pull/2998) Hide `ignite generate dart` command and remove functionality.
- [#2991](https://github.com/ignite/cli/pull/2991) Hide `ignite scaffold flutter` command and remove functionality.
- [#2944](https://github.com/ignite/cli/pull/2944) Add a new event "update" status option to `pkg/cliui`.
- [#3030](https://github.com/ignite/cli/issues/3030) Remove colon syntax from module scaffolding `--dep` flag.
- [#3025](https://github.com/ignite/cli/issues/3025) Improve config version error handling.
- [#3084](https://github.com/ignite/cli/pull/3084) Add Ignite Chain documentation.
- [#3109](https://github.com/ignite/cli/pull/3109) Refactor scaffolding for proto files to not rely on placeholders.
- [#3106](https://github.com/ignite/cli/pull/3106) Add zoom image plugin.
- [#3194](https://github.com/ignite/cli/issues/3194) Move config validators check to validate only when required.
- [#3183](https://github.com/ignite/cli/pull/3183/) Make config optional for init phase.
- [#3224](https://github.com/ignite/cli/pull/3224) Remove `grpc_*` prefix from query files in scaffolded chains
- [#3229](https://github.com/ignite/cli/pull/3229) Rename `campaign` to `project` in ignite network set of commands
- [#3122](https://github.com/ignite/cli/issues/3122) Change `generate ts-client` to ignore the cache by default.
- [#3244](https://github.com/ignite/cli/pull/3244) Update `actions.yml` for resolving deprecation message
- [#3337](https://github.com/ignite/cli/pull/3337) Remove `pkg/openapiconsole` import from scaffold template.
- [#3337](https://github.com/ignite/cli/pull/3337) Register`nodeservice` gRPC in `app.go` template.
- [#3455](https://github.com/ignite/cli/pull/3455) Bump `cosmos-sdk` to `v0.47.1`
- [#3434](https://github.com/ignite/cli/pull/3434) Detect app wiring implementation.
- [#3445](https://github.com/ignite/cli/pull/3445) refactor: replace `github.com/ghodss/yaml` with `sigs.k8s.io/yaml`

### Breaking Changes

- [#3033](https://github.com/ignite/cli/pull/3033) Remove Cosmos SDK Launchpad version support.

### Fixes

- [#3114](https://github.com/ignite/cli/pull/3114) Fix out of gas issue when approving many requests
- [#3068](https://github.com/ignite/cli/pull/3068) Fix REST codegen method casing bug
- [#3031](https://github.com/ignite/cli/pull/3031) Move keeper hooks to after all keepers initialized in `app.go` template.
- [#3098](https://github.com/ignite/cli/issues/3098) Fix config upgrade issue that left config empty on error.
- [#3129](https://github.com/ignite/cli/issues/3129) Remove redundant `keyring-backend` config option.
- [#3187](https://github.com/ignite/cli/issues/3187) Change prompt text to fit within 80 characters width.
- [#3203](https://github.com/ignite/cli/issues/3203) Fix relayer to work with multiple paths.
- [#3320](https://github.com/ignite/cli/pull/3320) Allow `id` and `creator` as names when scaffolding a type.
- [#3327](https://github.com/ignite/cli/issues/3327) Scaffolding messages with same name leads to aliasing.
- [#3383](https://github.com/ignite/cli/pull/3383) State error and info are now displayed when using serve UI.
- [#3379](https://github.com/ignite/cli/issues/3379) Fix `ignite docs` issue by disabling mouse support.
- [#3435](https://github.com/ignite/cli/issues/3435) Fix wrong client context for cmd query methods.

## [`v0.25.2`](https://github.com/ignite/cli/releases/tag/v0.25.1)

### Changes

- [#3145](https://github.com/ignite/cli/pull/3145) Security fix upgrading Cosmos SDK to `v0.46.6`

## [`v0.25.1`](https://github.com/ignite/cli/releases/tag/v0.25.1)

### Changes

- [#2968](https://github.com/ignite/cli/pull/2968) Dragonberry security fix upgrading Cosmos SDK to `v0.46.3`

## [`v0.25.0`](https://github.com/ignite/cli/releases/tag/v0.25.0)

### Features

- Add `pkg/cosmostxcollector` package with support to query and save TXs and events.
- Add `ignite network coordinator` command set.
- Add `ignite network validator` command set.
- Deprecate `cosmoscmd` pkg and add cmd templates for scaffolding.
- Add generated TS client test support to integration tests.

### Changes

- Updated `pkg/cosmosanalysis` to discover the list of app modules when defined in variables or functions.
- Improve genesis parser for `network` commands
- Integration tests build their own ignite binary.
- Updated `pkg/cosmosanalysis` to discover the list of app modules when defined in variables.
- Switch to broadcast mode sync in `cosmosclient`
- Updated `nodetime`: `ts-proto` to `v1.123.0`, `protobufjs` to `v7.1.1`, `swagger-typescript-api` to `v9.2.0`
- Switched codegen client to use `axios` instead of `fetch`
- Added `useKeplr()` and `useSigner()` methods to TS client. Allowed query-only instantiation.
- `nodetime` built with `vercel/pkg@5.6.0`
- Change CLI to use an events bus to print to stdout.
- Move generated proto files to `proto/{appname}/{module}`
- Update `pkg/cosmosanalysis` to detect when proto RPC services are using pagination.
- Add `--peer-address` flag to `network chain join` command.
- Change nightly tag format
- Add cosmos-sdk version in `version` command
- [#2935](https://github.com/ignite/cli/pull/2935) Update `gobuffalo/plush` templating tool to `v4`

### Fixes

- Fix ICA controller wiring.
- Change vuex generation to use a default TS client path.
- Fix cli action org in templates.
- Seal the capability keeper in the `app.go` template.
- Change faucet to allow CORS preflight requests.
- Fix config file migration to void leaving end of file content chunks.
- Change session print loop to block until all events are handled.
- Handle "No records were found in keyring" message when checking keys.
- [#2941](https://github.com/ignite/cli/issues/2941) Fix session to use the same spinner referece.
- [#2922](https://github.com/ignite/cli/pull/2922) Network commands check for latest config version before building the chain binary.

## [`v0.24.1`](https://github.com/ignite/cli/releases/tag/v0.24.1)

### Features

- Upgraded Cosmos SDK to `v0.46.2`.

## [`v0.24.0`](https://github.com/ignite/cli/releases/tag/v0.24.0)

### Features

- Upgraded Cosmos SDK to `v0.46.0` and IBC to `v5` in CLI and scaffolding templates
- Change chain init to check that no gentx are present in the initial genesis
- Add `network rewards release` command
- Add "make mocks" target to Makefile
- Add `--skip-proto` flag to `build`, `init` and `serve` commands to build the chain without building proto files
- Add `node query tx` command to query a transaction in any chain.
- Add `node query bank` command to query an account's bank balance in any chain.
- Add `node tx bank send` command to send funds from one account to another in any chain.
- Add migration system for the config file to allow config versioning
- Add `node tx bank send` command to send funds from one account to another in any chain.
- Implement `network profile` command
- Add `generate ts-client` command to generate a stand-alone modular TypeScript client.

### Changes

- Add changelog merge strategy in `.gitattributes` to avoid conflicts.
- Refactor `templates/app` to remove `monitoringp` module from the default template
- Updated keyring dependency to match Cosmos SDK
- Speed up the integration tests
- Refactor ignite network and fix genesis generation bug
- Make Go dependency verification optional during build by adding the `--check-dependencies` flag
  so Ignite CLI can work in a Go workspace context.
- Temporary SPN address change for nightly
- Rename `simapp.go.plush` simulation file template to `helpers.go.plush`
- Remove campaign creation from the `network chain publish` command
- Optimized JavaScript generator to use a single typescript API generator binary
- Improve documentation and add support for protocol buffers and Go modules syntax
- Add inline documentation for CLI commands
- Change `cmd/account` to skip passphrase prompt when importing from mnemonic
- Add nodejs version in the output of ignite version
- Removed `handler.go` from scaffolded module template
- Migrated to `cosmossdk.io` packages for and `math`
- Vuex stores from the `generate vuex` command use the new TypeScript client
- Upgraded frontend Vue template to v0.3.10

### Fixes

- Improved error handling for crypto wrapper functions
- Fix `pkg/cosmosclient` to call the faucet prior to creating the tx.
- Test and refactor `pkg/comosclient`.
- Change templates to add missing call to `RegisterMsgServer` in the default module's template to match what's specified
  in the docs
- Fix cosmoscmd appID parameter value to sign a transaction correctly
- Fix `scaffold query` command to use `GetClientQueryContext` instead of `GetClientTxContext`
- Fix flaky integration tests issue that failed with "text file busy"
- Fix default chain ID for publish
- Replace `os.Rename` with `xos.Rename`
- Fix CLI reference generation to add `ignite completion` documentation
- Remove usage of deprecated `io/ioutil` package

## [`v0.23.0`](https://github.com/ignite/cli/releases/tag/v0.23.0)

### Features

- Apps can now use generics

### Fixes

- Fix `pkg/cosmosanalysis` to support apps with generics
- Remove `ignite-hq/cli` from dependency list in scaffolded chains

### Changes

- Change `pkg/cosmosgen` to allow importing IBC proto files
- Improve docs for Docker related commands
- Improve and fix documentation issues in developer tutorials
- Add migration docs for v0.22.2
- Improve `go mod download` error report in `pkg/cosmosgen`

## [`v0.22.2`](https://github.com/ignite/cli/releases/tag/v0.22.2)

### Features

- Enable Darwin ARM 64 target for chain binary releases in CI templates

### Changes

- Rename `ignite-hq` to `ignite`

## [`v0.22.1`](https://github.com/ignite/cli/releases/tag/v0.22.1)

### Fixes

- Fix IBC module scaffolding interface in templates

## [`v0.22.0`](https://github.com/ignite/cli/releases/tag/v0.22.0)

### Features

- Optimized the build system. The `chain serve`, `chain build`, `chain generate` commands and other variants are way
  faster now
- Upgraded CLI and templates to use IBC v3

### Fixes

- Add a fix in code generation to avoid user's NodeJS configs to break TS client generation routine

## [`v0.21.2`](https://github.com/ignite/cli/releases/tag/v0.21.2)

### Fixes

- Set min. gas to zero when running `chain` command set

## [`v0.21.1`](https://github.com/ignite/cli/releases/tag/v0.21.1)

### Features

- Add compatibility to run chains built with Cosmos-SDK `v0.46.0-alpha1` and above
- Scaffold chains now will have `auth` module enabled by default

### Fixes

- Fixed shell completion generation
- Make sure proto package names are valid when using simple app names

## [`v0.21.0`](https://github.com/ignite/cli/releases/tag/v0.21.0)

### Features

- Support simple app names when scaffolding chains. e.g.: `ignite scaffold chain mars`
- Ask confirmation when scaffolding over changes that are not committed yet

## [`v0.20.4`](https://github.com/ignite/cli/releases/tag/v0.20.4)

### Fixes

- Use `protoc` binary compiled in an older version of macOS AMD64 for backwards compatibility in code generation

## [`v0.20.3`](https://github.com/ignite/cli/releases/tag/v0.20.3)

### Fixes

- Use the latest version of CLI in templates to fix Linux ARM support _(It's now possible to develop chains in Linux ARM
  machines and since the chain depends on the CLI in its `go.mod`, it needs to use the latest version that support ARM
  targets)_

## [`v0.20.2`](https://github.com/ignite/cli/releases/tag/v0.20.2)

### Fixes

- Use `unsafe-reset-all` cmd under `tendermint` cmd for chains that use `=> v0.45.3` version of Cosmos SDK

## [`v0.20.1`](https://github.com/ignite/cli/releases/tag/v0.20.1)

### Features

- Release the CLI with Linux ARM and native M1 binaries

## [`v0.20.0`](https://github.com/ignite/cli/releases/tag/v0.20.0)

Our new name is **Ignite CLI**!

**IMPORTANT!** This upgrade renames `starport` command to `ignite`. From now on, use `ignite` command to access the CLI.

### Features

- Upgraded Cosmos SDK version to `v0.45.2`
- Added support for in memory backend in `pkg/cosmosclient` package
- Improved our tutorials and documentation

## [`v0.19.5`](https://github.com/ignite/cli/pull/2158/commits)

### Features

- Enable client code and Vuex code generation for query only modules as well.
- Upgraded the Vue template to `v0.3.5`.

### Fixes

- Fixed snake case in code generation.
- Fixed plugin installations for Go =>v1.18.

### Changes

- Dropped transpilation of TS to JS. Code generation now only produces TS files.

## `v0.19.4`

### Features

- Upgraded Vue template to `v0.3.0`.

## `v0.19.3`

### Features

- Upgraded Flutter template to `v2.0.3`

## [`v0.19.2`](https://github.com/ignite/cli/milestone/14)

### Fixes

- Fixed race condition during faucet transfer
- Fixed account sequence mismatch issue on faucet and relayer
- Fixed templates for IBC code scaffolding

### Features

- Upgraded blockchain templates to use IBC v2.0.2

### Breaking Changes

- Deprecated the Starport Modules [tendermint/spm](https://github.com/tendermint/spm) repo and moved the contents to the
  Ignite CLI repo [`ignite/pkg/`](https://github.com/ignite/cli/tree/main/ignite/pkg/)
  in [PR 1971](https://github.com/ignite/cli/pull/1971/files)

  Updates are required if your chain uses these packages:

  - `spm/ibckeeper` is now `pkg/cosmosibckeeper`
  - `spm/cosmoscmd` is now `pkg/cosmoscmd`
  - `spm/openapiconsole` is now `pkg/openapiconsole`
  - `testutil/sample` is now `cosmostestutil/sample`

- Updated the faucet HTTP API schema. See API changes
  in [fix: improve faucet reliability #1974](https://github.com/ignite/cli/pull/1974/files#diff-0e157f4f60d6fbd95e695764df176c8978d85f1df61475fbfa30edef62fe35cd)

## `v0.19.1`

### Fixes

- Enabled the `scaffold flutter` command

## `v0.19.0`

### Features

- `starport scaffold` commands support `ints`, `uints`, `strings`, `coin`, `coins` as field types (#1579)
- Added simulation testing with `simapp` to the default template (#1731)
- Added `starport generate dart` to generate a Dart client from protocol buffer files
- Added `starport scaffold flutter` to scaffold a Flutter mobile app template
- Parameters can be specified with a new `--params` flag when scaffolding modules (#1716)
- Simulations can be run with `starport chain simulate`
- Set `cointype` for accounts in `config.yml` (#1663)

### Fixes

- Allow using a `creator` field when scaffolding a model with a `--no-message` flag (#1730)
- Improved error handling when generating code (#1907)
- Ensure account has funds after faucet transfer when using `cosmosclient` (#1846)
- Move from `io/ioutil` to `io` and `os` package (refactoring) (#1746)

## `v0.18.0`

### Breaking Changes

- Starport v0.18 comes with Cosmos SDK v0.44 that introduced changes that are not compatible with chains that were
  scaffolded with Starport versions lower than v0.18. After upgrading from Starport v0.17.3 to Starport v0.18, you must
  update the default blockchain template to use blockchains that were scaffolded with earlier versions.
  See [Migration](https://docs.ignite.com/migration).

### Features

- Scaffold commands allow using previously scaffolded types as fields
- Added `--signer` flag to `message`, `list`, `map`, and `single` scaffolding to allow customizing the name of the
  signer of the message
- Added `--index` flag to `scaffold map` to provide a custom list of indices
- Added `scaffold type` to scaffold a protocol buffer definition of a type
- Automatically check for new Starport versions
- Added `starport tools completions` to generate CLI completions
- Added `starport account` commands to manage accounts (key pairs)
- `starport version` now prints detailed information about OS, Go version, and more
- Modules are scaffolded with genesis validation tests
- Types are scaffolded with tests for `ValidateBasic` methods
- `cosmosclient` has been refactored and can be used as a library for interacting with Cosmos SDK chains
- `starport relayer` uses `starport account`
- Added `--path` flag for all `scaffold`, `generate` and `chain` commands
- Added `--output` flag to the `build` command
- Configure port of gRPC web in `config.yml` with the `host.grpc-web` property
- Added `build.main` field to `config.yml` for apps to specify the path of the chain's main package. This property is
  required to be set only when an app contains multiple main packages.

### Fixes

- Scaffolding a message no longer prevents scaffolding a map, list, or single that has the same type name when using
  the `--no-message` flag
- Generate Go code from proto files only from default directories or directories specified in `config.yml`
- Fixed faucet token transfer calculation
- Removed `creator` field for types scaffolded with the `--no-message` flag
- Encode the count value in the store with `BigEndian`

## `v0.17.3`

### Fixes

- oracle: add a specific BandChain pkg version to avoid Cosmos SDK version conflicts

## `v0.17.2`

### Features

- `client.toml` is initialized and used by node's CLI, can be configured through `config.yml` with the `init.client`
  property
- Support serving Cosmos SDK `v0.43.x` based chains

## `v0.17.1`

### Fixes

- Set visibility to `public` on Gitpod's port 7575 to enable peer discovery for SPN
- Fixed GitHub action that releases blockchain node's binary
- Fixed an error in chain scaffolding due to "unknown revision"
- Fixed an error in `starport chain serve` by limiting the scope where proto files are searched for

## `v0.17`

### Features

- Added GitHub action that automatically builds and releases a binary
- The `--release` flag for the `build` command adds the ability to release binaries in a tarball with a checksum file.
- Added the flag `--no-module` to the command `starport app` to prevent scaffolding a default module when creating a new
  app
- Added `--dep` flag to specify module dependency when scaffolding a module
- Added support for multiple naming conventions for component names and field names
- Print created and modified files when scaffolding a new component
- Added `starport generate` namespace with commands to generate Go, Vuex and OpenAPI
- Added `starport chain init` command to initialize a chain without starting a node
- Scaffold a type that contains a single instance in the store
- Introduced `starport tools` command for advanced users. Existing `starport relayer lowlevel *` commands are also moved
  under `tools`
- Added `faucet.rate_limit_window` property to `config.yml`
- Simplified the `cmd` package in the template
- Added `starport scaffold band` oracle query scaffolding
- Updated TypeScript relayer to 0.2.0
- Added customizable gas limits for the relayer

### Fixes

- Use snake case for generated files
- Prevent using incorrect module name
- Fixed permissions issue when using Starport in Docker
- Ignore hidden directories when building a chain
- Fix error when scaffolding an IBC module in non-Starport chains

## `v0.16.2`

### Fix

- Prevent indirect Buf dependency

## `v0.16.1`

### Features

- Ensure that CLI operates fine even if the installation directory (bin) of Go programs is not configured properly

## `v0.16.0`

### Features

- The new `join` flag adds the ability to pass a `--genesis` file and `--peers` address list
  with `starport network chain join`
- The new `show` flag adds the ability to show `--genesis` and `--peers` list with `starport network chain show`
- `protoc` is now bundled with Ignite CLI. You don't need to install it anymore.
- Starport is now published automatically on the Docker Hub
- `starport relayer` `configure` and `connect` commands now use
  the [confio/ts-relayer](https://github.com/confio/ts-relayer) under the hood. Also, checkout the
  new `starport relayer lowlevel` command
- An OpenAPI spec for your chain is now automatically generated with `serve` and `build` commands: a console is
  available at `localhost:1317` and spec at `localhost:1317/static/openapi.yml` by default for the newly scaffolded
  chains
- Keplr extension is supported on web apps created with Starport
- Added tests to the scaffold
- Improved reliability of scaffolding by detecting placeholders
- Added ability to scaffold modules in chains not created with Starport
- Added the ability to scaffold Cosmos SDK queries
- IBC relayer support is available on web apps created with Starport
- New types without CRUD operations can be added with the `--no-message` flag in the `type` command
- New packet without messages can be added with the `--no-message` flag in the `packet` command
- Added `docs` command to read Starport documentation on the CLI
- Published documentation on <https://docs.starport.network>
- Added `mnemonic` property to account in the `accounts` list to generate a key from a mnemonic

### Fixes

- `starport network chain join` hanging issue when creating an account
- Error when scaffolding a chain with an underscore in the repo name (thanks @bensooraj!)

### Changes

- `starport serve` no longer starts the web app in the `vue` directory (use `npm` to start it manually)
- Default scaffold no longer includes legacy REST API endpoints (thanks @bensooraj!)
- Removed support for Cosmos SDK v0.39 Launchpad

## `v0.15.0`

### Features

- IBC module scaffolding
- IBC packet scaffolding with acknowledgements
- JavaScript and Vuex client code generation for Cosmos SDK and custom modules
- Standalone relayer with `configure` and `connect` commands
- Advanced relayer options for configuring ports and versions
- Scaffold now follows `MsgServer` convention
- Message scaffolding
- Added `starport type ... --indexed` to scaffold indexed types
- Custom config file support with `starport serve -c custom.yml`
- Detailed terminal output for created accounts: name, address, mnemonic
- Added spinners to indicate progress for long-running commands
- Updated to Cosmos SDK v0.42.1

### Changes

- Replaced `packr` with Go 1.16 `embed`
- Renamed `servers` top-level property to `host`

## `v0.14.0`

### Features

- Chain state persistence between `starport serve` launches
- Integrated Stargate app's `scripts/protocgen` into Starport as a native feature. Running `starport build/serve` will
  automatically take care of building proto files without a need of script in the app's source code.
- Integrated third-party proto-files used by Cosmos SDK modules into Ignite CLI
- Added ability to customize binary name with `build.binary` in `config.yml`
- Added ability to change path to home directory with `.home` in `config.yml`
- Added ability to add accounts by `address` with in `config.yml`
- Added faucet functionality available on port 4500 and configurable with `faucet` in `config.yml`
- Added `starport faucet [address] [coins]` command
- Updated scaffold to Cosmos SDK v0.41.0
- Distroless multiplatform docker containers for starport that can be used for `starport serve`
- UI containers for chains scaffolded with Starport
- Use SOS-lite and Docker instead of systemD
- Arch PKGBUILD in `scripts`

### Fixes

- Support for CosmWasm on Stargate
- Bug with dashes in GitHub username breaking proto package name
- Bug with custom address prefix
- use docker buildx as a single command with multiple platforms to make multi-manifest work properly

## `v0.13.0`

### Features

- Added `starport network` commands for launching blockchains
- Added proxy (Chisel) to support launching blockchains from Gitpod
- Upgraded the template (Stargate) to Cosmos SDK v0.40.0-rc3
- Added a gRPC-Web proxy that is available under <http://localhost:12345/grpc>
- Added chain id configurability by recognizing `chain_id` from `genesis` section of `config.yml`.
- Added `config/app.toml` and `config/config.toml` configurability for appd under new `init.app` and `init.config`
  sections of `config.yml`
- Point to Stargate as default SDK version for scaffolding
- Covered CRUD operations for Stargate scaffolding
- Added docs on gopath to build from source directions
- Arch Linux Based Raspberry Pi development environment
- Calculate the necessary gas for sending transactions to SPN

### Fixes

- Routing REST API endpoints of querier on Stargate
- Evaluate `--address-prefix` option when scaffolding for Stargate
- Use a deterministic method to generate scaffolded type IDs
- Modify scaffolded type's creator type from address to string
- Copy built starport arm64 binary from tendermintdevelopment/starport:arm64 for device images
- Added git to amd64 docker image
- Comment out Gaia's seeds in the systemd unit template for downstream chains

## `v0.12.0`

### Features

- Added GitHub CLI to gitpod environment for greater ease of use
- Added `starport build` command to build and install app binaries
- Improved the first-time experience for readers of the Starport readme and parts of the Starport Handbook
- Added `starport module create` command to scaffold custom modules
- Raspberry Pi now installs, builds, and serves the Vue UI
- Improved documentation for Raspberry Pi Device Images
- Added IBC and some other modules
- Added an option to configure server addresses under `servers` section in `config.yml`

### Fixes

- `--address-prefix` will always be translated to lowercase while scaffolding with `app` command
- HTTP API: accept strings in JSON and cast them to int and bool
- Update @tendermint/vue to `v0.1.7`
- Removed "Starport Pi"
- Removed Makefile from Downstream Pi
- Fixed Downstream Pi image GitHub Action
- Prevent duplicated fields with `type` command
- Fixed handling of protobuf profiler: prof_laddr -> pprof_laddr
- Fix an error, when a Stargate `serve` cmd doesn't start if a user doesn't have a relayer installed

## `v0.11.1`

### Features

- Published on Snapcraft

## `v0.11.0`

### Features

- Added experimental [Stargate](https://stargate.cosmos.network/) scaffolding option with `--sdk-version stargate` flag
  on `starport app` command
- Pi Image Generation for chains generated with Starport
- GitHub action with capture of binary artifacts for chains generated with Starport
- Gitpod: added guidelines and changed working directory into `docs`
- Updated web scaffold with an improved sign in, balance list and a simple wallet
- Added CRUD actions for scaffolded types: delete, update, and get

## `v0.0.10`

### Features

- Add ARM64 releases
- OS Image Generation for Raspberry Pi 3 and 4
- Added `version` command
- Added support for _validator_ configuration in _config.yml_.
- Starport can be launched on Gitpod
- Added `make clean`

### Fixes

- Compile with go1.15
- Running `starport add type...` multiple times no longer breaks the app
- Running `appcli tx app create-x` now checks for all required args
- Removed unused `--denom` flag from the `app` command. It previously has moved as a prop to the `config.yml`
  under `accounts` section
- Disabled proxy server in the Vue app (this was causing to some compatibility issues) and enabled CORS
  for `appcli rest-server` instead
- `type` command supports dashes in app names

## `v0.0.10-rc.3`

### Features

- Configure `genesis.json` through `genesis` field in `config.yml`
- Initialize git repository on `app` scaffolding
- Check Go and GOPATH when running `serve`

### Changes

- verbose is --verbose, not -v, in the cli
- Renamed `frontend` directory to `vue`
- Added first E2E tests (for `app` and `add wasm` subcommands)

### Fixes

- No longer crashes when git is initialized but doesn't have commits
- Failure to start the frontend doesn't prevent Starport from running
- Changes to `config.yml` trigger reinitialization of the app
- Running `starport add wasm` multiple times no longer breaks the app

## `v0.0.10-rc.X`

### Features

- Initialize with accounts defined `config.yml`
- `starport serve --verbose` shows detailed output from every process
- Custom address prefixes with `--address-prefix` flag
- Cosmos SDK Launchpad support
- Rebuild and reinitialize on file change

## `v0.0.9`

Initial release.<|MERGE_RESOLUTION|>--- conflicted
+++ resolved
@@ -8,11 +8,8 @@
 - [#3770](https://github.com/ignite/cli/pull/3770) Add `scaffold configs` and `scaffold params` commands
 - [#3985](https://github.com/ignite/cli/pull/3985) Make some `cmd` pkg functions public
 - [#3967](https://github.com/ignite/cli/issues/3967) Add HD wallet parameters `address index` and `account number` to the chain account config
-<<<<<<< HEAD
 - [#3718](https://github.com/ignite/cli/pull/3718) Add `gen-mig-diffs` tool app to compare scaffold output of two versions of ignite
-=======
 - [#4004](https://github.com/ignite/cli/pull/4004) Remove all import placeholders using the `xast` pkg
->>>>>>> 59400a52
 
 ### Changes
 
