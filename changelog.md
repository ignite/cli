--- conflicted
+++ resolved
@@ -4,12 +4,11 @@
 
 ### Changes
 
-<<<<<<< HEAD
 - Updated `pkg/cosmosanalysis` to discover the list of app modules when defined in variables.
 - Updated `nodetime`: `ts-proto` to `v1.126.0`, `protobufjs` to `v7.1.1`, `swagger-typescript-api` to `v9.2.0`
-=======
+### Changes
+
 - Updated `nodetime`: `ts-proto` to `v1.123.0`, `protobufjs` to `v7.1.1`, `swagger-typescript-api` to `v9.2.0`
->>>>>>> 8af8085c
 - Switched codegen client to use `axios` instead of `fetch`
 - nodetime built with `vercel/pkg@5.6.0`
 
