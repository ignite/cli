--- conflicted
+++ resolved
@@ -4,11 +4,8 @@
 
 ### Changes
 
-<<<<<<< HEAD
 - Updated `pkg/cosmosanalysis` to discover the list of app modules when defined in variables.
-=======
 - Switch to broadcast mode sync in `cosmosclient`
->>>>>>> 048b4e92
 - Updated `nodetime`: `ts-proto` to `v1.123.0`, `protobufjs` to `v7.1.1`, `swagger-typescript-api` to `v9.2.0`
 - Switched codegen client to use `axios` instead of `fetch`
 - nodetime built with `vercel/pkg@5.6.0`
