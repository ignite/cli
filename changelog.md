# Changelog

## [`v0.27.0`](https://github.com/ignite/cli/releases/tag/v0.27.0)

### Features

- [#3505](https://github.com/ignite/cli/pull/3505) Auto migrate dependency tools
<<<<<<< HEAD
- [#3536](https://github.com/ignite/cli/pull/3536) Change app.go to v2 and add AppWiring feature 
=======
- [#3538](https://github.com/ignite/cli/pull/3538) bump sdk to `v0.47.3` and ibc to `v7.1.0`
>>>>>>> 23360942

### Changes

- [#3444](https://github.com/ignite/cli/pull/3444) Add support for ICS chains in ts-client generation
- [#3494](https://github.com/ignite/cli/pull/3494) bump `cosmos-sdk` and `cometbft` versions

### Fixes

- [#3497](https://github.com/ignite/cli/pull/3497) Use corret bank balance query url in faucet openapi
- [#3481](https://github.com/ignite/cli/pull/3481) Use correct checksum format in release checksum file
- [#3470](https://github.com/ignite/cli/pull/3470) Prevent overriding minimum-gas-prices with default value
- [#3523](https://github.com/ignite/cli/pull/3523) Upgrade Cosmos SDK compatibility check for scaffolded apps

## [`v0.26.1`](https://github.com/ignite/cli/releases/tag/v0.26.1)

### Features

- [#3381](https://github.com/ignite/cli/pull/3381) Add `ignite doctor` command
- [#3238](https://github.com/ignite/cli/pull/3238) Add `Sharedhost` plugin option
- [#3214](https://github.com/ignite/cli/pull/3214) Global plugins config.
- [#3142](https://github.com/ignite/cli/pull/3142) Add `ignite network request param-change` command.
- [#3181](https://github.com/ignite/cli/pull/3181) Addition of `add` and `remove` commands for `plugins`
- [#3184](https://github.com/ignite/cli/pull/3184) Separate `plugins.yml` config file.
- [#3038](https://github.com/ignite/cli/pull/3038) Addition of Plugin Hooks in Plugin System
- [#3056](https://github.com/ignite/cli/pull/3056) Add `--genesis-config` flag option to `ignite network chain publish`
- [#2892](https://github.com/ignite/cli/pull/2982/) Add `ignite scaffold react` command.
- [#2892](https://github.com/ignite/cli/pull/2982/) Add `ignite generate composables` command.
- [#2892](https://github.com/ignite/cli/pull/2982/) Add `ignite generate hooks` command.
- [#2955](https://github.com/ignite/cli/pull/2955/) Add `ignite network request add-account` command.
- [#2877](https://github.com/ignite/cli/pull/2877) Plugin system
- [#3060](https://github.com/ignite/cli/pull/3060) Plugin system flag support
- [#3105](https://github.com/ignite/cli/pull/3105) Addition of `ignite plugin describe <path>` command
- [#2995](https://github.com/ignite/cli/pull/2995/) Add `ignite network request remove-validator` command.
- [#2999](https://github.com/ignite/cli/pull/2999/) Add `ignite network request remove-account` command.
- [#2458](https://github.com/ignite/cli/issues/2458) New `chain serve` command UI.
- [#2992](https://github.com/ignite/cli/issues/2992) Add `ignite chain debug` command.
- [#2736](https://github.com/ignite/cli/issues/2736) Add `--skip-git` flag to skip git repository initialization.
- [#3446](https://github.com/ignite/cli/pull/3446) Add `gas-adjustment` flag to the cosmos client.
- [#3439](https://github.com/ignite/cli/pull/3439) Add `--build.tags` flag for `chain serve` and `chain build` commands.

### Changes

- [#3369](https://github.com/ignite/cli/pull/3369) Update `ibc-go` to `v6.1.0`.
- [#3306](https://github.com/ignite/cli/pull/3306) Move network command into a plugin
- [#3305](https://github.com/ignite/cli/pull/3305) Bump Cosmos SDK version to `v0.46.7`.
- [#3068](https://github.com/ignite/cli/pull/3068) Add configs to generated TS code for working with JS projects
- [#3071](https://github.com/ignite/cli/pull/3071) Refactor `ignite/templates` package.
- [#2892](https://github.com/ignite/cli/pull/2982/) `ignite scaffold vue` and `ignite scaffold react` use v0.4.2 templates
- [#2892](https://github.com/ignite/cli/pull/2982/) `removeSigner()` method added to generated `ts-client`
- [#3035](https://github.com/ignite/cli/pull/3035) Bump Cosmos SDK to `v0.46.4`.
- [#3037](https://github.com/ignite/cli/pull/3037) Bump `ibc-go` to `v5.0.1`.
- [#2957](https://github.com/ignite/cli/pull/2957) Change generate commands to print the path to the generated code.
- [#2981](https://github.com/ignite/cli/issues/2981) Change CLI to also search chain binary in Go binary path.
- [#2958](https://github.com/ignite/cli/pull/2958) Support absolute paths for client code generation config paths.
- [#2993](https://github.com/ignite/cli/pull/2993) Hide `ignite scaffold band` command and deprecate functionality.
- [#2986](https://github.com/ignite/cli/issues/2986) Remove `--proto-all-modules` flag because it is now the default behaviour.
- [#2986](https://github.com/ignite/cli/issues/2986) Remove automatic Vue code scaffolding from `scaffold chain` command.
- [#2986](https://github.com/ignite/cli/issues/2986) Add `--generate-clients` to `chain serve` command for optional client code (re)generation.
- [#2998](https://github.com/ignite/cli/pull/2998) Hide `ignite generate dart` command and remove functionality.
- [#2991](https://github.com/ignite/cli/pull/2991) Hide `ignite scaffold flutter` command and remove functionality.
- [#2944](https://github.com/ignite/cli/pull/2944) Add a new event "update" status option to `pkg/cliui`.
- [#3030](https://github.com/ignite/cli/issues/3030) Remove colon syntax from module scaffolding `--dep` flag.
- [#3025](https://github.com/ignite/cli/issues/3025) Improve config version error handling.
- [#3084](https://github.com/ignite/cli/pull/3084) Add Ignite Chain documentation.
- [#3109](https://github.com/ignite/cli/pull/3109) Refactor scaffolding for proto files to not rely on placeholders.
- [#3106](https://github.com/ignite/cli/pull/3106) Add zoom image plugin.
- [#3194](https://github.com/ignite/cli/issues/3194) Move config validators check to validate only when required.
- [#3183](https://github.com/ignite/cli/pull/3183/) Make config optional for init phase.
- [#3224](https://github.com/ignite/cli/pull/3224) Remove `grpc_*` prefix from query files in scaffolded chains
- [#3229](https://github.com/ignite/cli/pull/3229) Rename `campaign` to `project` in ignite network set of commands
- [#3122](https://github.com/ignite/cli/issues/3122) Change `generate ts-client` to ignore the cache by default.
- [#3244](https://github.com/ignite/cli/pull/3244) Update `actions.yml` for resolving deprecation message
- [#3337](https://github.com/ignite/cli/pull/3337) Remove `pkg/openapiconsole` import from scaffold template.
- [#3337](https://github.com/ignite/cli/pull/3337) Register`nodeservice` gRPC in `app.go` template.
- [#3455](https://github.com/ignite/cli/pull/3455) Bump `cosmos-sdk` to `v0.47.1`
- [#3434](https://github.com/ignite/cli/pull/3434) Detect app wiring implementation.
- [#3445](https://github.com/ignite/cli/pull/3445) refactor: replace `github.com/ghodss/yaml` with `sigs.k8s.io/yaml`

### Breaking Changes

- [#3033](https://github.com/ignite/cli/pull/3033) Remove Cosmos SDK Launchpad version support.

### Fixes

- [#3114](https://github.com/ignite/cli/pull/3114) Fix out of gas issue when approving many requests
- [#3068](https://github.com/ignite/cli/pull/3068) Fix REST codegen method casing bug
- [#3031](https://github.com/ignite/cli/pull/3031) Move keeper hooks to after all keepers initialized in `app.go` template.
- [#3098](https://github.com/ignite/cli/issues/3098) Fix config upgrade issue that left config empty on error.
- [#3129](https://github.com/ignite/cli/issues/3129) Remove redundant `keyring-backend` config option.
- [#3187](https://github.com/ignite/cli/issues/3187) Change prompt text to fit within 80 characters width.
- [#3203](https://github.com/ignite/cli/issues/3203) Fix relayer to work with multiple paths.
- [#3320](https://github.com/ignite/cli/pull/3320) Allow `id` and `creator` as names when scaffolding a type.
- [#3327](https://github.com/ignite/cli/issues/3327) Scaffolding messages with same name leads to aliasing.
- [#3383](https://github.com/ignite/cli/pull/3383) State error and info are now displayed when using serve UI.
- [#3379](https://github.com/ignite/cli/issues/3379) Fix `ignite docs` issue by disabling mouse support.
- [#3435](https://github.com/ignite/cli/issues/3435) Fix wrong client context for cmd query methods.

## [`v0.25.2`](https://github.com/ignite/cli/releases/tag/v0.25.1)

### Changes

- [#3145](https://github.com/ignite/cli/pull/3145) Security fix upgrading Cosmos SDK to `v0.46.6`

## [`v0.25.1`](https://github.com/ignite/cli/releases/tag/v0.25.1)

### Changes

- [#2968](https://github.com/ignite/cli/pull/2968) Dragonberry security fix upgrading Cosmos SDK to `v0.46.3`

## [`v0.25.0`](https://github.com/ignite/cli/releases/tag/v0.25.0)

### Features

- Add `pkg/cosmostxcollector` package with support to query and save TXs and events.
- Add `ignite network coordinator` command set.
- Add `ignite network validator` command set.
- Deprecate `cosmoscmd` pkg and add cmd templates for scaffolding.
- Add generated TS client test support to integration tests.

### Changes

- Updated `pkg/cosmosanalysis` to discover the list of app modules when defined in variables or functions.
- Improve genesis parser for `network` commands
- Integration tests build their own ignite binary.
- Updated `pkg/cosmosanalysis` to discover the list of app modules when defined in variables.
- Switch to broadcast mode sync in `cosmosclient`
- Updated `nodetime`: `ts-proto` to `v1.123.0`, `protobufjs` to `v7.1.1`, `swagger-typescript-api` to `v9.2.0`
- Switched codegen client to use `axios` instead of `fetch`
- Added `useKeplr()` and `useSigner()` methods to TS client. Allowed query-only instantiation.
- `nodetime` built with `vercel/pkg@5.6.0`
- Change CLI to use an events bus to print to stdout.
- Move generated proto files to `proto/{appname}/{module}`
- Update `pkg/cosmosanalysis` to detect when proto RPC services are using pagination.
- Add `--peer-address` flag to `network chain join` command.
- Change nightly tag format
- Add cosmos-sdk version in `version` command
- [#2935](https://github.com/ignite/cli/pull/2935) Update `gobuffalo/plush` templating tool to `v4`

### Fixes

- Fix ICA controller wiring.
- Change vuex generation to use a default TS client path.
- Fix cli action org in templates.
- Seal the capability keeper in the `app.go` template.
- Change faucet to allow CORS preflight requests.
- Fix config file migration to void leaving end of file content chunks.
- Change session print loop to block until all events are handled.
- Handle "No records were found in keyring" message when checking keys.
- [#2941](https://github.com/ignite/cli/issues/2941) Fix session to use the same spinner referece.
- [#2922](https://github.com/ignite/cli/pull/2922) Network commands check for latest config version before building the chain binary.

## [`v0.24.1`](https://github.com/ignite/cli/releases/tag/v0.24.1)

### Features

- Upgraded Cosmos SDK to `v0.46.2`.

## [`v0.24.0`](https://github.com/ignite/cli/releases/tag/v0.24.0)

### Features

- Upgraded Cosmos SDK to `v0.46.0` and IBC to `v5` in CLI and scaffolding templates
- Change chain init to check that no gentx are present in the initial genesis
- Add `network rewards release` command
- Add "make mocks" target to Makefile
- Add `--skip-proto` flag to `build`, `init` and `serve` commands to build the chain without building proto files
- Add `node query tx` command to query a transaction in any chain.
- Add `node query bank` command to query an account's bank balance in any chain.
- Add `node tx bank send` command to send funds from one account to another in any chain.
- Add migration system for the config file to allow config versioning
- Add `node tx bank send` command to send funds from one account to another in any chain.
- Implement `network profile` command
- Add `generate ts-client` command to generate a stand-alone modular TypeScript client.

### Changes

- Add changelog merge strategy in `.gitattributes` to avoid conflicts.
- Refactor `templates/app` to remove `monitoringp` module from the default template
- Updated keyring dependency to match Cosmos SDK
- Speed up the integration tests
- Refactor ignite network and fix genesis generation bug
- Make Go dependency verification optional during build by adding the `--check-dependencies` flag
  so Ignite CLI can work in a Go workspace context.
- Temporary SPN address change for nightly
- Rename `simapp.go.plush` simulation file template to `helpers.go.plush`
- Remove campaign creation from the `network chain publish` command
- Optimized JavaScript generator to use a single typescript API generator binary
- Improve documentation and add support for protocol buffers and Go modules syntax
- Add inline documentation for CLI commands
- Change `cmd/account` to skip passphrase prompt when importing from mnemonic
- Add nodejs version in the output of ignite version
- Removed `handler.go` from scaffolded module template
- Migrated to `cosmossdk.io` packages for and `math`
- Vuex stores from the `generate vuex` command use the new TypeScript client
- Upgraded frontend Vue template to v0.3.10

### Fixes

- Improved error handling for crypto wrapper functions
- Fix `pkg/cosmosclient` to call the faucet prior to creating the tx.
- Test and refactor `pkg/comosclient`.
- Change templates to add missing call to `RegisterMsgServer` in the default module's template to match what's specified
  in the docs
- Fix cosmoscmd appID parameter value to sign a transaction correctly
- Fix `scaffold query` command to use `GetClientQueryContext` instead of `GetClientTxContext`
- Fix flaky integration tests issue that failed with "text file busy"
- Fix default chain ID for publish
- Replace `os.Rename` with `xos.Rename`
- Fix CLI reference generation to add `ignite completion` documentation
- Remove usage of deprecated `io/ioutil` package

## [`v0.23.0`](https://github.com/ignite/cli/releases/tag/v0.23.0)

### Features

- Apps can now use generics

### Fixes

- Fix `pkg/cosmosanalysis` to support apps with generics
- Remove `ignite-hq/cli` from dependency list in scaffolded chains

### Changes

- Change `pkg/cosmosgen` to allow importing IBC proto files
- Improve docs for Docker related commands
- Improve and fix documentation issues in developer tutorials
- Add migration docs for v0.22.2
- Improve `go mod download` error report in `pkg/cosmosgen`

## [`v0.22.2`](https://github.com/ignite/cli/releases/tag/v0.22.2)

### Features

- Enable Darwin ARM 64 target for chain binary releases in CI templates

### Changes

- Rename `ignite-hq` to `ignite`

## [`v0.22.1`](https://github.com/ignite/cli/releases/tag/v0.22.1)

### Fixes

- Fix IBC module scaffolding interface in templates

## [`v0.22.0`](https://github.com/ignite/cli/releases/tag/v0.22.0)

### Features

- Optimized the build system. The `chain serve`, `chain build`, `chain generate` commands and other variants are way
  faster now
- Upgraded CLI and templates to use IBC v3

### Fixes

- Add a fix in code generation to avoid user's NodeJS configs to break TS client generation routine

## [`v0.21.2`](https://github.com/ignite/cli/releases/tag/v0.21.2)

### Fixes

- Set min. gas to zero when running `chain` command set

## [`v0.21.1`](https://github.com/ignite/cli/releases/tag/v0.21.1)

### Features

- Add compatibility to run chains built with Cosmos-SDK `v0.46.0-alpha1` and above
- Scaffold chains now will have `auth` module enabled by default

### Fixes

- Fixed shell completion generation
- Make sure proto package names are valid when using simple app names

## [`v0.21.0`](https://github.com/ignite/cli/releases/tag/v0.21.0)

### Features

- Support simple app names when scaffolding chains. e.g.: `ignite scaffold chain mars`
- Ask confirmation when scaffolding over changes that are not committed yet

## [`v0.20.4`](https://github.com/ignite/cli/releases/tag/v0.20.4)

### Fixes

- Use `protoc` binary compiled in an older version of macOS AMD64 for backwards compatibility in code generation

## [`v0.20.3`](https://github.com/ignite/cli/releases/tag/v0.20.3)

### Fixes

- Use the latest version of CLI in templates to fix Linux ARM support _(It's now possible to develop chains in Linux ARM
  machines and since the chain depends on the CLI in its `go.mod`, it needs to use the latest version that support ARM
  targets)_

## [`v0.20.2`](https://github.com/ignite/cli/releases/tag/v0.20.2)

### Fixes

- Use `unsafe-reset-all` cmd under `tendermint` cmd for chains that use `=> v0.45.3` version of Cosmos SDK

## [`v0.20.1`](https://github.com/ignite/cli/releases/tag/v0.20.1)

### Features

- Release the CLI with Linux ARM and native M1 binaries

## [`v0.20.0`](https://github.com/ignite/cli/releases/tag/v0.20.0)

Our new name is **Ignite CLI**!

**IMPORTANT!** This upgrade renames `starport` command to `ignite`. From now on, use `ignite` command to access the CLI.

### Features

- Upgraded Cosmos SDK version to `v0.45.2`
- Added support for in memory backend in `pkg/cosmosclient` package
- Improved our tutorials and documentation

## [`v0.19.5`](https://github.com/ignite/cli/pull/2158/commits)

### Features

- Enable client code and Vuex code generation for query only modules as well.
- Upgraded the Vue template to `v0.3.5`.

### Fixes

- Fixed snake case in code generation.
- Fixed plugin installations for Go =>v1.18.

### Changes

- Dropped transpilation of TS to JS. Code generation now only produces TS files.

## `v0.19.4`

### Features

- Upgraded Vue template to `v0.3.0`.

## `v0.19.3`

### Features

- Upgraded Flutter template to `v2.0.3`

## [`v0.19.2`](https://github.com/ignite/cli/milestone/14)

### Fixes

- Fixed race condition during faucet transfer
- Fixed account sequence mismatch issue on faucet and relayer
- Fixed templates for IBC code scaffolding

### Features

- Upgraded blockchain templates to use IBC v2.0.2

### Breaking Changes

- Deprecated the Starport Modules [tendermint/spm](https://github.com/tendermint/spm) repo and moved the contents to the
  Ignite CLI repo [`ignite/pkg/`](https://github.com/ignite/cli/tree/main/ignite/pkg/)
  in [PR 1971](https://github.com/ignite/cli/pull/1971/files)

  Updates are required if your chain uses these packages:

  - `spm/ibckeeper` is now `pkg/cosmosibckeeper`
  - `spm/cosmoscmd` is now `pkg/cosmoscmd`
  - `spm/openapiconsole` is now `pkg/openapiconsole`
  - `testutil/sample` is now `cosmostestutil/sample`

- Updated the faucet HTTP API schema. See API changes
  in [fix: improve faucet reliability #1974](https://github.com/ignite/cli/pull/1974/files#diff-0e157f4f60d6fbd95e695764df176c8978d85f1df61475fbfa30edef62fe35cd)

## `v0.19.1`

### Fixes

- Enabled the `scaffold flutter` command

## `v0.19.0`

### Features

- `starport scaffold` commands support `ints`, `uints`, `strings`, `coin`, `coins` as field types (#1579)
- Added simulation testing with `simapp` to the default template (#1731)
- Added `starport generate dart` to generate a Dart client from protocol buffer files
- Added `starport scaffold flutter` to scaffold a Flutter mobile app template
- Parameters can be specified with a new `--params` flag when scaffolding modules (#1716)
- Simulations can be run with `starport chain simulate`
- Set `cointype` for accounts in `config.yml` (#1663)

### Fixes

- Allow using a `creator` field when scaffolding a model with a `--no-message` flag (#1730)
- Improved error handling when generating code (#1907)
- Ensure account has funds after faucet transfer when using `cosmosclient` (#1846)
- Move from `io/ioutil` to `io` and `os` package (refactoring) (#1746)

## `v0.18.0`

### Breaking Changes

- Starport v0.18 comes with Cosmos SDK v0.44 that introduced changes that are not compatible with chains that were
  scaffolded with Starport versions lower than v0.18. After upgrading from Starport v0.17.3 to Starport v0.18, you must
  update the default blockchain template to use blockchains that were scaffolded with earlier versions.
  See [Migration](https://docs.ignite.com/migration).

### Features

- Scaffold commands allow using previously scaffolded types as fields
- Added `--signer` flag to `message`, `list`, `map`, and `single` scaffolding to allow customizing the name of the
  signer of the message
- Added `--index` flag to `scaffold map` to provide a custom list of indices
- Added `scaffold type` to scaffold a protocol buffer definition of a type
- Automatically check for new Starport versions
- Added `starport tools completions` to generate CLI completions
- Added `starport account` commands to manage accounts (key pairs)
- `starport version` now prints detailed information about OS, Go version, and more
- Modules are scaffolded with genesis validation tests
- Types are scaffolded with tests for `ValidateBasic` methods
- `cosmosclient` has been refactored and can be used as a library for interacting with Cosmos SDK chains
- `starport relayer` uses `starport account`
- Added `--path` flag for all `scaffold`, `generate` and `chain` commands
- Added `--output` flag to the `build` command
- Configure port of gRPC web in `config.yml` with the `host.grpc-web` property
- Added `build.main` field to `config.yml` for apps to specify the path of the chain's main package. This property is
  required to be set only when an app contains multiple main packages.

### Fixes

- Scaffolding a message no longer prevents scaffolding a map, list, or single that has the same type name when using
  the `--no-message` flag
- Generate Go code from proto files only from default directories or directories specified in `config.yml`
- Fixed faucet token transfer calculation
- Removed `creator` field for types scaffolded with the `--no-message` flag
- Encode the count value in the store with `BigEndian`

## `v0.17.3`

### Fixes

- oracle: add a specific BandChain pkg version to avoid Cosmos SDK version conflicts

## `v0.17.2`

### Features

- `client.toml` is initialized and used by node's CLI, can be configured through `config.yml` with the `init.client`
  property
- Support serving Cosmos SDK `v0.43.x` based chains

## `v0.17.1`

### Fixes

- Set visibility to `public` on Gitpod's port 7575 to enable peer discovery for SPN
- Fixed GitHub action that releases blockchain node's binary
- Fixed an error in chain scaffolding due to "unknown revision"
- Fixed an error in `starport chain serve` by limiting the scope where proto files are searched for

## `v0.17`

### Features

- Added GitHub action that automatically builds and releases a binary
- The `--release` flag for the `build` command adds the ability to release binaries in a tarball with a checksum file.
- Added the flag `--no-module` to the command `starport app` to prevent scaffolding a default module when creating a new
  app
- Added `--dep` flag to specify module dependency when scaffolding a module
- Added support for multiple naming conventions for component names and field names
- Print created and modified files when scaffolding a new component
- Added `starport generate` namespace with commands to generate Go, Vuex and OpenAPI
- Added `starport chain init` command to initialize a chain without starting a node
- Scaffold a type that contains a single instance in the store
- Introduced `starport tools` command for advanced users. Existing `starport relayer lowlevel *` commands are also moved
  under `tools`
- Added `faucet.rate_limit_window` property to `config.yml`
- Simplified the `cmd` package in the template
- Added `starport scaffold band` oracle query scaffolding
- Updated TypeScript relayer to 0.2.0
- Added customizable gas limits for the relayer

### Fixes

- Use snake case for generated files
- Prevent using incorrect module name
- Fixed permissions issue when using Starport in Docker
- Ignore hidden directories when building a chain
- Fix error when scaffolding an IBC module in non-Starport chains

## `v0.16.2`

### Fix

- Prevent indirect Buf dependency

## `v0.16.1`

### Features

- Ensure that CLI operates fine even if the installation directory (bin) of Go programs is not configured properly

## `v0.16.0`

### Features

- The new `join` flag adds the ability to pass a `--genesis` file and `--peers` address list
  with `starport network chain join`
- The new `show` flag adds the ability to show `--genesis` and `--peers` list with `starport network chain show`
- `protoc` is now bundled with Ignite CLI. You don't need to install it anymore.
- Starport is now published automatically on the Docker Hub
- `starport relayer` `configure` and `connect` commands now use
  the [confio/ts-relayer](https://github.com/confio/ts-relayer) under the hood. Also, checkout the
  new `starport relayer lowlevel` command
- An OpenAPI spec for your chain is now automatically generated with `serve` and `build` commands: a console is
  available at `localhost:1317` and spec at `localhost:1317/static/openapi.yml` by default for the newly scaffolded
  chains
- Keplr extension is supported on web apps created with Starport
- Added tests to the scaffold
- Improved reliability of scaffolding by detecting placeholders
- Added ability to scaffold modules in chains not created with Starport
- Added the ability to scaffold Cosmos SDK queries
- IBC relayer support is available on web apps created with Starport
- New types without CRUD operations can be added with the `--no-message` flag in the `type` command
- New packet without messages can be added with the `--no-message` flag in the `packet` command
- Added `docs` command to read Starport documentation on the CLI
- Published documentation on <https://docs.starport.network>
- Added `mnemonic` property to account in the `accounts` list to generate a key from a mnemonic

### Fixes

- `starport network chain join` hanging issue when creating an account
- Error when scaffolding a chain with an underscore in the repo name (thanks @bensooraj!)

### Changes

- `starport serve` no longer starts the web app in the `vue` directory (use `npm` to start it manually)
- Default scaffold no longer includes legacy REST API endpoints (thanks @bensooraj!)
- Removed support for Cosmos SDK v0.39 Launchpad

## `v0.15.0`

### Features

- IBC module scaffolding
- IBC packet scaffolding with acknowledgements
- JavaScript and Vuex client code generation for Cosmos SDK and custom modules
- Standalone relayer with `configure` and `connect` commands
- Advanced relayer options for configuring ports and versions
- Scaffold now follows `MsgServer` convention
- Message scaffolding
- Added `starport type ... --indexed` to scaffold indexed types
- Custom config file support with `starport serve -c custom.yml`
- Detailed terminal output for created accounts: name, address, mnemonic
- Added spinners to indicate progress for long-running commands
- Updated to Cosmos SDK v0.42.1

### Changes

- Replaced `packr` with Go 1.16 `embed`
- Renamed `servers` top-level property to `host`

## `v0.14.0`

### Features

- Chain state persistence between `starport serve` launches
- Integrated Stargate app's `scripts/protocgen` into Starport as a native feature. Running `starport build/serve` will
  automatically take care of building proto files without a need of script in the app's source code.
- Integrated third-party proto-files used by Cosmos SDK modules into Ignite CLI
- Added ability to customize binary name with `build.binary` in `config.yml`
- Added ability to change path to home directory with ` .home` in `config.yml`
- Added ability to add accounts by `address` with in `config.yml`
- Added faucet functionality available on port 4500 and configurable with `faucet` in `config.yml`
- Added `starport faucet [address] [coins]` command
- Updated scaffold to Cosmos SDK v0.41.0
- Distroless multiplatform docker containers for starport that can be used for `starport serve`
- UI containers for chains scaffolded with Starport
- Use SOS-lite and Docker instead of systemD
- Arch PKGBUILD in `scripts`

### Fixes

- Support for CosmWasm on Stargate
- Bug with dashes in GitHub username breaking proto package name
- Bug with custom address prefix
- use docker buildx as a single command with multiple platforms to make multi-manifest work properly

## `v0.13.0`

### Features

- Added `starport network` commands for launching blockchains
- Added proxy (Chisel) to support launching blockchains from Gitpod
- Upgraded the template (Stargate) to Cosmos SDK v0.40.0-rc3
- Added a gRPC-Web proxy that is available under <http://localhost:12345/grpc>
- Added chain id configurability by recognizing `chain_id` from `genesis` section of `config.yml`.
- Added `config/app.toml` and `config/config.toml` configurability for appd under new `init.app` and `init.config`
  sections of `config.yml`
- Point to Stargate as default SDK version for scaffolding
- Covered CRUD operations for Stargate scaffolding
- Added docs on gopath to build from source directions
- Arch Linux Based Raspberry Pi development environment
- Calculate the necessary gas for sending transactions to SPN

### Fixes

- Routing REST API endpoints of querier on Stargate
- Evaluate `--address-prefix` option when scaffolding for Stargate
- Use a deterministic method to generate scaffolded type IDs
- Modify scaffolded type's creator type from address to string
- Copy built starport arm64 binary from tendermintdevelopment/starport:arm64 for device images
- Added git to amd64 docker image
- Comment out Gaia's seeds in the systemd unit template for downstream chains

## `v0.12.0`

### Features

- Added GitHub CLI to gitpod environment for greater ease of use
- Added `starport build` command to build and install app binaries
- Improved the first-time experience for readers of the Starport readme and parts of the Starport Handbook
- Added `starport module create` command to scaffold custom modules
- Raspberry Pi now installs, builds, and serves the Vue UI
- Improved documentation for Raspberry Pi Device Images
- Added IBC and some other modules
- Added an option to configure server addresses under `servers` section in `config.yml`

### Fixes

- `--address-prefix` will always be translated to lowercase while scaffolding with `app` command
- HTTP API: accept strings in JSON and cast them to int and bool
- Update @tendermint/vue to `v0.1.7`
- Removed "Starport Pi"
- Removed Makefile from Downstream Pi
- Fixed Downstream Pi image GitHub Action
- Prevent duplicated fields with `type` command
- Fixed handling of protobuf profiler: prof_laddr -> pprof_laddr
- Fix an error, when a Stargate `serve` cmd doesn't start if a user doesn't have a relayer installed

## `v0.11.1`

### Features

- Published on Snapcraft

## `v0.11.0`

### Features

- Added experimental [Stargate](https://stargate.cosmos.network/) scaffolding option with `--sdk-version stargate` flag
  on `starport app` command
- Pi Image Generation for chains generated with Starport
- GitHub action with capture of binary artifacts for chains generated with Starport
- Gitpod: added guidelines and changed working directory into `docs`
- Updated web scaffold with an improved sign in, balance list and a simple wallet
- Added CRUD actions for scaffolded types: delete, update, and get

## `v0.0.10`

### Features

- Add ARM64 releases
- OS Image Generation for Raspberry Pi 3 and 4
- Added `version` command
- Added support for _validator_ configuration in _config.yml_.
- Starport can be launched on Gitpod
- Added `make clean`

### Fixes

- Compile with go1.15
- Running `starport add type...` multiple times no longer breaks the app
- Running `appcli tx app create-x` now checks for all required args
- Removed unused `--denom` flag from the `app` command. It previously has moved as a prop to the `config.yml`
  under `accounts` section
- Disabled proxy server in the Vue app (this was causing to some compatibility issues) and enabled CORS
  for `appcli rest-server` instead
- `type` command supports dashes in app names

## `v0.0.10-rc.3`

### Features

- Configure `genesis.json` through `genesis` field in `config.yml`
- Initialize git repository on `app` scaffolding
- Check Go and GOPATH when running `serve`

### Changes

- verbose is --verbose, not -v, in the cli
- Renamed `frontend` directory to `vue`
- Added first E2E tests (for `app` and `add wasm` subcommands)

### Fixes

- No longer crashes when git is initialized but doesn't have commits
- Failure to start the frontend doesn't prevent Starport from running
- Changes to `config.yml` trigger reinitialization of the app
- Running `starport add wasm` multiple times no longer breaks the app

## `v0.0.10-rc.X`

### Features

- Initialize with accounts defined `config.yml`
- `starport serve --verbose` shows detailed output from every process
- Custom address prefixes with `--address-prefix` flag
- Cosmos SDK Launchpad support
- Rebuild and reinitialize on file change

## `v0.0.9`

Initial release.<|MERGE_RESOLUTION|>--- conflicted
+++ resolved
@@ -5,11 +5,8 @@
 ### Features
 
 - [#3505](https://github.com/ignite/cli/pull/3505) Auto migrate dependency tools
-<<<<<<< HEAD
 - [#3536](https://github.com/ignite/cli/pull/3536) Change app.go to v2 and add AppWiring feature 
-=======
 - [#3538](https://github.com/ignite/cli/pull/3538) bump sdk to `v0.47.3` and ibc to `v7.1.0`
->>>>>>> 23360942
 
 ### Changes
 
