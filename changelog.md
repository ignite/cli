--- conflicted
+++ resolved
@@ -2,13 +2,11 @@
 
 ## Unreleased
 
-<<<<<<< HEAD
 ### Features
 
 - [#3835](https://github.com/ignite/cli/pull/3835) Add `--minimal` flag to `scaffold chain` to scaffold a chain with the least amount of sdk modules
-=======
+
 ## [`v28.1.1`](https://github.com/ignite/cli/releases/tag/v28.1.1)
->>>>>>> c1804c6d
 
 ### Fixes
 
