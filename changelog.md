# Changelog

## Unreleased

### Features

- [#3707](https://github.com/ignite/cli/pull/3707) Add collections support.
- [#3977](https://github.com/ignite/cli/pull/3977) Add `chain lint` command to lint the chain's codebase using `golangci-lint`
- [#3770](https://github.com/ignite/cli/pull/3770) Add `scaffold configs` and `scaffold params` commands
- [#4001](https://github.com/ignite/cli/pull/4001) Improve `xgenny` dry run
- [#3967](https://github.com/ignite/cli/issues/3967) Add HD wallet parameters `address index` and `account number` to the chain account config
- [#4004](https://github.com/ignite/cli/pull/4004) Remove all import placeholders using the `xast` pkg
<<<<<<< HEAD
- [#4071](https://github.com/ignite/cli/pull/4071) Support custom proto path
=======
- [#3718](https://github.com/ignite/cli/pull/3718) Add `gen-mig-diffs` tool app to compare scaffold output of two versions of ignite
>>>>>>> 95e7a4bb
- [#4077](https://github.com/ignite/cli/pull/4077) Merge the swagger files manually instead use nodetime `swagger-combine`

### Changes

- [#4058](https://github.com/ignite/cli/pull/4058) Simplify scaffolded modules by including `ValidateBasic()` logic in message handler.
- [#4058](https://github.com/ignite/cli/pull/4058) Use `address.Codec` instead of `AccAddressFromBech32`.
- [#3993](https://github.com/ignite/cli/pull/3993) Oracle scaffolding was deprecated and has been removed
- [#3959](https://github.com/ignite/cli/pull/3959) Remove app name prefix from the `.gitignore` file
- [#3962](https://github.com/ignite/cli/pull/3962) Rename all RPC endpoints and autocli commands generated for `map`/`list`/`single` types
- [#3976](https://github.com/ignite/cli/pull/3976) Remove error checks for Cobra command value get calls
- [#4002](https://github.com/ignite/cli/pull/4002) Bump buf build
- [#4008](https://github.com/ignite/cli/pull/4008) Rename `pkg/yaml` to `pkg/xyaml`

### Fixes

- [#3969](https://github.com/ignite/cli/pull/3969) Get first config validator using a getter to avoid index errors
- [#4000](https://github.com/ignite/cli/pull/4000) Run all dry runners before the wet run in the `xgenny` pkg
- [#4086](https://github.com/ignite/cli/pull/4086) Retry to get the IBC balance if it fails the first time

## [`v28.3.0`](https://github.com/ignite/cli/releases/tag/v28.3.0)

### Features

- [#4019](https://github.com/ignite/cli/pull/4019) Add `skip-proto` flag to `s chain` command
- [#3985](https://github.com/ignite/cli/pull/3985) Make some `cmd` pkg functions public
- [#3956](https://github.com/ignite/cli/pull/3956) Prepare for wasm app
- [#3660](https://github.com/ignite/cli/pull/3660) Add ability to scaffold ICS consumer chain

### Changes

- [#4035](https://github.com/ignite/cli/pull/4035) Bump `cometbft` to `v0.38.6` and `ibc-go/v8` to `v8.1.1`
- [#4031](https://github.com/ignite/cli/pull/4031) Bump `cli-plugin-network` to `v0.2.2` due to dependencies issue.
- [#4013](https://github.com/ignite/cli/pull/4013) Bump `cosmos-sdk` to `v0.50.5`
- [#4010](https://github.com/ignite/cli/pull/4010) Use `AppName` instead `ModuleName` for scaffold a new App
- [#3972](https://github.com/ignite/cli/pull/3972) Skip Ignite app loading for some base commands that don't allow apps
- [#3983](https://github.com/ignite/cli/pull/3983) Bump `cosmos-sdk` to `v0.50.4` and `ibc-go` to `v8.1.0`

### Fixes

- [#4033](https://github.com/ignite/cli/pull/4033) Fix cobra completion using `fishshell`
- [#4021](https://github.com/ignite/cli/pull/4021) Set correct custom signer in `s list --signer <signer>`
- [#3995](https://github.com/ignite/cli/pull/3995) Fix interface check for ibc modules
- [#3953](https://github.com/ignite/cli/pull/3953) Fix apps `Stdout` is redirected to `Stderr`
- [#3863](https://github.com/ignite/cli/pull/3963) Fix breaking issue for app client API when reading app chain info

## [`v28.2.0`](https://github.com/ignite/cli/releases/tag/v28.2.0)

### Features

- [#3924](https://github.com/ignite/cli/pull/3924) Scaffold NFT module by default
- [#3839](https://github.com/ignite/cli/pull/3839) New structure for app scaffolding
- [#3835](https://github.com/ignite/cli/pull/3835) Add `--minimal` flag to `scaffold chain` to scaffold a chain with the least amount of sdk modules
- [#3820](https://github.com/ignite/cli/pull/3820) Add integration tests for IBC chains
- [#3956](https://github.com/ignite/cli/pull/3956) Prepare for wasm app

### Changes

- [#3899](https://github.com/ignite/cli/pull/3899) Introduce `plugin.Execute` function
- [#3903](https://github.com/ignite/cli/pull/3903) Don't specify a default build tag and deprecate notion of app version

### Fixes

- [#3905](https://github.com/ignite/cli/pull/3905) Fix `ignite completion`
- [#3931](https://github.com/ignite/cli/pull/3931) Fix `app update` command and duplicated apps

## [`v28.1.1`](https://github.com/ignite/cli/releases/tag/v28.1.1)

### Fixes

- [#3878](https://github.com/ignite/cli/pull/3878) Support local forks of Cosmos SDK in scaffolded chain.
- [#3869](https://github.com/ignite/cli/pull/3869) Fix .git in parent dir
- [#3867](https://github.com/ignite/cli/pull/3867) Fix genesis export for ibc modules.
- [#3850](https://github.com/ignite/cli/pull/3871) Fix app.go file detection in apps scaffolded before v28.0.0

### Changes

- [#3885](https://github.com/ignite/cli/pull/3885) Scaffold chain with Cosmos SDK `v0.50.3`
- [#3877](https://github.com/ignite/cli/pull/3877) Change Ignite App extension to "ign"
- [#3897](https://github.com/ignite/cli/pull/3897) Introduce alternative folder in templates

## [`v28.1.0`](https://github.com/ignite/cli/releases/tag/v28.1.0)

### Features

- [#3786](https://github.com/ignite/cli/pull/3786) Add artifacts for publishing Ignite to FlatHub and Snapcraft
- [#3830](https://github.com/ignite/cli/pull/3830) Remove gRPC info from Ignite Apps errors
- [#3861](https://github.com/ignite/cli/pull/3861) Send to the analytics if the user is using a GitPod

### Changes

- [#3822](https://github.com/ignite/cli/pull/3822) Improve default scaffolded AutoCLI config
- [#3838](https://github.com/ignite/cli/pull/3838) Scaffold chain with Cosmos SDK `v0.50.2`, and bump confix and x/upgrade to latest
- [#3829](https://github.com/ignite/cli/pull/3829) Support version prefix for cached values
- [#3723](https://github.com/ignite/cli/pull/3723) Create a wrapper for errors

### Fixes

- [#3827](https://github.com/ignite/cli/pull/3827) Change ignite apps to be able to run in any directory
- [#3831](https://github.com/ignite/cli/pull/3831) Correct ignite app gRPC server stop memory issue
- [#3825](https://github.com/ignite/cli/pull/3825) Fix a minor Keplr type-checking bug in TS client
- [#3836](https://github.com/ignite/cli/pull/3836), [#3858](https://github.com/ignite/cli/pull/3858) Add missing IBC commands for scaffolded chain
- [#3833](https://github.com/ignite/cli/pull/3833) Improve Cosmos SDK detection to support SDK forks
- [#3849](https://github.com/ignite/cli/pull/3849) Add missing `tx.go` file by default and enable cli if autocli does not exist
- [#3851](https://github.com/ignite/cli/pull/3851) Add missing ibc interfaces to chain client
- [#3860](https://github.com/ignite/cli/pull/3860) Fix analytics event name

## [`v28.0.0`](https://github.com/ignite/cli/releases/tag/v28.0.0)

### Features

- [#3659](https://github.com/ignite/cli/pull/3659) cosmos-sdk `v0.50.x` upgrade
- [#3694](https://github.com/ignite/cli/pull/3694) Query and Tx AutoCLI support
- [#3536](https://github.com/ignite/cli/pull/3536) Change app.go to v2 and add AppWiring feature
- [#3544](https://github.com/ignite/cli/pull/3544) Add bidirectional communication to app (plugin) system
- [#3756](https://github.com/ignite/cli/pull/3756) Add faucet compatibility for latest sdk chains
- [#3476](https://github.com/ignite/cli/pull/3476) Use `buf.build` binary to code generate from proto files
- [#3724](https://github.com/ignite/cli/pull/3724) Add or vendor proto packages from Go dependencies
- [#3561](https://github.com/ignite/cli/pull/3561) Add GetChainInfo method to plugin system API
- [#3626](https://github.com/ignite/cli/pull/3626) Add logging levels to relayer
- [#3614](https://github.com/ignite/cli/pull/3614) feat: use DefaultBaseappOptions for app.New method
- [#3715](https://github.com/ignite/cli/pull/3715) Add test suite for the cli tests

### Changes

- [#3793](https://github.com/ignite/cli/pull/3793) Refactor Ignite to follow semantic versioning (prepares v28.0.0). If you are using packages, do not forget to import the `/v28` version of the packages.
- [#3529](https://github.com/ignite/cli/pull/3529) Refactor plugin system to use gRPC
- [#3751](https://github.com/ignite/cli/pull/3751) Rename label to skip changelog check
- [#3745](https://github.com/ignite/cli/pull/3745) Set tx fee amount as option
- [#3748](https://github.com/ignite/cli/pull/3748) Change default rpc endpoint to a working one
- [#3621](https://github.com/ignite/cli/pull/3621) Change `pkg/availableport` to allow custom parameters in `Find` function and handle duplicated ports
- [#3810](https://github.com/ignite/cli/pull/3810) Bump network app version to `v0.2.1`
- [#3581](https://github.com/ignite/cli/pull/3581) Bump cometbft and cometbft-db in the template
- [#3522](https://github.com/ignite/cli/pull/3522) Remove indentation from `chain serve` output
- [#3346](https://github.com/ignite/cli/issues/3346) Improve scaffold query --help
- [#3601](https://github.com/ignite/cli/pull/3601) Update ts-relayer version to `0.10.0`
- [#3658](https://github.com/ignite/cli/pull/3658) Rename Marshaler to Codec in EncodingConfig
- [#3653](https://github.com/ignite/cli/pull/3653) Add "app" extension to plugin binaries
- [#3656](https://github.com/ignite/cli/pull/3656) Disable Go toolchain download
- [#3662](https://github.com/ignite/cli/pull/3662) Refactor CLI "plugin" command to "app"
- [#3669](https://github.com/ignite/cli/pull/3669) Rename `plugins` config file to `igniteapps`
- [#3683](https://github.com/ignite/cli/pull/3683) Resolve `--dep auth` as `--dep account` in `scaffold module`
- [#3795](https://github.com/ignite/cli/pull/3795) Bump cometbft to `v0.38.2`
- [#3599](https://github.com/ignite/cli/pull/3599) Add analytics as an option
- [#3670](https://github.com/ignite/cli/pull/3670) Remove binaries

### Fixes

- [#3386](https://github.com/ignite/cli/issues/3386) Prevent scaffolding of default module called "ibc"
- [#3592](https://github.com/ignite/cli/pull/3592) Fix `pkg/protoanalysis` to support HTTP rule parameter arguments
- [#3598](https://github.com/ignite/cli/pull/3598) Fix consensus param keeper constructor key in `app.go`
- [#3610](https://github.com/ignite/cli/pull/3610) Fix overflow issue of cosmos faucet in `pkg/cosmosfaucet/transfer.go` and `pkg/cosmosfaucet/cosmosfaucet.go`
- [#3618](https://github.com/ignite/cli/pull/3618) Fix TS client generation import path issue
- [#3631](https://github.com/ignite/cli/pull/3631) Fix unnecessary vue import in hooks/composables template
- [#3661](https://github.com/ignite/cli/pull/3661) Change `pkg/cosmosanalysis` to find Cosmos SDK runtime app registered modules
- [#3716](https://github.com/ignite/cli/pull/3716) Fix invalid plugin hook check
- [#3725](https://github.com/ignite/cli/pull/3725) Fix flaky TS client generation issues on linux
- [#3726](https://github.com/ignite/cli/pull/3726) Update TS client dependencies. Bump vue/react template versions
- [#3728](https://github.com/ignite/cli/pull/3728) Fix wrong parser for proto package names
- [#3729](https://github.com/ignite/cli/pull/3729) Fix broken generator due to caching /tmp include folders
- [#3767](https://github.com/ignite/cli/pull/3767) Fix `v0.50` ibc genesis issue
- [#3808](https://github.com/ignite/cli/pull/3808) Correct TS code generation to generate paginated fields

## [`v0.27.2`](https://github.com/ignite/cli/releases/tag/v0.27.2)

### Changes

- [#3701](https://github.com/ignite/cli/pull/3701) Bump `go` version to 1.21

## [`v0.27.1`](https://github.com/ignite/cli/releases/tag/v0.27.1)

### Features

- [#3505](https://github.com/ignite/cli/pull/3505) Auto migrate dependency tools
- [#3538](https://github.com/ignite/cli/pull/3538) bump sdk to `v0.47.3` and ibc to `v7.1.0`
- [#2736](https://github.com/ignite/cli/issues/2736) Add `--skip-git` flag to skip git repository initialization.
- [#3381](https://github.com/ignite/cli/pull/3381) Add `ignite doctor` command
- [#3446](https://github.com/ignite/cli/pull/3446) Add `gas-adjustment` flag to the cosmos client.
- [#3439](https://github.com/ignite/cli/pull/3439) Add `--build.tags` flag for `chain serve` and `chain build` commands.
- [#3524](https://github.com/ignite/cli/pull/3524) Apply auto tools migration to other commands
- Added compatibility check and auto migration features and interactive guidelines for the latest versions of the SDK

### Changes

- [#3444](https://github.com/ignite/cli/pull/3444) Add support for ICS chains in ts-client generation
- [#3494](https://github.com/ignite/cli/pull/3494) bump `cosmos-sdk` and `cometbft` versions
- [#3434](https://github.com/ignite/cli/pull/3434) Detect app wiring implementation

### Fixes

- [#3497](https://github.com/ignite/cli/pull/3497) Use corret bank balance query url in faucet openapi
- [#3481](https://github.com/ignite/cli/pull/3481) Use correct checksum format in release checksum file
- [#3470](https://github.com/ignite/cli/pull/3470) Prevent overriding minimum-gas-prices with default value
- [#3523](https://github.com/ignite/cli/pull/3523) Upgrade Cosmos SDK compatibility check for scaffolded apps
- [#3441](https://github.com/ignite/cli/pull/3441) Correct wrong client context for cmd query methods
- [#3487](https://github.com/ignite/cli/pull/3487) Handle ignired error in package `cosmosaccount` `Account.PubKey`

## [`v0.26.1`](https://github.com/ignite/cli/releases/tag/v0.26.1)

### Features

- [#3238](https://github.com/ignite/cli/pull/3238) Add `Sharedhost` plugin option
- [#3214](https://github.com/ignite/cli/pull/3214) Global plugins config.
- [#3142](https://github.com/ignite/cli/pull/3142) Add `ignite network request param-change` command.
- [#3181](https://github.com/ignite/cli/pull/3181) Addition of `add` and `remove` commands for `plugins`
- [#3184](https://github.com/ignite/cli/pull/3184) Separate `plugins.yml` config file.
- [#3038](https://github.com/ignite/cli/pull/3038) Addition of Plugin Hooks in Plugin System
- [#3056](https://github.com/ignite/cli/pull/3056) Add `--genesis-config` flag option to `ignite network chain publish`
- [#2892](https://github.com/ignite/cli/pull/2982/) Add `ignite scaffold react` command.
- [#2892](https://github.com/ignite/cli/pull/2982/) Add `ignite generate composables` command.
- [#2892](https://github.com/ignite/cli/pull/2982/) Add `ignite generate hooks` command.
- [#2955](https://github.com/ignite/cli/pull/2955/) Add `ignite network request add-account` command.
- [#2877](https://github.com/ignite/cli/pull/2877) Plugin system
- [#3060](https://github.com/ignite/cli/pull/3060) Plugin system flag support
- [#3105](https://github.com/ignite/cli/pull/3105) Addition of `ignite plugin describe <path>` command
- [#2995](https://github.com/ignite/cli/pull/2995/) Add `ignite network request remove-validator` command.
- [#2999](https://github.com/ignite/cli/pull/2999/) Add `ignite network request remove-account` command.
- [#2458](https://github.com/ignite/cli/issues/2458) New `chain serve` command UI.
- [#2992](https://github.com/ignite/cli/issues/2992) Add `ignite chain debug` command.

### Changes

- [#3369](https://github.com/ignite/cli/pull/3369) Update `ibc-go` to `v6.1.0`.
- [#3306](https://github.com/ignite/cli/pull/3306) Move network command into a plugin
- [#3305](https://github.com/ignite/cli/pull/3305) Bump Cosmos SDK version to `v0.46.7`.
- [#3068](https://github.com/ignite/cli/pull/3068) Add configs to generated TS code for working with JS projects
- [#3071](https://github.com/ignite/cli/pull/3071) Refactor `ignite/templates` package.
- [#2892](https://github.com/ignite/cli/pull/2982/) `ignite scaffold vue` and `ignite scaffold react` use v0.4.2 templates
- [#2892](https://github.com/ignite/cli/pull/2982/) `removeSigner()` method added to generated `ts-client`
- [#3035](https://github.com/ignite/cli/pull/3035) Bump Cosmos SDK to `v0.46.4`.
- [#3037](https://github.com/ignite/cli/pull/3037) Bump `ibc-go` to `v5.0.1`.
- [#2957](https://github.com/ignite/cli/pull/2957) Change generate commands to print the path to the generated code.
- [#2981](https://github.com/ignite/cli/issues/2981) Change CLI to also search chain binary in Go binary path.
- [#2958](https://github.com/ignite/cli/pull/2958) Support absolute paths for client code generation config paths.
- [#2993](https://github.com/ignite/cli/pull/2993) Hide `ignite scaffold band` command and deprecate functionality.
- [#2986](https://github.com/ignite/cli/issues/2986) Remove `--proto-all-modules` flag because it is now the default behaviour.
- [#2986](https://github.com/ignite/cli/issues/2986) Remove automatic Vue code scaffolding from `scaffold chain` command.
- [#2986](https://github.com/ignite/cli/issues/2986) Add `--generate-clients` to `chain serve` command for optional client code (re)generation.
- [#2998](https://github.com/ignite/cli/pull/2998) Hide `ignite generate dart` command and remove functionality.
- [#2991](https://github.com/ignite/cli/pull/2991) Hide `ignite scaffold flutter` command and remove functionality.
- [#2944](https://github.com/ignite/cli/pull/2944) Add a new event "update" status option to `pkg/cliui`.
- [#3030](https://github.com/ignite/cli/issues/3030) Remove colon syntax from module scaffolding `--dep` flag.
- [#3025](https://github.com/ignite/cli/issues/3025) Improve config version error handling.
- [#3084](https://github.com/ignite/cli/pull/3084) Add Ignite Chain documentation.
- [#3109](https://github.com/ignite/cli/pull/3109) Refactor scaffolding for proto files to not rely on placeholders.
- [#3106](https://github.com/ignite/cli/pull/3106) Add zoom image plugin.
- [#3194](https://github.com/ignite/cli/issues/3194) Move config validators check to validate only when required.
- [#3183](https://github.com/ignite/cli/pull/3183/) Make config optional for init phase.
- [#3224](https://github.com/ignite/cli/pull/3224) Remove `grpc_*` prefix from query files in scaffolded chains
- [#3229](https://github.com/ignite/cli/pull/3229) Rename `campaign` to `project` in ignite network set of commands
- [#3122](https://github.com/ignite/cli/issues/3122) Change `generate ts-client` to ignore the cache by default.
- [#3244](https://github.com/ignite/cli/pull/3244) Update `actions.yml` for resolving deprecation message
- [#3337](https://github.com/ignite/cli/pull/3337) Remove `pkg/openapiconsole` import from scaffold template.
- [#3337](https://github.com/ignite/cli/pull/3337) Register`nodeservice` gRPC in `app.go` template.
- [#3455](https://github.com/ignite/cli/pull/3455) Bump `cosmos-sdk` to `v0.47.1`
- [#3434](https://github.com/ignite/cli/pull/3434) Detect app wiring implementation.
- [#3445](https://github.com/ignite/cli/pull/3445) refactor: replace `github.com/ghodss/yaml` with `sigs.k8s.io/yaml`

### Breaking Changes

- [#3033](https://github.com/ignite/cli/pull/3033) Remove Cosmos SDK Launchpad version support.

### Fixes

- [#3114](https://github.com/ignite/cli/pull/3114) Fix out of gas issue when approving many requests
- [#3068](https://github.com/ignite/cli/pull/3068) Fix REST codegen method casing bug
- [#3031](https://github.com/ignite/cli/pull/3031) Move keeper hooks to after all keepers initialized in `app.go` template.
- [#3098](https://github.com/ignite/cli/issues/3098) Fix config upgrade issue that left config empty on error.
- [#3129](https://github.com/ignite/cli/issues/3129) Remove redundant `keyring-backend` config option.
- [#3187](https://github.com/ignite/cli/issues/3187) Change prompt text to fit within 80 characters width.
- [#3203](https://github.com/ignite/cli/issues/3203) Fix relayer to work with multiple paths.
- [#3320](https://github.com/ignite/cli/pull/3320) Allow `id` and `creator` as names when scaffolding a type.
- [#3327](https://github.com/ignite/cli/issues/3327) Scaffolding messages with same name leads to aliasing.
- [#3383](https://github.com/ignite/cli/pull/3383) State error and info are now displayed when using serve UI.
- [#3379](https://github.com/ignite/cli/issues/3379) Fix `ignite docs` issue by disabling mouse support.
- [#3435](https://github.com/ignite/cli/issues/3435) Fix wrong client context for cmd query methods.

## [`v0.25.2`](https://github.com/ignite/cli/releases/tag/v0.25.1)

### Changes

- [#3145](https://github.com/ignite/cli/pull/3145) Security fix upgrading Cosmos SDK to `v0.46.6`

## [`v0.25.1`](https://github.com/ignite/cli/releases/tag/v0.25.1)

### Changes

- [#2968](https://github.com/ignite/cli/pull/2968) Dragonberry security fix upgrading Cosmos SDK to `v0.46.3`

## [`v0.25.0`](https://github.com/ignite/cli/releases/tag/v0.25.0)

### Features

- Add `pkg/cosmostxcollector` package with support to query and save TXs and events.
- Add `ignite network coordinator` command set.
- Add `ignite network validator` command set.
- Deprecate `cosmoscmd` pkg and add cmd templates for scaffolding.
- Add generated TS client test support to integration tests.

### Changes

- Updated `pkg/cosmosanalysis` to discover the list of app modules when defined in variables or functions.
- Improve genesis parser for `network` commands
- Integration tests build their own ignite binary.
- Updated `pkg/cosmosanalysis` to discover the list of app modules when defined in variables.
- Switch to broadcast mode sync in `cosmosclient`
- Updated `nodetime`: `ts-proto` to `v1.123.0`, `protobufjs` to `v7.1.1`, `swagger-typescript-api` to `v9.2.0`
- Switched codegen client to use `axios` instead of `fetch`
- Added `useKeplr()` and `useSigner()` methods to TS client. Allowed query-only instantiation.
- `nodetime` built with `vercel/pkg@5.6.0`
- Change CLI to use an events bus to print to stdout.
- Move generated proto files to `proto/{appname}/{module}`
- Update `pkg/cosmosanalysis` to detect when proto RPC services are using pagination.
- Add `--peer-address` flag to `network chain join` command.
- Change nightly tag format
- Add cosmos-sdk version in `version` command
- [#2935](https://github.com/ignite/cli/pull/2935) Update `gobuffalo/plush` templating tool to `v4`

### Fixes

- Fix ICA controller wiring.
- Change vuex generation to use a default TS client path.
- Fix cli action org in templates.
- Seal the capability keeper in the `app.go` template.
- Change faucet to allow CORS preflight requests.
- Fix config file migration to void leaving end of file content chunks.
- Change session print loop to block until all events are handled.
- Handle "No records were found in keyring" message when checking keys.
- [#2941](https://github.com/ignite/cli/issues/2941) Fix session to use the same spinner referece.
- [#2922](https://github.com/ignite/cli/pull/2922) Network commands check for latest config version before building the chain binary.

## [`v0.24.1`](https://github.com/ignite/cli/releases/tag/v0.24.1)

### Features

- Upgraded Cosmos SDK to `v0.46.2`.

## [`v0.24.0`](https://github.com/ignite/cli/releases/tag/v0.24.0)

### Features

- Upgraded Cosmos SDK to `v0.46.0` and IBC to `v5` in CLI and scaffolding templates
- Change chain init to check that no gentx are present in the initial genesis
- Add `network rewards release` command
- Add "make mocks" target to Makefile
- Add `--skip-proto` flag to `build`, `init` and `serve` commands to build the chain without building proto files
- Add `node query tx` command to query a transaction in any chain.
- Add `node query bank` command to query an account's bank balance in any chain.
- Add `node tx bank send` command to send funds from one account to another in any chain.
- Add migration system for the config file to allow config versioning
- Add `node tx bank send` command to send funds from one account to another in any chain.
- Implement `network profile` command
- Add `generate ts-client` command to generate a stand-alone modular TypeScript client.

### Changes

- Add changelog merge strategy in `.gitattributes` to avoid conflicts.
- Refactor `templates/app` to remove `monitoringp` module from the default template
- Updated keyring dependency to match Cosmos SDK
- Speed up the integration tests
- Refactor ignite network and fix genesis generation bug
- Make Go dependency verification optional during build by adding the `--check-dependencies` flag
  so Ignite CLI can work in a Go workspace context.
- Temporary SPN address change for nightly
- Rename `simapp.go.plush` simulation file template to `helpers.go.plush`
- Remove campaign creation from the `network chain publish` command
- Optimized JavaScript generator to use a single typescript API generator binary
- Improve documentation and add support for protocol buffers and Go modules syntax
- Add inline documentation for CLI commands
- Change `cmd/account` to skip passphrase prompt when importing from mnemonic
- Add nodejs version in the output of ignite version
- Removed `handler.go` from scaffolded module template
- Migrated to `cosmossdk.io` packages for and `math`
- Vuex stores from the `generate vuex` command use the new TypeScript client
- Upgraded frontend Vue template to v0.3.10

### Fixes

- Improved error handling for crypto wrapper functions
- Fix `pkg/cosmosclient` to call the faucet prior to creating the tx.
- Test and refactor `pkg/comosclient`.
- Change templates to add missing call to `RegisterMsgServer` in the default module's template to match what's specified
  in the docs
- Fix cosmoscmd appID parameter value to sign a transaction correctly
- Fix `scaffold query` command to use `GetClientQueryContext` instead of `GetClientTxContext`
- Fix flaky integration tests issue that failed with "text file busy"
- Fix default chain ID for publish
- Replace `os.Rename` with `xos.Rename`
- Fix CLI reference generation to add `ignite completion` documentation
- Remove usage of deprecated `io/ioutil` package

## [`v0.23.0`](https://github.com/ignite/cli/releases/tag/v0.23.0)

### Features

- Apps can now use generics

### Fixes

- Fix `pkg/cosmosanalysis` to support apps with generics
- Remove `ignite-hq/cli` from dependency list in scaffolded chains

### Changes

- Change `pkg/cosmosgen` to allow importing IBC proto files
- Improve docs for Docker related commands
- Improve and fix documentation issues in developer tutorials
- Add migration docs for v0.22.2
- Improve `go mod download` error report in `pkg/cosmosgen`

## [`v0.22.2`](https://github.com/ignite/cli/releases/tag/v0.22.2)

### Features

- Enable Darwin ARM 64 target for chain binary releases in CI templates

### Changes

- Rename `ignite-hq` to `ignite`

## [`v0.22.1`](https://github.com/ignite/cli/releases/tag/v0.22.1)

### Fixes

- Fix IBC module scaffolding interface in templates

## [`v0.22.0`](https://github.com/ignite/cli/releases/tag/v0.22.0)

### Features

- Optimized the build system. The `chain serve`, `chain build`, `chain generate` commands and other variants are way
  faster now
- Upgraded CLI and templates to use IBC v3

### Fixes

- Add a fix in code generation to avoid user's NodeJS configs to break TS client generation routine

## [`v0.21.2`](https://github.com/ignite/cli/releases/tag/v0.21.2)

### Fixes

- Set min. gas to zero when running `chain` command set

## [`v0.21.1`](https://github.com/ignite/cli/releases/tag/v0.21.1)

### Features

- Add compatibility to run chains built with Cosmos-SDK `v0.46.0-alpha1` and above
- Scaffold chains now will have `auth` module enabled by default

### Fixes

- Fixed shell completion generation
- Make sure proto package names are valid when using simple app names

## [`v0.21.0`](https://github.com/ignite/cli/releases/tag/v0.21.0)

### Features

- Support simple app names when scaffolding chains. e.g.: `ignite scaffold chain mars`
- Ask confirmation when scaffolding over changes that are not committed yet

## [`v0.20.4`](https://github.com/ignite/cli/releases/tag/v0.20.4)

### Fixes

- Use `protoc` binary compiled in an older version of macOS AMD64 for backwards compatibility in code generation

## [`v0.20.3`](https://github.com/ignite/cli/releases/tag/v0.20.3)

### Fixes

- Use the latest version of CLI in templates to fix Linux ARM support _(It's now possible to develop chains in Linux ARM
  machines and since the chain depends on the CLI in its `go.mod`, it needs to use the latest version that support ARM
  targets)_

## [`v0.20.2`](https://github.com/ignite/cli/releases/tag/v0.20.2)

### Fixes

- Use `unsafe-reset-all` cmd under `tendermint` cmd for chains that use `=> v0.45.3` version of Cosmos SDK

## [`v0.20.1`](https://github.com/ignite/cli/releases/tag/v0.20.1)

### Features

- Release the CLI with Linux ARM and native M1 binaries

## [`v0.20.0`](https://github.com/ignite/cli/releases/tag/v0.20.0)

Our new name is **Ignite CLI**!

**IMPORTANT!** This upgrade renames `starport` command to `ignite`. From now on, use `ignite` command to access the CLI.

### Features

- Upgraded Cosmos SDK version to `v0.45.2`
- Added support for in memory backend in `pkg/cosmosclient` package
- Improved our tutorials and documentation

## [`v0.19.5`](https://github.com/ignite/cli/pull/2158/commits)

### Features

- Enable client code and Vuex code generation for query only modules as well.
- Upgraded the Vue template to `v0.3.5`.

### Fixes

- Fixed snake case in code generation.
- Fixed plugin installations for Go =>v1.18.

### Changes

- Dropped transpilation of TS to JS. Code generation now only produces TS files.

## `v0.19.4`

### Features

- Upgraded Vue template to `v0.3.0`.

## `v0.19.3`

### Features

- Upgraded Flutter template to `v2.0.3`

## [`v0.19.2`](https://github.com/ignite/cli/milestone/14)

### Fixes

- Fixed race condition during faucet transfer
- Fixed account sequence mismatch issue on faucet and relayer
- Fixed templates for IBC code scaffolding

### Features

- Upgraded blockchain templates to use IBC v2.0.2

### Breaking Changes

- Deprecated the Starport Modules [tendermint/spm](https://github.com/tendermint/spm) repo and moved the contents to the
  Ignite CLI repo [`ignite/pkg/`](https://github.com/ignite/cli/tree/main/ignite/pkg/)
  in [PR 1971](https://github.com/ignite/cli/pull/1971/files)

  Updates are required if your chain uses these packages:

  - `spm/ibckeeper` is now `pkg/cosmosibckeeper`
  - `spm/cosmoscmd` is now `pkg/cosmoscmd`
  - `spm/openapiconsole` is now `pkg/openapiconsole`
  - `testutil/sample` is now `cosmostestutil/sample`

- Updated the faucet HTTP API schema. See API changes
  in [fix: improve faucet reliability #1974](https://github.com/ignite/cli/pull/1974/files#diff-0e157f4f60d6fbd95e695764df176c8978d85f1df61475fbfa30edef62fe35cd)

## `v0.19.1`

### Fixes

- Enabled the `scaffold flutter` command

## `v0.19.0`

### Features

- `starport scaffold` commands support `ints`, `uints`, `strings`, `coin`, `coins` as field types (#1579)
- Added simulation testing with `simapp` to the default template (#1731)
- Added `starport generate dart` to generate a Dart client from protocol buffer files
- Added `starport scaffold flutter` to scaffold a Flutter mobile app template
- Parameters can be specified with a new `--params` flag when scaffolding modules (#1716)
- Simulations can be run with `starport chain simulate`
- Set `cointype` for accounts in `config.yml` (#1663)

### Fixes

- Allow using a `creator` field when scaffolding a model with a `--no-message` flag (#1730)
- Improved error handling when generating code (#1907)
- Ensure account has funds after faucet transfer when using `cosmosclient` (#1846)
- Move from `io/ioutil` to `io` and `os` package (refactoring) (#1746)

## `v0.18.0`

### Breaking Changes

- Starport v0.18 comes with Cosmos SDK v0.44 that introduced changes that are not compatible with chains that were
  scaffolded with Starport versions lower than v0.18. After upgrading from Starport v0.17.3 to Starport v0.18, you must
  update the default blockchain template to use blockchains that were scaffolded with earlier versions.
  See [Migration](https://docs.ignite.com/migration).

### Features

- Scaffold commands allow using previously scaffolded types as fields
- Added `--signer` flag to `message`, `list`, `map`, and `single` scaffolding to allow customizing the name of the
  signer of the message
- Added `--index` flag to `scaffold map` to provide a custom list of indices
- Added `scaffold type` to scaffold a protocol buffer definition of a type
- Automatically check for new Starport versions
- Added `starport tools completions` to generate CLI completions
- Added `starport account` commands to manage accounts (key pairs)
- `starport version` now prints detailed information about OS, Go version, and more
- Modules are scaffolded with genesis validation tests
- Types are scaffolded with tests for `ValidateBasic` methods
- `cosmosclient` has been refactored and can be used as a library for interacting with Cosmos SDK chains
- `starport relayer` uses `starport account`
- Added `--path` flag for all `scaffold`, `generate` and `chain` commands
- Added `--output` flag to the `build` command
- Configure port of gRPC web in `config.yml` with the `host.grpc-web` property
- Added `build.main` field to `config.yml` for apps to specify the path of the chain's main package. This property is
  required to be set only when an app contains multiple main packages.

### Fixes

- Scaffolding a message no longer prevents scaffolding a map, list, or single that has the same type name when using
  the `--no-message` flag
- Generate Go code from proto files only from default directories or directories specified in `config.yml`
- Fixed faucet token transfer calculation
- Removed `creator` field for types scaffolded with the `--no-message` flag
- Encode the count value in the store with `BigEndian`

## `v0.17.3`

### Fixes

- oracle: add a specific BandChain pkg version to avoid Cosmos SDK version conflicts

## `v0.17.2`

### Features

- `client.toml` is initialized and used by node's CLI, can be configured through `config.yml` with the `init.client`
  property
- Support serving Cosmos SDK `v0.43.x` based chains

## `v0.17.1`

### Fixes

- Set visibility to `public` on Gitpod's port 7575 to enable peer discovery for SPN
- Fixed GitHub action that releases blockchain node's binary
- Fixed an error in chain scaffolding due to "unknown revision"
- Fixed an error in `starport chain serve` by limiting the scope where proto files are searched for

## `v0.17`

### Features

- Added GitHub action that automatically builds and releases a binary
- The `--release` flag for the `build` command adds the ability to release binaries in a tarball with a checksum file.
- Added the flag `--no-module` to the command `starport app` to prevent scaffolding a default module when creating a new
  app
- Added `--dep` flag to specify module dependency when scaffolding a module
- Added support for multiple naming conventions for component names and field names
- Print created and modified files when scaffolding a new component
- Added `starport generate` namespace with commands to generate Go, Vuex and OpenAPI
- Added `starport chain init` command to initialize a chain without starting a node
- Scaffold a type that contains a single instance in the store
- Introduced `starport tools` command for advanced users. Existing `starport relayer lowlevel *` commands are also moved
  under `tools`
- Added `faucet.rate_limit_window` property to `config.yml`
- Simplified the `cmd` package in the template
- Added `starport scaffold band` oracle query scaffolding
- Updated TypeScript relayer to 0.2.0
- Added customizable gas limits for the relayer

### Fixes

- Use snake case for generated files
- Prevent using incorrect module name
- Fixed permissions issue when using Starport in Docker
- Ignore hidden directories when building a chain
- Fix error when scaffolding an IBC module in non-Starport chains

## `v0.16.2`

### Fix

- Prevent indirect Buf dependency

## `v0.16.1`

### Features

- Ensure that CLI operates fine even if the installation directory (bin) of Go programs is not configured properly

## `v0.16.0`

### Features

- The new `join` flag adds the ability to pass a `--genesis` file and `--peers` address list
  with `starport network chain join`
- The new `show` flag adds the ability to show `--genesis` and `--peers` list with `starport network chain show`
- `protoc` is now bundled with Ignite CLI. You don't need to install it anymore.
- Starport is now published automatically on the Docker Hub
- `starport relayer` `configure` and `connect` commands now use
  the [confio/ts-relayer](https://github.com/confio/ts-relayer) under the hood. Also, checkout the
  new `starport relayer lowlevel` command
- An OpenAPI spec for your chain is now automatically generated with `serve` and `build` commands: a console is
  available at `localhost:1317` and spec at `localhost:1317/static/openapi.yml` by default for the newly scaffolded
  chains
- Keplr extension is supported on web apps created with Starport
- Added tests to the scaffold
- Improved reliability of scaffolding by detecting placeholders
- Added ability to scaffold modules in chains not created with Starport
- Added the ability to scaffold Cosmos SDK queries
- IBC relayer support is available on web apps created with Starport
- New types without CRUD operations can be added with the `--no-message` flag in the `type` command
- New packet without messages can be added with the `--no-message` flag in the `packet` command
- Added `docs` command to read Starport documentation on the CLI
- Published documentation on <https://docs.starport.network>
- Added `mnemonic` property to account in the `accounts` list to generate a key from a mnemonic

### Fixes

- `starport network chain join` hanging issue when creating an account
- Error when scaffolding a chain with an underscore in the repo name (thanks @bensooraj!)

### Changes

- `starport serve` no longer starts the web app in the `vue` directory (use `npm` to start it manually)
- Default scaffold no longer includes legacy REST API endpoints (thanks @bensooraj!)
- Removed support for Cosmos SDK v0.39 Launchpad

## `v0.15.0`

### Features

- IBC module scaffolding
- IBC packet scaffolding with acknowledgements
- JavaScript and Vuex client code generation for Cosmos SDK and custom modules
- Standalone relayer with `configure` and `connect` commands
- Advanced relayer options for configuring ports and versions
- Scaffold now follows `MsgServer` convention
- Message scaffolding
- Added `starport type ... --indexed` to scaffold indexed types
- Custom config file support with `starport serve -c custom.yml`
- Detailed terminal output for created accounts: name, address, mnemonic
- Added spinners to indicate progress for long-running commands
- Updated to Cosmos SDK v0.42.1

### Changes

- Replaced `packr` with Go 1.16 `embed`
- Renamed `servers` top-level property to `host`

## `v0.14.0`

### Features

- Chain state persistence between `starport serve` launches
- Integrated Stargate app's `scripts/protocgen` into Starport as a native feature. Running `starport build/serve` will
  automatically take care of building proto files without a need of script in the app's source code.
- Integrated third-party proto-files used by Cosmos SDK modules into Ignite CLI
- Added ability to customize binary name with `build.binary` in `config.yml`
- Added ability to change path to home directory with `.home` in `config.yml`
- Added ability to add accounts by `address` with in `config.yml`
- Added faucet functionality available on port 4500 and configurable with `faucet` in `config.yml`
- Added `starport faucet [address] [coins]` command
- Updated scaffold to Cosmos SDK v0.41.0
- Distroless multiplatform docker containers for starport that can be used for `starport serve`
- UI containers for chains scaffolded with Starport
- Use SOS-lite and Docker instead of systemD
- Arch PKGBUILD in `scripts`

### Fixes

- Support for CosmWasm on Stargate
- Bug with dashes in GitHub username breaking proto package name
- Bug with custom address prefix
- use docker buildx as a single command with multiple platforms to make multi-manifest work properly

## `v0.13.0`

### Features

- Added `starport network` commands for launching blockchains
- Added proxy (Chisel) to support launching blockchains from Gitpod
- Upgraded the template (Stargate) to Cosmos SDK v0.40.0-rc3
- Added a gRPC-Web proxy that is available under <http://localhost:12345/grpc>
- Added chain id configurability by recognizing `chain_id` from `genesis` section of `config.yml`.
- Added `config/app.toml` and `config/config.toml` configurability for appd under new `init.app` and `init.config`
  sections of `config.yml`
- Point to Stargate as default SDK version for scaffolding
- Covered CRUD operations for Stargate scaffolding
- Added docs on gopath to build from source directions
- Arch Linux Based Raspberry Pi development environment
- Calculate the necessary gas for sending transactions to SPN

### Fixes

- Routing REST API endpoints of querier on Stargate
- Evaluate `--address-prefix` option when scaffolding for Stargate
- Use a deterministic method to generate scaffolded type IDs
- Modify scaffolded type's creator type from address to string
- Copy built starport arm64 binary from tendermintdevelopment/starport:arm64 for device images
- Added git to amd64 docker image
- Comment out Gaia's seeds in the systemd unit template for downstream chains

## `v0.12.0`

### Features

- Added GitHub CLI to gitpod environment for greater ease of use
- Added `starport build` command to build and install app binaries
- Improved the first-time experience for readers of the Starport readme and parts of the Starport Handbook
- Added `starport module create` command to scaffold custom modules
- Raspberry Pi now installs, builds, and serves the Vue UI
- Improved documentation for Raspberry Pi Device Images
- Added IBC and some other modules
- Added an option to configure server addresses under `servers` section in `config.yml`

### Fixes

- `--address-prefix` will always be translated to lowercase while scaffolding with `app` command
- HTTP API: accept strings in JSON and cast them to int and bool
- Update @tendermint/vue to `v0.1.7`
- Removed "Starport Pi"
- Removed Makefile from Downstream Pi
- Fixed Downstream Pi image GitHub Action
- Prevent duplicated fields with `type` command
- Fixed handling of protobuf profiler: prof_laddr -> pprof_laddr
- Fix an error, when a Stargate `serve` cmd doesn't start if a user doesn't have a relayer installed

## `v0.11.1`

### Features

- Published on Snapcraft

## `v0.11.0`

### Features

- Added experimental [Stargate](https://stargate.cosmos.network/) scaffolding option with `--sdk-version stargate` flag
  on `starport app` command
- Pi Image Generation for chains generated with Starport
- GitHub action with capture of binary artifacts for chains generated with Starport
- Gitpod: added guidelines and changed working directory into `docs`
- Updated web scaffold with an improved sign in, balance list and a simple wallet
- Added CRUD actions for scaffolded types: delete, update, and get

## `v0.0.10`

### Features

- Add ARM64 releases
- OS Image Generation for Raspberry Pi 3 and 4
- Added `version` command
- Added support for _validator_ configuration in _config.yml_.
- Starport can be launched on Gitpod
- Added `make clean`

### Fixes

- Compile with go1.15
- Running `starport add type...` multiple times no longer breaks the app
- Running `appcli tx app create-x` now checks for all required args
- Removed unused `--denom` flag from the `app` command. It previously has moved as a prop to the `config.yml`
  under `accounts` section
- Disabled proxy server in the Vue app (this was causing to some compatibility issues) and enabled CORS
  for `appcli rest-server` instead
- `type` command supports dashes in app names

## `v0.0.10-rc.3`

### Features

- Configure `genesis.json` through `genesis` field in `config.yml`
- Initialize git repository on `app` scaffolding
- Check Go and GOPATH when running `serve`

### Changes

- verbose is --verbose, not -v, in the cli
- Renamed `frontend` directory to `vue`
- Added first E2E tests (for `app` and `add wasm` subcommands)

### Fixes

- No longer crashes when git is initialized but doesn't have commits
- Failure to start the frontend doesn't prevent Starport from running
- Changes to `config.yml` trigger reinitialization of the app
- Running `starport add wasm` multiple times no longer breaks the app

## `v0.0.10-rc.X`

### Features

- Initialize with accounts defined `config.yml`
- `starport serve --verbose` shows detailed output from every process
- Custom address prefixes with `--address-prefix` flag
- Cosmos SDK Launchpad support
- Rebuild and reinitialize on file change

## `v0.0.9`

Initial release.<|MERGE_RESOLUTION|>--- conflicted
+++ resolved
@@ -10,11 +10,8 @@
 - [#4001](https://github.com/ignite/cli/pull/4001) Improve `xgenny` dry run
 - [#3967](https://github.com/ignite/cli/issues/3967) Add HD wallet parameters `address index` and `account number` to the chain account config
 - [#4004](https://github.com/ignite/cli/pull/4004) Remove all import placeholders using the `xast` pkg
-<<<<<<< HEAD
 - [#4071](https://github.com/ignite/cli/pull/4071) Support custom proto path
-=======
 - [#3718](https://github.com/ignite/cli/pull/3718) Add `gen-mig-diffs` tool app to compare scaffold output of two versions of ignite
->>>>>>> 95e7a4bb
 - [#4077](https://github.com/ignite/cli/pull/4077) Merge the swagger files manually instead use nodetime `swagger-combine`
 
 ### Changes
