# Changelog

## Unreleased

### Features
<<<<<<< HEAD

- Plugin system
=======
- Add `pkg/cosmostxcollector` package with support to query and save TXs and events.
- Add `ignite network coordinator` command set
- Add `ignite network validator` command set
>>>>>>> 3157894a

### Changes

- Updated `pkg/cosmosanalysis` to discover the list of app modules when defined in variables or functions.
- Improve genesis parser for `network` commands
- Integration tests build their own ignite binary.
- Updated `pkg/cosmosanalysis` to discover the list of app modules when defined in variables.
- Switch to broadcast mode sync in `cosmosclient`
- Updated `nodetime`: `ts-proto` to `v1.123.0`, `protobufjs` to `v7.1.1`, `swagger-typescript-api` to `v9.2.0`
- Switched codegen client to use `axios` instead of `fetch`
- Added `useKeplr()` and `useSigner()` methods to TS client. Allowed query-only instantiation.
- nodetime built with `vercel/pkg@5.6.0`
- Change CLI to use an events bus to print to stdout.
- Move generated proto files to `proto/{appname}/{module}`
- Update `pkg/cosmosanalysis` to detect when proto RPC services are using pagination.

### Fixes

- Fix ICA controller wiring.
- Change vuex generation to use a default TS client path.
- Fix cli action org in templates.
- Seal the capability keeper in the `app.go` template
- Change faucet to allow C.O.R.S. preflight requests.
- Fix config file migration to void leaving end of file content chunks
- Handle "No records were found in keyring" message when checking keys.

### Features

- Add generated TS client test support to integration tests.

### Changes

- Change nightly tag format
- Add cosmos-sdk version in `version` command

## [`v0.24.0`](https://github.com/ignite/cli/releases/tag/v0.24.0)

### Features

- Upgraded Cosmos SDK to `v0.46.0` and IBC to `v5` in CLI and scaffolding templates
- Change chain init to check that no gentx are present in the initial genesis
- Add `network rewards release` command
- Add "make mocks" target to Makefile
- Add `--skip-proto` flag to `build`, `init` and `serve` commands to build the chain without building proto files
- Add `node query tx` command to query a transaction in any chain.
- Add `node query bank` command to query an account's bank balance in any chain.
- Add `node tx bank send` command to send funds from one account to an other in any chain.
- Add migration system for the config file to allow config versioning
- Add `node tx bank send` command to send funds from one account to another in any chain.
- Implement `network profile` command
- Add `generate ts-client` command to generate a stand-alone modular TypeScript client.

### Changes

- Add changelog merge strategy in .gitattributes to avoid conflicts.
- Refactor `templates/app` to remove `monitoringp` module from the default template
- Updated keyring dependency to match Cosmos SDK
- Speed up the integration tests
- Refactor ignite network and fix genesis generation bug
- Make Go dependency verification optional during build by adding the `--check-dependencies` flag
  so Ignite CLI can work in a Go workspace context.
- Temporary SPN address change for nightly
- Rename `simapp.go.plush` simulation file template to `helpers.go.plush`
- Remove campaign creation from the `network chain publish` command
- Optimized JavaScript generator to use a single typescript API generator binary
- Improve documentation and add support for protocol buffers and Go modules syntax
- Add inline documentation for CLI commands
- Change `cmd/account` to skip passphrase prompt when importing from mnemonic
- Add nodejs version in the output of ignite version
- Removed `handler.go` from scaffolded module template
- Migrated to `cosmossdk.io` packages for and `math`
- Vuex stores from the `generate vuex` command use the new TypeScript client
- Upgraded frontend Vue template to v0.3.10

### Fixes

- Improved error handling for crypto wrapper functions
- Fix `pkg/cosmosclient` to call the faucet prior to creating the tx.
- Test and refactor `pkg/comosclient`.
- Change templates to add missing call to `RegisterMsgServer` in the default module's template to match what's specified in the docs
- Fix cosmoscmd appID parameter value to sign a transaction correctly
- Fix `scaffold query` command to use `GetClientQueryContext` instead of `GetClientTxContext`
- Fix flaky integration tests issue that failed with "text file busy"
- Fix default chain ID for publish
- Replace `os.Rename` with `xos.Rename`
- Fix CLI reference generation to add `ignite completion` documentation
- Remove usage of deprecated `io/ioutil` package


## [`v0.23.0`](https://github.com/ignite/cli/releases/tag/v0.23.0)

### Features

- Apps can now use generics

### Fixes

- Fix `pkg/cosmosanalysis` to support apps with generics
- Remove `ignite-hq/cli` from dependency list in scaffolded chains

### Changes

- Change `pkg/cosmosgen` to allow importing IBC proto files
- Improve docs for Docker related commands
- Improve and fix documentation issues in developer tutorials
- Add migration docs for v0.22.2
- Improve `go mod download` error report in `pkg/cosmosgen`

## [`v0.22.2`](https://github.com/ignite/cli/releases/tag/v0.22.2)

### Features 

- Enable Darwin ARM 64 target for chain binary releases in CI templates

### Changes

- Rename `ignite-hq` to `ignite`

## [`v0.22.1`](https://github.com/ignite/cli/releases/tag/v0.22.1)

### Fixes 

- Fix IBC module scaffolding interface in templates

## [`v0.22.0`](https://github.com/ignite/cli/releases/tag/v0.22.0)

### Features 

- Optimized the build system. The `chain serve`, `chain build`, `chain generate` commands and other variants are way faster now
- Upgraded CLI and templates to use IBC v3

### Fixes 

- Add a fix in code generation to avoid user's NodeJS configs to break TS client generation routine

## [`v0.21.2`](https://github.com/ignite/cli/releases/tag/v0.21.2)

### Fixes 

- Set min. gas to zero when running `chain` command set 

## [`v0.21.1`](https://github.com/ignite/cli/releases/tag/v0.21.1)

### Features 

- Add compatibility to run chains built with Cosmos-SDK `v0.46.0-alpha1` and above
- Scaffold chains now will have `auth` module enabled by default

### Fixes

- Fixed shell completion generation
- Make sure proto package names are valid when using simple app names

## [`v0.21.0`](https://github.com/ignite/cli/releases/tag/v0.21.0)

### Features 

- Support simple app names when scaffolding chains. e.g.: `ignite scaffold chain mars`
- Ask confirmation when scaffolding over changes that are not committed yet 

## [`v0.20.4`](https://github.com/ignite/cli/releases/tag/v0.20.4)

### Fixes

- Use `protoc` binary compiled in an older version of macOS AMD64 for backwards compatibility in code generation

## [`v0.20.3`](https://github.com/ignite/cli/releases/tag/v0.20.3)

### Fixes

- Use latest version of CLI in templates to fix Linux ARM support _(It's now possible to develop chains in Linux ARM machines and since the chain depends on the CLI in its go.mod, it needs to use the latest version that support ARM targets)_

## [`v0.20.2`](https://github.com/ignite/cli/releases/tag/v0.20.2)

### Fixes

- Use `unsafe-reset-all` cmd under `tendermint` cmd for chains that use `=> v0.45.3` version of Cosmos SDK

## [`v0.20.1`](https://github.com/ignite/cli/releases/tag/v0.20.1)

### Features

- Release the CLI with Linux ARM and native M1 binaries

## [`v0.20.0`](https://github.com/ignite/cli/releases/tag/v0.20.0)

Our new name is **Ignite CLI**!

**IMPORTANT!** This upgrade renames `starport` command to `ignite`. From now on, use `ignite` command to access the CLI.

### Features

- Upgraded Cosmos SDK version to `v0.45.2`
- Added support for in memory backend in `pkg/cosmosclient` package
- Improved our tutorials and documentation

## [`v0.19.5`](https://github.com/ignite/cli/pull/2158/commits)

### Features

- Enable client code and Vuex code generation for query only modules as well.
- Upgraded the Vue template to `v0.3.5`.

### Fixes:
- Fixed snake case in code generation.
- Fixed plugin installations for Go =>v1.18.

### Changes:
- Dropped transpilation of TS to JS. Code generation now only produces TS files.

## `v0.19.4`

### Features

- Upgraded Vue template to `v0.3.0`.

## `v0.19.3`

### Features

- Upgraded Flutter template to `v2.0.3`

## [`v0.19.2`](https://github.com/ignite/cli/milestone/14)

### Fixes

- Fixed race condition during faucet transfer
- Fixed account sequence mismatch issue on faucet and relayer
- Fixed templates for IBC code scaffolding

### Features

- Upgraded blockchain templates to use IBC v2.0.2

### Breaking Changes

- Deprecated the Starport Modules [tendermint/spm](https://github.com/tendermint/spm) repo and moved the contents to the Ignite CLI repo [`ignite/pkg/`](https://github.com/ignite/cli/tree/develop/ignite/pkg/) in [PR 1971](https://github.com/ignite/cli/pull/1971/files) 
 
    Updates are required if your chain uses these packages: 

    - `spm/ibckeeper` is now `pkg/cosmosibckeeper`
    - `spm/cosmoscmd` is now `pkg/cosmoscmd` 
    - `spm/openapiconsole` is now `pkg/openapiconsole`
    - `testutil/sample` is now `cosmostestutil/sample`

- Updated the faucet HTTP API schema. See API changes in [fix: improve faucet reliability #1974](https://github.com/ignite/cli/pull/1974/files#diff-0e157f4f60d6fbd95e695764df176c8978d85f1df61475fbfa30edef62fe35cd)

## `v0.19.1`

### Fixes

- Enabled the `scaffold flutter` command

## `v0.19.0`

### Features

- `starport scaffold` commands support `ints`, `uints`, `strings`, `coin`, `coins` as field types (#1579)
- Added simulation testing with `simapp` to the default template (#1731)
- Added `starport generate dart` to generate a Dart client from protocol buffer files
- Added `starport scaffold flutter` to scaffold a Flutter mobile app template
- Parameters can be specified with a new `--params` flag when scaffolding modules (#1716)
- Simulations can be run with `starport chain simulate`
- Set `cointype` for accounts in  `config.yml` (#1663)

### Fixes

- Allow using a `creator` field when scaffolding a model with a `--no-message` flag (#1730)
- Improved error handling when generating code (#1907)
- Ensure account has funds after faucet transfer when using `cosmosclient` (#1846)
- Move from `io/ioutil` to `io` and `os` package (refactoring) (#1746)

## `v0.18.0`

### Breaking Changes

- Starport v0.18 comes with Cosmos SDK v0.44 that introduced changes that are not compatible with chains that were scaffolded with Starport versions lower than v0.18. After upgrading from Starport v0.17.3 to Starport v0.18, you must update the default blockchain template to use blockchains that were scaffolded with earlier versions. See [Migration](./docs/migration/index.md).

### Features:

- Scaffold commands allow using previously scaffolded types as fields
- Added `--signer` flag to `message`, `list`, `map`, and `single` scaffolding to allow customizing the name of the signer of the message
- Added `--index` flag to `scaffold map` to provide a custom list of indices
- Added `scaffold type` to scaffold a protocol buffer definition of a type
- Automatically check for new Starport versions
- Added `starport tools completions` to generate CLI completions
- Added `starport account` commands to manage accounts (key pairs)
- `starport version` now prints detailed information about OS, Go version, and more
- Modules are scaffolded with genesis validation tests
- Types are scaffolded with tests for `ValidateBasic` methods
- `cosmosclient` has been refactored and can be used as a library for interacting with Cosmos SDK chains
- `starport relayer` uses `starport account`
- Added `--path` flag for all `scaffold`, `generate` and `chain` commands
- Added `--output` flag to the `build` command
- Configure port of gRPC web in `config.yml` with the `host.grpc-web` property
- Added `build.main` field to `config.yml` for apps to specify the path of the chain's main package. This property is required to be set only when an app contains multiple main packages.

### Fixes

- Scaffolding a message no longer prevents scaffolding a map, list, or single that has the same type name when using the `--no-message` flag
- Generate Go code from proto files only from default directories or directories specified in `config.yml`
- Fixed faucet token transfer calculation
- Removed `creator` field for types scaffolded with the `--no-message` flag
- Encode the count value in the store with `BigEndian`

## `v0.17.3`

### Fixes

- oracle: add a specific BandChain pkg version to avoid Cosmos SDK version conflicts

## `v0.17.2`

### Features

- `client.toml` is initialized and used by node's CLI, can be configured through `config.yml` with the `init.client` property
- Support serving Cosmos SDK `v0.43.x` based chains

## `v0.17.1`

### Fixes

- Set visibility to `public` on Gitpod's port 7575 to enable peer discovery for SPN
- Fixed GitHub action that releases blockchain node's binary
- Fixed an error in chain scaffolding due to "unknown revision"
- Fixed an error in `starport chain serve` by limiting the scope where proto files are searched for

## `v0.17`

### Features

- Added GitHub action that automatically builds and releases a binary
- The `--release` flag for the `build` command adds the ability to release binaries in a tarball with a checksum file.
- Added the flag `--no-module` to the command `starport app` to prevent scaffolding a default module when creating a new app
- Added `--dep` flag to specify module dependency when scaffolding a module
- Added support for multiple naming conventions for component names and field names
- Print created and modified files when scaffolding a new component
- Added `starport generate` namespace with commands to generate Go, Vuex and OpenAPI
- Added `starport chain init` command to initialize a chain without starting a node
- Scaffold a type that contains a single instance in the store
- Introduced `starport tools` command for advanced users. Existing `starport relayer lowlevel *` commands are also moved under `tools`
- Added `faucet.rate_limit_window` property to `config.yml`
- Simplified the `cmd` package in the template
- Added `starport scaffold band` oracle query scaffolding
- Updated TypeScript relayer to 0.2.0
- Added customizable gas limits for the relayer

### Fixes

- Use snake case for generated files
- Prevent using incorrect module name
- Fixed permissions issue when using Starport in Docker
- Ignore hidden directories when building a chain
- Fix error when scaffolding an IBC module in non-Starport chains

## `v0.16.2`

### Fix

- Prevent indirect Buf dependency

## `v0.16.1`

### Features

- Ensure that CLI operates fine even if the installation directory (bin) of Go programs is not configured properly

## `v0.16.0`

### Features

- The new `join` flag adds the ability to pass a `--genesis` file and `--peers` address list with `starport network chain join`
- The new `show` flag adds the ability to show `--genesis` and `--peers` list with `starport network chain show`
- `protoc` is now bundled with Ignite CLI. You don't need to install it anymore.
- Starport is now published automatically on the Docker Hub
- `starport relayer` `configure` and `connect` commands now use the [confio/ts-relayer](https://github.com/confio/ts-relayer) under the hood. Also, checkout the new `starport relayer lowlevel` command
- An OpenAPI spec for your chain is now automatically generated with `serve` and `build` commands: a console is available at `localhost:1317` and spec at `localhost:1317/static/openapi.yml` by default for the newly scaffolded chains
- Keplr extension is supported on web apps created with Starport
- Added tests to the scaffold
- Improved reliability of scaffolding by detecting placeholders
- Added ability to scaffold modules in chains not created with Starport
- Added the ability to scaffold Cosmos SDK queries
- IBC relayer support is available on web apps created with Starport
- New types without CRUD operations can be added with the `--no-message` flag in the `type` command
- New packet without messages can be added with the `--no-message` flag in the `packet` command
- Added `docs` command to read Starport documentation on the CLI
- Published documentation on https://docs.starport.network
- Added `mnemonic` property to account in the `accounts` list to generate a key from a mnemonic

### Fixes

- `starport network chain join` hanging issue when creating an account
- Error when scaffolding a chain with an underscore in the repo name (thanks @bensooraj!)

### Changes

- `starport serve` no longer starts the web app in the `vue` directory (use `npm` to start it manually)
- Default scaffold no longer includes legacy REST API endpoints (thanks @bensooraj!)
- Removed support for Cosmos SDK v0.39 Launchpad

## `v0.15.0`

### Features

- IBC module scaffolding
- IBC packet scaffolding with acknowledgements
- JavaScript and Vuex client code generation for Cosmos SDK and custom modules
- Standalone relayer with `configure` and `connect` commands
- Advanced relayer options for configuring ports and versions
- Scaffold now follows `MsgServer` convention
- Message scaffolding
- Added `starport type ... --indexed` to scaffold indexed types
- Custom config file support with `starport serve -c custom.yml`
- Detailed terminal output for created accounts: name, address, mnemonic
- Added spinners to indicate progress for long-running commands
- Updated to Cosmos SDK v0.42.1

### Changes

- Replaced `packr` with Go 1.16 `embed`
- Renamed `servers` top-level property to `host`

## `v0.14.0`

### Features

- Chain state persistence between `starport serve` launches
- Integrated Stargate app's `scripts/protocgen` into Starport as a native feature. Running `starport build/serve` will automatically take care of building proto files without a need of script in the app's source code.
- Integrated third-party proto-files used by Cosmos SDK modules into Ignite CLI
- Added ability to customize binary name with `build.binary` in `config.yml`
- Added ability to change path to home directory with `
.home` in `config.yml`
- Added ability to add accounts by `address` with in `config.yml`
- Added faucet functionality available on port 4500 and configurable with `faucet` in `config.yml`
- Added `starport faucet [address] [coins]` command
- Updated scaffold to Cosmos SDK v0.41.0
- Distroless multiplatform docker containers for starport that can be used for `starport serve`
- UI containers for chains scaffolded with Starport
- Use SOS-lite and Docker instead of systemD
- Arch PKGBUILD in `scripts`

### Fixes:

- Support for CosmWasm on Stargate
- Bug with dashes in Github username breaking proto package name
- Bug with custom address prefix
- use docker buildx as a single command with multiple platforms to make multi-manifest work properly

## `v0.13.0`

### Features

- Added `starport network` commands for launching blockchains
- Added proxy (Chisel) to support launching blockchains from Gitpod
- Upgraded the template (Stargate) to Cosmos SDK v0.40.0-rc3
- Added a gRPC-Web proxy that is available under http://localhost:12345/grpc
- Added chain id configurability by recognizing `chain_id` from `genesis` section of `config.yml`.
- Added `config/app.toml` and `config/config.toml` configurability for appd under new `init.app` and `init.config` sections of `config.yml`
- Point to Stargate as default SDK version for scaffolding
- Covered CRUD operations for Stargate scaffolding
- Added docs on gopath to build from source directions
- Arch Linux Based Raspberry Pi development environment
- Calculate the necessary gas for sending transactions to SPN

### Fixes

- Routing REST API endpoints of querier on Stargate
- Evaluate `--address-prefix` option when scaffolding for Stargate
- Use a deterministic method to generate scaffolded type IDs
- Modify scaffolded type's creator type from address to string
- Copy built starport arm64 binary from tendermintdevelopment/starport:arm64 for device images
- Added git to amd64 docker image
- Comment out Gaia's seeds in the systemd unit template for downstream chains

## `v0.12.0`

### Features

- Added Github CLI to gitpod environment for greater ease of use
- Added `starport build` command to build and install app binaries
- Improved the first-time experience for readers of the Starport readme and parts of the Starport Handbook
- Added `starport module create` command to scaffold custom modules
- Raspberry Pi now installs, builds, and serves the Vue UI
- Improved documentation for Raspberry Pi Device Images
- Added IBC and some other modules
- Added an option to configure server addresses under `servers` section in `config.yml`

### Fixes

- `--address-prefix` will always be translated to lowercase while scaffolding with `app` command
- HTTP API: accept strings in JSON and cast them to int and bool
- Update @tendermint/vue to `v0.1.7`
- Removed "Starport Pi"
- Removed Makefile from Downstream Pi
- Fixed Downstream Pi image Github Action
- Prevent duplicated fields with `type` command
- Fixed handling of protobufs profiler: prof_laddr -> pprof_laddr
- Fix an error, when a Stargate `serve` cmd doesn't start if a user doesn't have a relayer installed

## `v0.11.1`

### Features

- Published on Snapcraft

## `v0.11.0`

### Features

- Added experimental [Stargate](https://stargate.cosmos.network/) scaffolding option with `--sdk-version stargate` flag on `starport app` command
- Pi Image Generation for chains generated with Starport
- Github action with capture of binary artifacts for chains generated with Starport
- Gitpod: added guidelines and changed working directory into `docs`
- Updated web scaffold with an improved sign in, balance list and a simple wallet
- Added CRUD actions for scaffolded types: delete, update, and get

## `v0.0.10`

### Features

- Add ARM64 releases
- OS Image Generation for Raspberry Pi 3 and 4
- Added `version` command
- Added support for _validator_ configuration in _config.yml_.
- Starport can be launched on Gitpod
- Added `make clean`

### Fixes

- Compile with go1.15
- Running `starport add type...` multiple times no longer breaks the app
- Running `appcli tx app create-x` now checks for all required args
- Removed unused `--denom` flag from the `app` command. It previously has moved as a prop to the `config.yml` under `accounts` section
- Disabled proxy server in the Vue app (this was causing to some compatibilitiy issues) and enabled CORS for `appcli rest-server` instead
- `type` command supports dashes in app names

## `v0.0.10-rc.3`

### Features

- Configure `genesis.json` through `genesis` field in `config.yml`
- Initialize git repository on `app` scaffolding
- Check Go and GOPATH when running `serve`

### Changes

- verbose is --verbose, not -v, in the cli
- Renamed `frontend` directory to `vue`
- Added first E2E tests (for `app` and `add wasm` subcommands)

### Fixes

- No longer crashes when git is initialized but doesn't have commits
- Failure to start the frontend doesn't prevent Starport from running
- Changes to `config.yml` trigger reinitialization of the app
- Running `starport add wasm` multiple times no longer breaks the app

## `v0.0.10-rc.X`

### Features

- Initialize with accounts defined `config.yml`
- `starport serve --verbose` shows detailed output from every process
- Custom address prefixes with `--address-prefix` flag
- Cosmos SDK Launchpad support
- Rebuild and reinitialize on file change

## `v0.0.9`

Initial release.<|MERGE_RESOLUTION|>--- conflicted
+++ resolved
@@ -3,14 +3,13 @@
 ## Unreleased
 
 ### Features
-<<<<<<< HEAD
 
 - Plugin system
-=======
+
+### Features
 - Add `pkg/cosmostxcollector` package with support to query and save TXs and events.
 - Add `ignite network coordinator` command set
 - Add `ignite network validator` command set
->>>>>>> 3157894a
 
 ### Changes
 
