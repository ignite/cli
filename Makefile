DATE := $(shell date '+%Y-%m-%dT%H:%M:%S')
VERSION = development
HEAD = $(shell git rev-parse HEAD)
LD_FLAGS = -X github.com/tendermint/starport/starport/internal/version.Version='$(VERSION)' \
	-X github.com/tendermint/starport/starport/internal/version.Head='$(HEAD)' \
	-X github.com/tendermint/starport/starport/internal/version.Date='$(DATE)'
BUILD_FLAGS = -mod=readonly -ldflags='$(LD_FLAGS)'

<<<<<<< HEAD
pre-build:
	@git fetch --tags
	@./scripts/gen-nodetime

install: pre-build
=======
install:
>>>>>>> 1c37c947
	@echo Installing Starport...
	@go install $(BUILD_FLAGS) ./...
	@starport version

format:
	@find . -name '*.go' -type f | xargs gofmt -d -s

lint:
	@golangci-lint run --out-format=tab --issues-exit-code=0



.DEFAULT_GOAL := install <|MERGE_RESOLUTION|>--- conflicted
+++ resolved
@@ -6,15 +6,7 @@
 	-X github.com/tendermint/starport/starport/internal/version.Date='$(DATE)'
 BUILD_FLAGS = -mod=readonly -ldflags='$(LD_FLAGS)'
 
-<<<<<<< HEAD
-pre-build:
-	@git fetch --tags
-	@./scripts/gen-nodetime
-
-install: pre-build
-=======
 install:
->>>>>>> 1c37c947
 	@echo Installing Starport...
 	@go install $(BUILD_FLAGS) ./...
 	@starport version
