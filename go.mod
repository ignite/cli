--- conflicted
+++ resolved
@@ -445,12 +445,8 @@
 	go.starlark.net v0.0.0-20220816155156-cfacd8902214 // indirect
 	go.tmz.dev/musttag v0.7.2 // indirect
 	go.uber.org/atomic v1.10.0 // indirect
-<<<<<<< HEAD
+	go.uber.org/goleak v1.1.12 // indirect
 	go.uber.org/multierr v1.11.0 // indirect
-=======
-	go.uber.org/goleak v1.1.12 // indirect
-	go.uber.org/multierr v1.10.0 // indirect
->>>>>>> ffcfa6d9
 	go.uber.org/zap v1.24.0 // indirect
 	golang.org/x/arch v0.0.0-20190927153633-4e8777c89be4 // indirect
 	golang.org/x/crypto v0.17.0 // indirect
