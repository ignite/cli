module github.com/ignite/cli/v28

go 1.21.1

toolchain go1.21.3

replace (
	github.com/99designs/keyring => github.com/cosmos/keyring v1.2.0
	github.com/dgrijalva/jwt-go => github.com/golang-jwt/jwt/v4 v4.4.2
	// Fix upstream GHSA-h395-qcrw-5vmq vulnerability.
	// TODO Remove it: https://github.com/cosmos/cosmos-sdk/issues/10409
	github.com/gin-gonic/gin => github.com/gin-gonic/gin v1.7.0
	// Downgraded to avoid bugs in following commits which caused simulations to fail.
	github.com/syndtr/goleveldb => github.com/syndtr/goleveldb v1.0.1-0.20210819022825-2ae1ddf74ef7
)

require (
	cosmossdk.io/math v1.2.0
	cosmossdk.io/x/evidence v0.1.0
	cosmossdk.io/x/feegrant v0.1.0
	cosmossdk.io/x/upgrade v0.1.0
	github.com/99designs/keyring v1.2.2
	github.com/AlecAivazis/survey/v2 v2.3.7
	github.com/DATA-DOG/go-sqlmock v1.5.0
	github.com/Masterminds/semver/v3 v3.2.0
	github.com/blang/semver/v4 v4.0.0
	github.com/briandowns/spinner v1.23.0
	github.com/bufbuild/buf v1.15.1
	github.com/buger/jsonparser v1.1.1
	github.com/cenkalti/backoff v2.2.1+incompatible
	github.com/charmbracelet/bubbles v0.7.6
	github.com/charmbracelet/bubbletea v0.23.2
	github.com/charmbracelet/glow v1.4.1
	github.com/charmbracelet/lipgloss v0.6.0
	github.com/cockroachdb/errors v1.11.1
	github.com/cometbft/cometbft v0.38.5
	github.com/cosmos/cosmos-sdk v0.50.3
	github.com/cosmos/go-bip39 v1.0.0
	github.com/cosmos/gogoproto v1.4.11
	github.com/cosmos/ibc-go/modules/capability v1.0.0
	github.com/cosmos/ibc-go/v8 v8.0.0
	github.com/emicklei/proto v1.12.2
	github.com/emicklei/proto-contrib v0.15.0
	github.com/go-delve/delve v1.21.0
	github.com/go-git/go-git/v5 v5.11.0
	github.com/gobuffalo/genny/v2 v2.1.0
	github.com/gobuffalo/logger v1.0.7
	github.com/gobuffalo/packd v1.0.2
	github.com/gobuffalo/plush/v4 v4.1.19
	github.com/goccy/go-yaml v1.11.2
	github.com/golangci/golangci-lint v1.55.2
	github.com/google/go-github/v48 v48.2.0
	github.com/gookit/color v1.5.4
	github.com/gorilla/mux v1.8.1
	github.com/gorilla/rpc v1.2.1
	github.com/hashicorp/go-hclog v1.5.0
	github.com/hashicorp/go-plugin v1.5.2
	github.com/hexops/gotextdiff v1.0.3
	github.com/iancoleman/strcase v0.3.0
	github.com/ignite/ignite-files/nodetime v0.0.4
	github.com/ignite/ignite-files/protoc v0.0.1
	github.com/ignite/web v0.6.1
	github.com/imdario/mergo v0.3.15
	github.com/jpillora/chisel v1.9.1
	github.com/lib/pq v1.10.9
	github.com/manifoldco/promptui v0.9.0
	github.com/mitchellh/mapstructure v1.5.0
	github.com/moby/moby v24.0.9+incompatible
	github.com/muesli/reflow v0.3.0
	github.com/nqd/flat v0.2.0
	github.com/otiai10/copy v1.14.0
	github.com/pelletier/go-toml v1.9.5
	github.com/pkg/errors v0.9.1
	github.com/radovskyb/watcher v1.0.7
	github.com/rogpeppe/go-internal v1.11.0
	github.com/rs/cors v1.10.1
	github.com/spf13/cobra v1.8.0
	github.com/spf13/pflag v1.0.5
	github.com/stretchr/testify v1.8.4
	github.com/tbruyelle/mdgofmt v0.1.3
	github.com/vektra/mockery/v2 v2.36.1
	go.etcd.io/bbolt v1.3.8
	golang.org/x/exp v0.0.0-20231108232855-2478ac86f678
	golang.org/x/mod v0.14.0
	golang.org/x/sync v0.5.0
	golang.org/x/term v0.16.0
	golang.org/x/text v0.14.0
	golang.org/x/tools v0.15.0
	golang.org/x/vuln v1.0.1
	google.golang.org/grpc v1.60.1
	google.golang.org/protobuf v1.32.0
	gopkg.in/yaml.v2 v2.4.0
	mvdan.cc/gofumpt v0.5.0
	sigs.k8s.io/yaml v1.4.0
)

require (
	4d63.com/gocheckcompilerdirectives v1.2.1 // indirect
	4d63.com/gochecknoglobals v0.2.1 // indirect
	cosmossdk.io/api v0.7.2 // indirect
	cosmossdk.io/collections v0.4.0 // indirect
	cosmossdk.io/core v0.11.0 // indirect
	cosmossdk.io/depinject v1.0.0-alpha.4 // indirect
	cosmossdk.io/errors v1.0.1 // indirect
	cosmossdk.io/log v1.3.0 // indirect
	cosmossdk.io/store v1.0.2 // indirect
	cosmossdk.io/x/tx v0.13.0 // indirect
	dario.cat/mergo v1.0.0 // indirect
	filippo.io/edwards25519 v1.0.0 // indirect
	github.com/4meepo/tagalign v1.3.3 // indirect
	github.com/99designs/go-keychain v0.0.0-20191008050251-8e49817e8af4 // indirect
	github.com/Abirdcfly/dupword v0.0.13 // indirect
	github.com/Antonboom/errname v0.1.12 // indirect
	github.com/Antonboom/nilnil v0.1.7 // indirect
	github.com/Antonboom/testifylint v0.2.3 // indirect
	github.com/Azure/go-ansiterm v0.0.0-20230124172434-306776ec8161 // indirect
	github.com/BurntSushi/toml v1.3.2 // indirect
	github.com/DataDog/datadog-go v3.2.0+incompatible // indirect
	github.com/DataDog/zstd v1.5.5 // indirect
	github.com/Djarvur/go-err113 v0.0.0-20210108212216-aea10b59be24 // indirect
	github.com/GaijinEntertainment/go-exhaustruct/v3 v3.1.0 // indirect
	github.com/Masterminds/semver v1.5.0 // indirect
	github.com/Microsoft/go-winio v0.6.1 // indirect
	github.com/OneOfOne/xxhash v1.2.8 // indirect
	github.com/OpenPeeDeeP/depguard/v2 v2.1.0 // indirect
	github.com/ProtonMail/go-crypto v0.0.0-20230828082145-3c4c8a2d2371 // indirect
	github.com/alecthomas/chroma v0.8.2 // indirect
	github.com/alecthomas/go-check-sumtype v0.1.3 // indirect
	github.com/alexkohler/nakedret/v2 v2.0.2 // indirect
	github.com/alexkohler/prealloc v1.0.0 // indirect
	github.com/alingse/asasalint v0.0.11 // indirect
	github.com/andrew-d/go-termutil v0.0.0-20150726205930-009166a695a2 // indirect
	github.com/armon/go-socks5 v0.0.0-20160902184237-e75332964ef5 // indirect
	github.com/ashanbrown/forbidigo v1.6.0 // indirect
	github.com/ashanbrown/makezero v1.1.1 // indirect
	github.com/atotto/clipboard v0.1.4 // indirect
	github.com/aymanbagabas/go-osc52/v2 v2.0.1 // indirect
	github.com/aymerick/douceur v0.2.0 // indirect
	github.com/beorn7/perks v1.0.1 // indirect
	github.com/bgentry/speakeasy v0.1.1-0.20220910012023-760eaf8b6816 // indirect
	github.com/bkielbasa/cyclop v1.2.1 // indirect
	github.com/blizzy78/varnamelen v0.8.0 // indirect
	github.com/bombsimon/wsl/v3 v3.4.0 // indirect
	github.com/breml/bidichk v0.2.7 // indirect
	github.com/breml/errchkjson v0.3.6 // indirect
	github.com/btcsuite/btcd/btcec/v2 v2.3.2 // indirect
	github.com/btcsuite/btcd/chaincfg/chainhash v1.0.2 // indirect
	github.com/bufbuild/connect-go v1.5.2 // indirect
	github.com/bufbuild/protocompile v0.6.0 // indirect
	github.com/butuzov/ireturn v0.2.2 // indirect
	github.com/butuzov/mirror v1.1.0 // indirect
	github.com/calmh/randomart v1.1.0 // indirect
	github.com/catenacyber/perfsprint v0.2.0 // indirect
	github.com/ccojocar/zxcvbn-go v1.0.1 // indirect
	github.com/cenkalti/backoff/v4 v4.2.1 // indirect
	github.com/cespare/xxhash v1.1.0 // indirect
	github.com/cespare/xxhash/v2 v2.2.0 // indirect
	github.com/charithe/durationcheck v0.0.10 // indirect
	github.com/charmbracelet/charm v0.8.6 // indirect
	github.com/charmbracelet/glamour v0.2.1-0.20210402234443-abe9cda419ba // indirect
	github.com/chavacava/garif v0.1.0 // indirect
	github.com/chigopher/pathlib v1.0.0 // indirect
	github.com/chzyer/readline v1.5.1 // indirect
	github.com/cilium/ebpf v0.10.0 // indirect
	github.com/cloudflare/circl v1.3.7 // indirect
	github.com/cockroachdb/apd/v2 v2.0.2 // indirect
	github.com/cockroachdb/logtags v0.0.0-20230118201751-21c54148d20b // indirect
	github.com/cockroachdb/pebble v0.0.0-20231102162011-844f0582c2eb // indirect
	github.com/cockroachdb/redact v1.1.5 // indirect
	github.com/cockroachdb/tokenbucket v0.0.0-20230807174530-cc333fc44b06 // indirect
	github.com/cometbft/cometbft-db v0.9.1 // indirect
	github.com/containerd/console v1.0.4-0.20230508195404-8d3c090fd31c // indirect
	github.com/containerd/containerd v1.7.11 // indirect
	github.com/cosiner/argv v0.1.0 // indirect
	github.com/cosmos/btcutil v1.0.5 // indirect
	github.com/cosmos/cosmos-db v1.0.0 // indirect
	github.com/cosmos/cosmos-proto v1.0.0-beta.3 // indirect
	github.com/cosmos/gogogateway v1.2.0 // indirect
	github.com/cosmos/iavl v1.0.0 // indirect
	github.com/cosmos/ics23/go v0.10.0 // indirect
	github.com/cosmos/ledger-cosmos-go v0.13.3 // indirect
	github.com/cpuguy83/go-md2man/v2 v2.0.3 // indirect
	github.com/curioswitch/go-reassign v0.2.0 // indirect
	github.com/cyphar/filepath-securejoin v0.2.4 // indirect
	github.com/daixiang0/gci v0.11.2 // indirect
	github.com/danieljoos/wincred v1.1.2 // indirect
	github.com/danwakefield/fnmatch v0.0.0-20160403171240-cbb64ac3d964 // indirect
	github.com/davecgh/go-spew v1.1.2-0.20180830191138-d8f796af33cc // indirect
	github.com/decred/dcrd/dcrec/secp256k1/v4 v4.2.0 // indirect
	github.com/denis-tingaikin/go-header v0.4.3 // indirect
	github.com/derekparker/trie v0.0.0-20221213183930-4c74548207f4 // indirect
	github.com/desertbit/timer v0.0.0-20180107155436-c41aec40b27f // indirect
	github.com/dgraph-io/badger/v2 v2.2007.4 // indirect
	github.com/dgraph-io/ristretto v0.1.1 // indirect
	github.com/dgrijalva/jwt-go v3.2.0+incompatible // indirect
	github.com/dgryski/go-farm v0.0.0-20200201041132-a6ae2369ad13 // indirect
	github.com/dlclark/regexp2 v1.2.0 // indirect
	github.com/docker/cli v23.0.3+incompatible // indirect
	github.com/docker/distribution v2.8.2+incompatible // indirect
	github.com/docker/docker v24.0.7+incompatible // indirect
	github.com/docker/docker-credential-helpers v0.7.0 // indirect
	github.com/docker/go-connections v0.4.0 // indirect
	github.com/docker/go-units v0.5.0 // indirect
	github.com/dustin/go-humanize v1.0.1 // indirect
	github.com/dvsekhvalnov/jose2go v1.6.0 // indirect
	github.com/emicklei/dot v1.6.0 // indirect
	github.com/emirpasic/gods v1.18.1 // indirect
	github.com/esimonov/ifshort v1.0.4 // indirect
	github.com/ettle/strcase v0.1.1 // indirect
	github.com/fatih/color v1.15.0 // indirect
	github.com/fatih/structs v1.1.0 // indirect
	github.com/fatih/structtag v1.2.0 // indirect
	github.com/felixge/fgprof v0.9.3 // indirect
	github.com/felixge/httpsnoop v1.0.4 // indirect
	github.com/firefart/nonamedreturns v1.0.4 // indirect
	github.com/fsnotify/fsnotify v1.7.0 // indirect
	github.com/fzipp/gocyclo v0.6.0 // indirect
	github.com/getsentry/sentry-go v0.25.0 // indirect
	github.com/ghostiam/protogetter v0.2.3 // indirect
	github.com/go-chi/chi/v5 v5.0.8 // indirect
	github.com/go-critic/go-critic v0.9.0 // indirect
	github.com/go-delve/liner v1.2.3-0.20220127212407-d32d89dd2a5d // indirect
	github.com/go-git/gcfg v1.5.1-0.20230307220236-3a3c6141e376 // indirect
	github.com/go-git/go-billy/v5 v5.5.0 // indirect
	github.com/go-kit/kit v0.12.0 // indirect
	github.com/go-kit/log v0.2.1 // indirect
	github.com/go-logfmt/logfmt v0.6.0 // indirect
	github.com/go-logr/logr v1.3.0 // indirect
	github.com/go-logr/stdr v1.2.2 // indirect
	github.com/go-toolsmith/astcast v1.1.0 // indirect
	github.com/go-toolsmith/astcopy v1.1.0 // indirect
	github.com/go-toolsmith/astequal v1.1.0 // indirect
	github.com/go-toolsmith/astfmt v1.1.0 // indirect
	github.com/go-toolsmith/astp v1.1.0 // indirect
	github.com/go-toolsmith/strparse v1.1.0 // indirect
	github.com/go-toolsmith/typep v1.1.0 // indirect
	github.com/go-xmlfmt/xmlfmt v1.1.2 // indirect
	github.com/gobuffalo/flect v0.3.0 // indirect
	github.com/gobuffalo/github_flavored_markdown v1.1.4 // indirect
	github.com/gobuffalo/helpers v0.6.7 // indirect
	github.com/gobuffalo/tags/v3 v3.1.4 // indirect
	github.com/gobuffalo/validate/v3 v3.3.3 // indirect
	github.com/gobwas/glob v0.2.3 // indirect
	github.com/godbus/dbus v0.0.0-20190726142602-4481cbc300e2 // indirect
	github.com/gofrs/flock v0.8.1 // indirect
	github.com/gofrs/uuid v4.4.0+incompatible // indirect
	github.com/gofrs/uuid/v5 v5.0.0 // indirect
	github.com/gogo/googleapis v1.4.1 // indirect
	github.com/gogo/protobuf v1.3.2 // indirect
	github.com/golang-jwt/jwt/v4 v4.1.0 // indirect
	github.com/golang/glog v1.2.0 // indirect
	github.com/golang/groupcache v0.0.0-20210331224755-41bb18bfe9da // indirect
	github.com/golang/protobuf v1.5.3 // indirect
	github.com/golang/snappy v0.0.4 // indirect
	github.com/golangci/check v0.0.0-20180506172741-cfe4005ccda2 // indirect
	github.com/golangci/dupl v0.0.0-20180902072040-3e9179ac440a // indirect
	github.com/golangci/go-misc v0.0.0-20220329215616-d24fe342adfe // indirect
	github.com/golangci/gofmt v0.0.0-20231018234816-f50ced29576e // indirect
	github.com/golangci/lint-1 v0.0.0-20191013205115-297bf364a8e0 // indirect
	github.com/golangci/maligned v0.0.0-20180506175553-b1d89398deca // indirect
	github.com/golangci/misspell v0.4.1 // indirect
	github.com/golangci/revgrep v0.5.2 // indirect
	github.com/golangci/unconvert v0.0.0-20180507085042-28b1c447d1f4 // indirect
	github.com/google/btree v1.1.2 // indirect
	github.com/google/go-cmp v0.6.0 // indirect
	github.com/google/go-containerregistry v0.14.0 // indirect
	github.com/google/go-dap v0.9.1 // indirect
	github.com/google/go-querystring v1.1.0 // indirect
	github.com/google/pprof v0.0.0-20230228050547-1710fef4ab10 // indirect
	github.com/google/uuid v1.4.0 // indirect
	github.com/gordonklaus/ineffassign v0.0.0-20230610083614-0e73809eb601 // indirect
	github.com/gorilla/css v1.0.0 // indirect
	github.com/gorilla/handlers v1.5.2 // indirect
	github.com/gorilla/websocket v1.5.0 // indirect
	github.com/gostaticanalysis/analysisutil v0.7.1 // indirect
	github.com/gostaticanalysis/comment v1.4.2 // indirect
	github.com/gostaticanalysis/forcetypeassert v0.1.0 // indirect
	github.com/gostaticanalysis/nilerr v0.1.1 // indirect
	github.com/grpc-ecosystem/go-grpc-middleware v1.4.0 // indirect
	github.com/grpc-ecosystem/grpc-gateway v1.16.0 // indirect
	github.com/gsterjov/go-libsecret v0.0.0-20161001094733-a6f4afe4910c // indirect
	github.com/hashicorp/errwrap v1.1.0 // indirect
	github.com/hashicorp/go-immutable-radix v1.3.1 // indirect
	github.com/hashicorp/go-metrics v0.5.1 // indirect
	github.com/hashicorp/go-multierror v1.1.1 // indirect
	github.com/hashicorp/go-version v1.6.0 // indirect
	github.com/hashicorp/golang-lru v1.0.2 // indirect
	github.com/hashicorp/hcl v1.0.0 // indirect
	github.com/hashicorp/yamux v0.1.1 // indirect
	github.com/hdevalence/ed25519consensus v0.1.0 // indirect
	github.com/huandu/skiplist v1.2.0 // indirect
	github.com/huandu/xstrings v1.4.0 // indirect
	github.com/improbable-eng/grpc-web v0.15.0 // indirect
	github.com/inconshreveable/mousetrap v1.1.0 // indirect
	github.com/jbenet/go-context v0.0.0-20150711004518-d14ea06fba99 // indirect
	github.com/jdxcode/netrc v0.0.0-20221124155335-4616370d1a84 // indirect
	github.com/jgautheron/goconst v1.6.0 // indirect
	github.com/jingyugao/rowserrcheck v1.1.1 // indirect
	github.com/jinzhu/copier v0.3.5 // indirect
	github.com/jirfag/go-printf-func-name v0.0.0-20200119135958-7558a9eaa5af // indirect
	github.com/jmhodges/levigo v1.0.0 // indirect
	github.com/jpillora/ansi v1.0.3 // indirect
	github.com/jpillora/backoff v1.0.0 // indirect
	github.com/jpillora/requestlog v1.0.0 // indirect
	github.com/jpillora/sizestr v1.0.0 // indirect
	github.com/julz/importas v0.1.0 // indirect
	github.com/kballard/go-shellquote v0.0.0-20180428030007-95032a82bc51 // indirect
	github.com/kevinburke/ssh_config v1.2.0 // indirect
	github.com/kisielk/errcheck v1.6.3 // indirect
	github.com/kisielk/gotool v1.0.0 // indirect
	github.com/kkHAIKE/contextcheck v1.1.4 // indirect
	github.com/klauspost/compress v1.17.4 // indirect
	github.com/klauspost/pgzip v1.2.5 // indirect
	github.com/kr/pretty v0.3.1 // indirect
	github.com/kr/text v0.2.0 // indirect
	github.com/kulti/thelper v0.6.3 // indirect
	github.com/kunwardeep/paralleltest v1.0.8 // indirect
	github.com/kyoh86/exportloopref v0.1.11 // indirect
	github.com/ldez/gomoddirectives v0.2.3 // indirect
	github.com/ldez/tagliatelle v0.5.0 // indirect
	github.com/leonklingele/grouper v1.1.1 // indirect
	github.com/libp2p/go-buffer-pool v0.1.0 // indirect
	github.com/linxGnu/grocksdb v1.8.6 // indirect
	github.com/lucasb-eyer/go-colorful v1.2.0 // indirect
	github.com/lufeee/execinquery v1.2.1 // indirect
	github.com/macabu/inamedparam v0.1.2 // indirect
	github.com/magiconair/properties v1.8.7 // indirect
	github.com/maratori/testableexamples v1.0.0 // indirect
	github.com/maratori/testpackage v1.1.1 // indirect
	github.com/matoous/godox v0.0.0-20230222163458-006bad1f9d26 // indirect
	github.com/mattn/go-colorable v0.1.13 // indirect
	github.com/mattn/go-isatty v0.0.20 // indirect
	github.com/mattn/go-localereader v0.0.1 // indirect
	github.com/mattn/go-runewidth v0.0.14 // indirect
	github.com/matttproud/golang_protobuf_extensions/v2 v2.0.0 // indirect
	github.com/mbilski/exhaustivestruct v1.2.0 // indirect
	github.com/meowgorithm/babyenv v1.3.1 // indirect
	github.com/mgechev/revive v1.3.4 // indirect
	github.com/mgutz/ansi v0.0.0-20170206155736-9520e82c474b // indirect
	github.com/microcosm-cc/bluemonday v1.0.23 // indirect
	github.com/mikesmitty/edkey v0.0.0-20170222072505-3356ea4e686a // indirect
	github.com/mitchellh/go-homedir v1.1.0 // indirect
	github.com/mitchellh/go-testing-interface v1.14.1 // indirect
	github.com/moby/patternmatcher v0.6.0 // indirect
	github.com/moby/sys/sequential v0.5.0 // indirect
	github.com/moby/term v0.0.0-20221205130635-1aeaba878587 // indirect
	github.com/moricho/tparallel v0.3.1 // indirect
	github.com/morikuni/aec v1.0.0 // indirect
	github.com/mtibben/percent v0.2.1 // indirect
	github.com/muesli/ansi v0.0.0-20230316100256-276c6243b2f6 // indirect
	github.com/muesli/cancelreader v0.2.2 // indirect
	github.com/muesli/gitcha v0.2.0 // indirect
	github.com/muesli/go-app-paths v0.2.1 // indirect
	github.com/muesli/sasquatch v0.0.0-20200811221207-66979d92330a // indirect
	github.com/muesli/termenv v0.15.1 // indirect
	github.com/nakabonne/nestif v0.3.1 // indirect
	github.com/nishanths/exhaustive v0.11.0 // indirect
	github.com/nishanths/predeclared v0.2.2 // indirect
	github.com/nunnatsa/ginkgolinter v0.14.1 // indirect
	github.com/oasisprotocol/curve25519-voi v0.0.0-20230904125328-1f23a7beb09a // indirect
	github.com/oklog/run v1.1.0 // indirect
	github.com/olekukonko/tablewriter v0.0.5 // indirect
	github.com/opencontainers/go-digest v1.0.0 // indirect
	github.com/opencontainers/image-spec v1.1.0-rc2.0.20221005185240-3a7f492d3f1b // indirect
	github.com/opencontainers/runc v1.1.12 // indirect
	github.com/pelletier/go-toml/v2 v2.1.0 // indirect
	github.com/petermattis/goid v0.0.0-20230904192822-1876fd5063bc // indirect
	github.com/pjbgf/sha1cd v0.3.0 // indirect
	github.com/pkg/browser v0.0.0-20210911075715-681adbf594b8 // indirect
	github.com/pkg/profile v1.7.0 // indirect
	github.com/pmezard/go-difflib v1.0.1-0.20181226105442-5d4384ee4fb2 // indirect
	github.com/polyfloyd/go-errorlint v1.4.5 // indirect
	github.com/prometheus/client_golang v1.17.0 // indirect
	github.com/prometheus/client_model v0.5.0 // indirect
	github.com/prometheus/common v0.45.0 // indirect
	github.com/prometheus/procfs v0.12.0 // indirect
	github.com/quasilyte/go-ruleguard v0.4.0 // indirect
	github.com/quasilyte/gogrep v0.5.0 // indirect
	github.com/quasilyte/regex/syntax v0.0.0-20210819130434-b3f0c404a727 // indirect
	github.com/quasilyte/stdinfo v0.0.0-20220114132959-f7386bf02567 // indirect
	github.com/rcrowley/go-metrics v0.0.0-20201227073835-cf1acfcdf475 // indirect
	github.com/rivo/uniseg v0.4.4 // indirect
	github.com/rs/zerolog v1.31.0 // indirect
	github.com/russross/blackfriday/v2 v2.1.0 // indirect
	github.com/ryancurrah/gomodguard v1.3.0 // indirect
	github.com/ryanrolds/sqlclosecheck v0.5.1 // indirect
	github.com/sabhiram/go-gitignore v0.0.0-20180611051255-d3107576ba94 // indirect
	github.com/sagikazarmark/locafero v0.4.0 // indirect
	github.com/sagikazarmark/slog-shim v0.1.0 // indirect
	github.com/sahilm/fuzzy v0.1.0 // indirect
	github.com/sanposhiho/wastedassign/v2 v2.0.7 // indirect
	github.com/sasha-s/go-deadlock v0.3.1 // indirect
	github.com/sashamelentyev/interfacebloat v1.1.0 // indirect
	github.com/sashamelentyev/usestdlibvars v1.24.0 // indirect
	github.com/securego/gosec/v2 v2.18.2 // indirect
	github.com/segmentio/ksuid v1.0.3 // indirect
	github.com/sergi/go-diff v1.3.1 // indirect
	github.com/shazow/go-diff v0.0.0-20160112020656-b6b7b6733b8c // indirect
	github.com/sirupsen/logrus v1.9.3 // indirect
	github.com/sivchari/containedctx v1.0.3 // indirect
	github.com/sivchari/nosnakecase v1.7.0 // indirect
	github.com/sivchari/tenv v1.7.1 // indirect
	github.com/skeema/knownhosts v1.2.1 // indirect
	github.com/sonatard/noctx v0.0.2 // indirect
	github.com/sourcegraph/annotate v0.0.0-20160123013949-f4cad6c6324d // indirect
	github.com/sourcegraph/conc v0.3.0 // indirect
	github.com/sourcegraph/go-diff v0.7.0 // indirect
	github.com/sourcegraph/syntaxhighlight v0.0.0-20170531221838-bd320f5d308e // indirect
	github.com/spf13/afero v1.11.0 // indirect
	github.com/spf13/cast v1.6.0 // indirect
	github.com/spf13/viper v1.18.2 // indirect
	github.com/ssgreg/nlreturn/v2 v2.2.1 // indirect
	github.com/stbenjam/no-sprintf-host-port v0.1.1 // indirect
	github.com/stretchr/objx v0.5.0 // indirect
	github.com/subosito/gotenv v1.6.0 // indirect
	github.com/syndtr/goleveldb v1.0.1-0.20220721030215-126854af5e6d // indirect
	github.com/t-yuki/gocover-cobertura v0.0.0-20180217150009-aaee18c8195c // indirect
	github.com/tdakkota/asciicheck v0.2.0 // indirect
	github.com/tendermint/go-amino v0.16.0 // indirect
	github.com/tetafro/godot v1.4.15 // indirect
	github.com/tidwall/btree v1.7.0 // indirect
	github.com/timakin/bodyclose v0.0.0-20230421092635-574207250966 // indirect
	github.com/timonwong/loggercheck v0.9.4 // indirect
	github.com/tomarrell/wrapcheck/v2 v2.8.1 // indirect
	github.com/tomasen/realip v0.0.0-20180522021738-f0c99a92ddce // indirect
	github.com/tommy-muehle/go-mnd/v2 v2.5.1 // indirect
	github.com/ultraware/funlen v0.1.0 // indirect
	github.com/ultraware/whitespace v0.0.5 // indirect
	github.com/uudashr/gocognit v1.1.2 // indirect
	github.com/xanzy/ssh-agent v0.3.3 // indirect
	github.com/xen0n/gosmopolitan v1.2.2 // indirect
	github.com/xo/terminfo v0.0.0-20220910002029-abceb7e1c41e // indirect
	github.com/yagipy/maintidx v1.0.0 // indirect
	github.com/yeya24/promlinter v0.2.0 // indirect
	github.com/ykadowak/zerologlint v0.1.3 // indirect
	github.com/yuin/goldmark v1.4.13 // indirect
	github.com/yuin/goldmark-emoji v1.0.1 // indirect
	github.com/zondax/hid v0.9.2 // indirect
	github.com/zondax/ledger-go v0.14.3 // indirect
	gitlab.com/bosi/decorder v0.4.1 // indirect
	go-simpler.org/sloglint v0.1.2 // indirect
	go.opentelemetry.io/otel v1.20.0 // indirect
	go.opentelemetry.io/otel/metric v1.20.0 // indirect
	go.opentelemetry.io/otel/sdk v1.19.0 // indirect
	go.opentelemetry.io/otel/trace v1.20.0 // indirect
	go.starlark.net v0.0.0-20220816155156-cfacd8902214 // indirect
	go.tmz.dev/musttag v0.7.2 // indirect
	go.uber.org/atomic v1.10.0 // indirect
	go.uber.org/goleak v1.1.12 // indirect
	go.uber.org/multierr v1.10.0 // indirect
	go.uber.org/zap v1.24.0 // indirect
<<<<<<< HEAD
	golang.org/x/arch v0.1.0 // indirect
	golang.org/x/crypto v0.17.0 // indirect
=======
	golang.org/x/arch v0.0.0-20190927153633-4e8777c89be4 // indirect
	golang.org/x/crypto v0.18.0 // indirect
>>>>>>> 1e63bb67
	golang.org/x/exp/typeparams v0.0.0-20230307190834-24139beb5833 // indirect
	golang.org/x/net v0.20.0 // indirect
	golang.org/x/sys v0.16.0 // indirect
	golang.org/x/xerrors v0.0.0-20220907171357-04be3eba64a2 // indirect
	google.golang.org/genproto v0.0.0-20231211222908-989df2bf70f3 // indirect
	google.golang.org/genproto/googleapis/api v0.0.0-20231120223509-83a465c0220f // indirect
	google.golang.org/genproto/googleapis/rpc v0.0.0-20231212172506-995d672761c0 // indirect
	gopkg.in/ini.v1 v1.67.0 // indirect
	gopkg.in/warnings.v0 v0.1.2 // indirect
	gopkg.in/yaml.v3 v3.0.1 // indirect
	gotest.tools/v3 v3.5.1 // indirect
	honnef.co/go/tools v0.4.6 // indirect
	mvdan.cc/interfacer v0.0.0-20180901003855-c20040233aed // indirect
	mvdan.cc/lint v0.0.0-20170908181259-adc824a0674b // indirect
	mvdan.cc/unparam v0.0.0-20230312165513-e84e2d14e3b8 // indirect
	nhooyr.io/websocket v1.8.6 // indirect
	pgregory.net/rapid v1.1.0 // indirect
)<|MERGE_RESOLUTION|>--- conflicted
+++ resolved
@@ -449,13 +449,8 @@
 	go.uber.org/goleak v1.1.12 // indirect
 	go.uber.org/multierr v1.10.0 // indirect
 	go.uber.org/zap v1.24.0 // indirect
-<<<<<<< HEAD
-	golang.org/x/arch v0.1.0 // indirect
-	golang.org/x/crypto v0.17.0 // indirect
-=======
 	golang.org/x/arch v0.0.0-20190927153633-4e8777c89be4 // indirect
 	golang.org/x/crypto v0.18.0 // indirect
->>>>>>> 1e63bb67
 	golang.org/x/exp/typeparams v0.0.0-20230307190834-24139beb5833 // indirect
 	golang.org/x/net v0.20.0 // indirect
 	golang.org/x/sys v0.16.0 // indirect
