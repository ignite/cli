--- conflicted
+++ resolved
@@ -83,16 +83,9 @@
 	google.golang.org/grpc v1.63.2
 	google.golang.org/protobuf v1.33.0
 	gopkg.in/yaml.v2 v2.4.0
-<<<<<<< HEAD
-<<<<<<< HEAD
-	mvdan.cc/gofumpt v0.5.0
-=======
+	mvdan.cc/gofumpt v0.6.0
 	gopkg.in/yaml.v3 v3.0.1
 	mvdan.cc/gofumpt v0.6.0
->>>>>>> 6364ecbf (feat: support custom proto path (#4071))
-=======
-	mvdan.cc/gofumpt v0.6.0
->>>>>>> ef44b5a6
 	sigs.k8s.io/yaml v1.4.0
 )
 
