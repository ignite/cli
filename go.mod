--- conflicted
+++ resolved
@@ -97,12 +97,8 @@
 	google.golang.org/protobuf v1.29.1 // indirect; indir ect
 	gopkg.in/yaml.v2 v2.4.0
 	mvdan.cc/gofumpt v0.4.0
-<<<<<<< HEAD
 	pgregory.net/rapid v0.5.5 // indirect
-	sigs.k8s.io/yaml v1.3.0 // indirect
-=======
 	sigs.k8s.io/yaml v1.3.0
->>>>>>> e1afda96
 )
 
 require (
@@ -388,10 +384,6 @@
 	mvdan.cc/interfacer v0.0.0-20180901003855-c20040233aed // indirect
 	mvdan.cc/lint v0.0.0-20170908181259-adc824a0674b // indirect
 	mvdan.cc/unparam v0.0.0-20220706161116-678bad134442 // indirect
-<<<<<<< HEAD
-=======
-	nhooyr.io/websocket v1.8.6 // indirect
->>>>>>> e1afda96
 )
 
 replace (
