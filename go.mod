--- conflicted
+++ resolved
@@ -88,10 +88,6 @@
 	golang.org/x/vuln v1.0.4
 	google.golang.org/grpc v1.62.1
 	google.golang.org/protobuf v1.33.0
-<<<<<<< HEAD
-=======
-	gopkg.in/yaml.v2 v2.4.0
->>>>>>> 73218f18
 	gopkg.in/yaml.v3 v3.0.1
 	mvdan.cc/gofumpt v0.6.0
 	sigs.k8s.io/yaml v1.4.0
@@ -484,10 +480,7 @@
 	google.golang.org/genproto/googleapis/rpc v0.0.0-20240325203815-454cdb8f5daa // indirect
 	gopkg.in/ini.v1 v1.67.0 // indirect
 	gopkg.in/warnings.v0 v0.1.2 // indirect
-<<<<<<< HEAD
 	gopkg.in/yaml.v2 v2.4.0 // indirect
-=======
->>>>>>> 73218f18
 	gotest.tools/v3 v3.5.1 // indirect
 	honnef.co/go/tools v0.4.7 // indirect
 	mvdan.cc/unparam v0.0.0-20240104100049-c549a3470d14 // indirect
