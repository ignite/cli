--- conflicted
+++ resolved
@@ -17,11 +17,7 @@
 module github.com/ignite/cli
 
 require (
-<<<<<<< HEAD
-	github.com/bufbuild/buf v1.32.1
-=======
 	github.com/bufbuild/buf v1.30.1
->>>>>>> e0866285
 )
 
 go 1.20
