--- conflicted
+++ resolved
@@ -1,28 +1,10 @@
-<<<<<<< HEAD
-import {defineConfig} from 'vitest/config'
-=======
 import { defineConfig } from "vitest/config";
->>>>>>> 1211ce70
 
 // TODO: add .env file support for a better developer experience ? It would allow
 // writting new tests agains a running blockchain without the need of scaffolding
 // a new one for each test run.
 
 export default defineConfig({
-<<<<<<< HEAD
-    test: {
-        include: ['**/*_test.ts'],
-        globals: true,
-        setupFiles: 'testutil/setup.ts',
-        testTimeout: 10000
-    },
-    resolve: {
-        alias: {
-            'client': process.env.TEST_TSCLIENT_DIR
-        }
-    }
-})
-=======
   test: {
     include: ["**/*_test.ts"],
     globals: true,
@@ -34,5 +16,4 @@
       client: process.env.TEST_TSCLIENT_DIR,
     },
   },
-});
->>>>>>> 1211ce70
+});