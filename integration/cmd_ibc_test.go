//go:build !relayer
// +build !relayer

package integration_test

import (
	"path/filepath"
	"testing"

	"github.com/tendermint/starport/starport/pkg/cmdrunner/step"
)

func TestCreateModuleWithIBC(t *testing.T) {

	var (
		env  = newEnv(t)
		path = env.Scaffold("blogibc")
	)

	env.Must(env.Exec("create an IBC module",
		step.NewSteps(step.New(
			step.Exec("starport", "s", "module", "foo", "--ibc", "--require-registration"),
			step.Workdir(path),
		)),
	))

	env.Must(env.Exec("create an IBC module with custom path",
		step.NewSteps(step.New(
			step.Exec("starport",
				"s",
				"module",
				"appPath",
				"--ibc",
				"--require-registration",
				"--path",
				"./blogibc",
			),
			step.Workdir(filepath.Dir(path)),
		)),
	))

	env.Must(env.Exec("create a type in an IBC module",
		step.NewSteps(step.New(
			step.Exec("starport", "s", "list", "user", "email", "--module", "foo"),
			step.Workdir(path),
		)),
	))

	env.Must(env.Exec("create an IBC module with an ordered channel",
		step.NewSteps(step.New(
			step.Exec(
				"starport",
				"s",
				"module",
				"orderedfoo",
				"--ibc",
				"--ordering",
				"ordered",
				"--require-registration",
			),
			step.Workdir(path),
		)),
	))

	env.Must(env.Exec("create an IBC module with an unordered channel",
		step.NewSteps(step.New(
			step.Exec(
				"starport",
				"s",
				"module",
				"unorderedfoo",
				"--ibc",
				"--ordering",
				"unordered",
				"--require-registration",
			),
			step.Workdir(path),
		)),
	))

	env.Must(env.Exec("create a non IBC module",
		step.NewSteps(step.New(
<<<<<<< HEAD
			step.Exec("starport", "s", "module", "bar", "--require-registration"),
=======
			step.Exec("starport", "s", "module", "non_ibc", "--require-registration"),
>>>>>>> c74c4497
			step.Workdir(path),
		)),
	))

	env.Must(env.Exec("create an IBC module with dependencies",
		step.NewSteps(step.New(
			step.Exec(
				"starport",
				"s",
				"module",
				"example_with_dep",
				"--ibc",
				"--dep",
				"account,bank,staking,slashing",
				"--require-registration",
			),
			step.Workdir(path),
		)),
	))

	env.EnsureAppIsSteady(path)
}

func TestCreateIBCOracle(t *testing.T) {

	var (
		env  = newEnv(t)
		path = env.Scaffold("ibcoracle")
	)

	env.Must(env.Exec("create an IBC module",
		step.NewSteps(step.New(
			step.Exec("starport", "s", "module", "foo", "--ibc", "--require-registration"),
			step.Workdir(path),
		)),
	))

	env.Must(env.Exec("create the first BandChain oracle integration",
		step.NewSteps(step.New(
			step.Exec("starport", "s", "band", "oracleone", "--module", "foo"),
			step.Workdir(path),
		)),
	))

	env.Must(env.Exec("create the second BandChain oracle integration",
		step.NewSteps(step.New(
			step.Exec("starport", "s", "band", "oracletwo", "--module", "foo"),
			step.Workdir(path),
		)),
	))

	env.Must(env.Exec("should prevent creating a BandChain oracle with no module specified",
		step.NewSteps(step.New(
			step.Exec("starport", "s", "band", "invalidOracle"),
			step.Workdir(path),
		)),
		ExecShouldError(),
	))

	env.Must(env.Exec("should prevent creating a BandChain oracle in a non existent module",
		step.NewSteps(step.New(
			step.Exec("starport", "s", "band", "invalidOracle", "--module", "nomodule"),
			step.Workdir(path),
		)),
		ExecShouldError(),
	))

	env.Must(env.Exec("create a non-IBC module",
		step.NewSteps(step.New(
			step.Exec("starport", "s", "module", "bar", "--require-registration"),
			step.Workdir(path),
		)),
	))

	env.Must(env.Exec("should prevent creating a BandChain oracle in a non IBC module",
		step.NewSteps(step.New(
			step.Exec("starport", "s", "band", "invalidOracle", "--module", "bar"),
			step.Workdir(path),
		)),
		ExecShouldError(),
	))

	env.EnsureAppIsSteady(path)
}

func TestCreateIBCPacket(t *testing.T) {

	var (
		env  = newEnv(t)
		path = env.Scaffold("blogibc2")
	)

	env.Must(env.Exec("create an IBC module",
		step.NewSteps(step.New(
			step.Exec("starport", "s", "module", "foo", "--ibc", "--require-registration"),
			step.Workdir(path),
		)),
	))

	env.Must(env.Exec("create a packet",
		step.NewSteps(step.New(
			step.Exec(
				"starport",
				"s",
				"packet",
				"bar",
				"text",
				"--module",
				"foo",
				"--ack",
				"foo:string,bar:int,baz:bool",
			),
			step.Workdir(path),
		)),
	))

	env.Must(env.Exec("should prevent creating a packet with no module specified",
		step.NewSteps(step.New(
			step.Exec("starport", "s", "packet", "bar", "text"),
			step.Workdir(path),
		)),
		ExecShouldError(),
	))

	env.Must(env.Exec("should prevent creating a packet in a non existent module",
		step.NewSteps(step.New(
			step.Exec("starport", "s", "packet", "bar", "text", "--module", "nomodule"),
			step.Workdir(path),
		)),
		ExecShouldError(),
	))

	env.Must(env.Exec("should prevent creating an existing packet",
		step.NewSteps(step.New(
			step.Exec("starport", "s", "packet", "bar", "post", "--module", "foo"),
			step.Workdir(path),
		)),
		ExecShouldError(),
	))

	env.Must(env.Exec("create a packet with custom type fields",
		step.NewSteps(step.New(
			step.Exec("starport", "s", "packet", "ticket", "num:int", "victory:bool", "--module", "foo"),
			step.Workdir(path),
		)),
	))

	env.Must(env.Exec("create a custom field type",
		step.NewSteps(step.New(
			step.Exec("starport", "s", "type", "custom-type", "customField:uint", "--module", "foo"),
			step.Workdir(path),
		)),
	))

	env.Must(env.Exec("create a packet with a custom field type",
		step.NewSteps(step.New(
			step.Exec("starport", "s", "packet", "foo-baz", "customField:CustomType", "--module", "foo"),
			step.Workdir(path),
		)),
	))

	env.Must(env.Exec("create a packet with no send message",
		step.NewSteps(step.New(
			step.Exec("starport", "s", "packet", "nomessage", "foo", "--no-message", "--module", "foo"),
			step.Workdir(path),
		)),
	))

	env.Must(env.Exec("create a packet with no field",
		step.NewSteps(step.New(
			step.Exec("starport", "s", "packet", "empty", "--module", "foo"),
			step.Workdir(path),
		)),
	))

	env.Must(env.Exec("create a non-IBC module",
		step.NewSteps(step.New(
			step.Exec("starport", "s", "module", "bar", "--require-registration"),
			step.Workdir(path),
		)),
	))

	env.Must(env.Exec("should prevent creating a packet in a non IBC module",
		step.NewSteps(step.New(
			step.Exec("starport", "s", "packet", "foo", "text", "--module", "bar"),
			step.Workdir(path),
		)),
		ExecShouldError(),
	))

	env.EnsureAppIsSteady(path)
}<|MERGE_RESOLUTION|>--- conflicted
+++ resolved
@@ -80,11 +80,7 @@
 
 	env.Must(env.Exec("create a non IBC module",
 		step.NewSteps(step.New(
-<<<<<<< HEAD
-			step.Exec("starport", "s", "module", "bar", "--require-registration"),
-=======
 			step.Exec("starport", "s", "module", "non_ibc", "--require-registration"),
->>>>>>> c74c4497
 			step.Workdir(path),
 		)),
 	))
