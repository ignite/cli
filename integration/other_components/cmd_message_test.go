--- conflicted
+++ resolved
@@ -14,7 +14,6 @@
 		app = env.ScaffoldApp("github.com/test/blog")
 	)
 
-<<<<<<< HEAD
 	app.Scaffold(
 		"create a message",
 		false,
@@ -23,29 +22,10 @@
 		"text",
 		"vote:int",
 		"like:bool",
+		"from:address",
 		"-r",
 		"foo,bar:int,foobar:bool",
 	)
-=======
-	env.Must(env.Exec("create a message",
-		step.NewSteps(step.New(
-			step.Exec(
-				envtest.IgniteApp,
-				"s",
-				"message",
-				"--yes",
-				"do-foo",
-				"text",
-				"vote:int",
-				"like:bool",
-				"from:address",
-				"-r",
-				"foo,bar:int,foobar:bool",
-			),
-			step.Workdir(app.SourcePath()),
-		)),
-	))
->>>>>>> 28f57328
 
 	app.Scaffold(
 		"create a message with custom path",
