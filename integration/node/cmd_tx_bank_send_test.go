package node_test

import (
	"bytes"
	"context"
	"fmt"
	"path/filepath"
	"testing"
	"time"

	"github.com/cosmos/cosmos-sdk/crypto/keyring"
	"github.com/stretchr/testify/require"

	"github.com/ignite/cli/ignite/config"
	"github.com/ignite/cli/ignite/config/chain/base"
	"github.com/ignite/cli/ignite/pkg/cmdrunner/step"
	"github.com/ignite/cli/ignite/pkg/cosmosaccount"
	"github.com/ignite/cli/ignite/pkg/cosmosclient"
	"github.com/ignite/cli/ignite/pkg/randstr"
	"github.com/ignite/cli/ignite/pkg/xurl"
	xyaml "github.com/ignite/cli/ignite/pkg/yaml"
	envtest "github.com/ignite/cli/integration"
)

func waitForNextBlock(env envtest.Env, client cosmosclient.Client) {
	ctx, cancel := context.WithTimeout(env.Ctx(), time.Second*10)
	defer cancel()
	require.NoError(env.T(), client.WaitForNextBlock(ctx))
}

func TestNodeTxBankSend(t *testing.T) {
	var (
		appname = randstr.Runes(10)
		alice   = "alice"
		bob     = "bob"

		env     = envtest.New(t)
		app     = env.Scaffold(appname, "--address-prefix", testPrefix)
		home    = env.AppHome(appname)
		servers = app.RandomizeServerPorts()

		accKeyringDir = t.TempDir()
	)

	node, err := xurl.HTTP(servers.RPC)
	require.NoError(t, err)

	ca, err := cosmosaccount.New(
		cosmosaccount.WithHome(filepath.Join(home, keyringTestDirName)),
		cosmosaccount.WithKeyringBackend(cosmosaccount.KeyringTest),
	)
	require.NoError(t, err)

	aliceAccount, aliceMnemonic, err := ca.Create(alice)
	require.NoError(t, err)

	bobAccount, bobMnemonic, err := ca.Create(bob)
	require.NoError(t, err)

	app.EditConfig(func(c *config.ChainConfig) {
		c.Accounts = []base.Account{
			{
				Name:     alice,
				Mnemonic: aliceMnemonic,
				Coins:    []string{"2000token", "100000000stake"},
			},
			{
				Name:     bob,
				Mnemonic: bobMnemonic,
				Coins:    []string{"10000token", "100000000stake"},
			},
		}
<<<<<<< HEAD
		c.Faucet = config.Faucet{}
		c.Validators[0].Client = xyaml.Map{
			"keyring-backend": keyring.BackendTest,
		}
=======
		c.Faucet = base.Faucet{}
		c.Validators[0].KeyringBackend = keyring.BackendTest
>>>>>>> 45ff09c5
	})
	env.Must(env.Exec("import alice",
		step.NewSteps(step.New(
			step.Exec(
				envtest.IgniteApp,
				"account",
				"import",
				"alice",
				"--keyring-dir", accKeyringDir,
				"--non-interactive",
				"--secret", aliceMnemonic,
			),
		)),
	))

	env.Must(env.Exec("import bob",
		step.NewSteps(step.New(
			step.Exec(
				envtest.IgniteApp,
				"account",
				"import",
				"bob",
				"--keyring-dir", accKeyringDir,
				"--non-interactive",
				"--secret", bobMnemonic,
			),
		)),
	))

	var (
		ctx, cancel       = context.WithTimeout(env.Ctx(), envtest.ServeTimeout)
		isBackendAliveErr error
	)

	go func() {
		defer cancel()

		if isBackendAliveErr = env.IsAppServed(ctx, servers.API); isBackendAliveErr != nil {
			return
		}
		client, err := cosmosclient.New(context.Background(),
			cosmosclient.WithAddressPrefix(testPrefix),
			cosmosclient.WithNodeAddress(node),
		)
		require.NoError(t, err)
		waitForNextBlock(env, client)

		env.Exec("send 100token from alice to bob",
			step.NewSteps(step.New(
				step.Exec(
					envtest.IgniteApp,
					"node",
					"tx",
					"bank",
					"send",
					"alice",
					"bob",
					"100token",
					"--node", node,
					"--keyring-dir", accKeyringDir,
					"--address-prefix", testPrefix,
				),
			)),
		)

		if env.HasFailed() {
			return
		}

		bobAddr, err := bobAccount.Address(testPrefix)
		require.NoError(t, err)
		aliceAddr, err := aliceAccount.Address(testPrefix)
		require.NoError(t, err)

		env.Exec("send 2stake from bob to alice using addresses",
			step.NewSteps(step.New(
				step.Exec(
					envtest.IgniteApp,
					"node",
					"tx",
					"bank",
					"send",
					bobAddr,
					aliceAddr,
					"2stake",
					"--node", node,
					"--keyring-dir", accKeyringDir,
					"--address-prefix", testPrefix,
				),
			)),
		)

		if env.HasFailed() {
			return
		}

		env.Exec("send 5token from alice to bob using a combination of address and account",
			step.NewSteps(step.New(
				step.Exec(
					envtest.IgniteApp,
					"node",
					"tx",
					"bank",
					"send",
					"alice",
					bobAddr,
					"5token",
					"--node", node,
					"--keyring-dir", accKeyringDir,
					"--address-prefix", testPrefix,
				),
			)),
		)

		if env.HasFailed() {
			return
		}

		b := &bytes.Buffer{}
		env.Exec("query bank balances for alice",
			step.NewSteps(step.New(
				step.Exec(
					envtest.IgniteApp,
					"node",
					"query",
					"bank",
					"balances",
					"alice",
					"--node", node,
					"--keyring-dir", accKeyringDir,
					"--address-prefix", testPrefix,
				),
			)),
			envtest.ExecStdout(b),
		)

		assertBankBalanceOutput(t, b.String(), "2stake,1895token")

		if env.HasFailed() {
			return
		}

		b.Reset()
		env.Exec("query bank balances for bob",
			step.NewSteps(step.New(
				step.Exec(
					envtest.IgniteApp,
					"node",
					"query",
					"bank",
					"balances",
					"bob",
					"--node", node,
					"--keyring-dir", accKeyringDir,
					"--address-prefix", testPrefix,
				),
			)),
			envtest.ExecStdout(b),
		)

		assertBankBalanceOutput(t, b.String(), "99999998stake,10105token")

		// check generated tx
		b.Reset()
		env.Exec("generate unsigned tx",
			step.NewSteps(step.New(
				step.Exec(
					envtest.IgniteApp,
					"node",
					"tx",
					"bank",
					"send",
					"alice",
					"bob",
					"5token",
					"--node", node,
					"--keyring-dir", accKeyringDir,
					"--address-prefix", testPrefix,
					"--generate-only",
				),
			)),
			envtest.ExecStdout(b),
		)

		require.Contains(t, b.String(),
			fmt.Sprintf(`"body":{"messages":[{"@type":"/cosmos.bank.v1beta1.MsgSend","from_address":"%s","to_address":"%s","amount":[{"denom":"token","amount":"5"}]}]`,
				aliceAddr, bobAddr),
		)
		require.Contains(t, b.String(), `"signatures":[]`)

		// test with gas
		env.Exec("send 100token from bob to alice with gas flags",
			step.NewSteps(step.New(
				step.Exec(
					envtest.IgniteApp,
					"node",
					"tx",
					"bank",
					"send",
					"bob",
					"alice",
					"100token",
					"--node", node,
					"--keyring-dir", accKeyringDir,
					"--address-prefix", testPrefix,
					"--gas", "200000",
					"--gas-prices", "1stake",
				),
			)),
		)

		// not enough minerals
		env.Exec("send 100token from alice to bob with too little gas",
			step.NewSteps(step.New(
				step.Exec(
					envtest.IgniteApp,
					"node",
					"tx",
					"bank",
					"send",
					"alice",
					"bob",
					"100token",
					"--node", node,
					"--keyring-dir", accKeyringDir,
					"--address-prefix", testPrefix,
					"--gas", "2",
					"--gas-prices", "1stake",
				),
			)),
			envtest.ExecShouldError(),
		)

		b.Reset()
		env.Exec("generate bank send tx with gas flags",
			step.NewSteps(step.New(
				step.Exec(
					envtest.IgniteApp,
					"node",
					"tx",
					"bank",
					"send",
					"alice",
					"bob",
					"100token",
					"--node", node,
					"--keyring-dir", accKeyringDir,
					"--address-prefix", testPrefix,
					"--gas", "2000034",
					"--gas-prices", "0.089stake",
					"--generate-only",
				),
			)),
			envtest.ExecStdout(b),
		)
		require.Contains(t, b.String(), `"fee":{"amount":[{"denom":"stake","amount":"178004"}],"gas_limit":"2000034"`)
	}()

	env.Must(app.Serve("should serve", envtest.ExecCtx(ctx)))

	require.NoError(t, isBackendAliveErr, "app cannot get online in time")
}<|MERGE_RESOLUTION|>--- conflicted
+++ resolved
@@ -70,15 +70,10 @@
 				Coins:    []string{"10000token", "100000000stake"},
 			},
 		}
-<<<<<<< HEAD
-		c.Faucet = config.Faucet{}
+		c.Faucet = base.Faucet{}
 		c.Validators[0].Client = xyaml.Map{
 			"keyring-backend": keyring.BackendTest,
 		}
-=======
-		c.Faucet = base.Faucet{}
-		c.Validators[0].KeyringBackend = keyring.BackendTest
->>>>>>> 45ff09c5
 	})
 	env.Must(env.Exec("import alice",
 		step.NewSteps(step.New(
