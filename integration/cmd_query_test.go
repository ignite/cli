package integration_test

import (
	"testing"

	"github.com/tendermint/starport/starport/pkg/cmdrunner/step"
)

func TestGenerateAnAppWithQuery(t *testing.T) {
	var (
		env  = newEnv(t)
		path = env.Scaffold("blog")
	)

	env.Must(env.Exec("create a query",
		step.NewSteps(step.New(
<<<<<<< HEAD
			step.Exec(
				"starport",
				"query",
				"foo",
				"text",
				"vote:int",
				"like:bool",
				"-r",
				"foo,bar:int,foobar:bool",
			),
=======
			step.Exec("starport", "s", "query", "foo", "text", "vote:int", "like:bool", "-r", "foo,bar:int,foobar:bool"),
>>>>>>> f31e9ddc
			step.Workdir(path),
		)),
	))

	env.Must(env.Exec("create a paginated query",
		step.NewSteps(step.New(
<<<<<<< HEAD
			step.Exec(
				"starport",
				"query",
				"bar",
				"text",
				"vote:int",
				"like:bool",
				"-r",
				"foo,bar:int,foobar:bool",
				"--paginated",
			),
=======
			step.Exec("starport", "s", "query", "bar", "text", "vote:int", "like:bool", "-r", "foo,bar:int,foobar:bool", "--paginated"),
>>>>>>> f31e9ddc
			step.Workdir(path),
		)),
	))

	env.Must(env.Exec("create an empty query",
		step.NewSteps(step.New(
			step.Exec("starport", "s", "query", "foobar"),
			step.Workdir(path),
		)),
	))

	env.Must(env.Exec("should prevent creating an existing query",
		step.NewSteps(step.New(
			step.Exec("starport", "s", "query", "foo", "bar"),
			step.Workdir(path),
		)),
		ExecShouldError(),
	))

	env.Must(env.Exec("create a module",
		step.NewSteps(step.New(
			step.Exec("starport", "s", "module", "foo", "--require-registration"),
			step.Workdir(path),
		)),
	))

	env.Must(env.Exec("create a query in a module",
		step.NewSteps(step.New(
<<<<<<< HEAD
			step.Exec(
				"starport",
				"query",
				"foo",
				"text",
				"--module",
				"foo",
				"--desc",
				"foo bar foobar",
				"--response",
				"foo,bar:int,foobar:bool",
			),
=======
			step.Exec("starport", "s", "query", "foo", "text", "--module", "foo", "--desc", "foo bar foobar", "--response", "foo,bar:int,foobar:bool"),
>>>>>>> f31e9ddc
			step.Workdir(path),
		)),
	))

	env.EnsureAppIsSteady(path)
}<|MERGE_RESOLUTION|>--- conflicted
+++ resolved
@@ -14,7 +14,6 @@
 
 	env.Must(env.Exec("create a query",
 		step.NewSteps(step.New(
-<<<<<<< HEAD
 			step.Exec(
 				"starport",
 				"query",
@@ -25,16 +24,12 @@
 				"-r",
 				"foo,bar:int,foobar:bool",
 			),
-=======
-			step.Exec("starport", "s", "query", "foo", "text", "vote:int", "like:bool", "-r", "foo,bar:int,foobar:bool"),
->>>>>>> f31e9ddc
 			step.Workdir(path),
 		)),
 	))
 
 	env.Must(env.Exec("create a paginated query",
 		step.NewSteps(step.New(
-<<<<<<< HEAD
 			step.Exec(
 				"starport",
 				"query",
@@ -46,9 +41,6 @@
 				"foo,bar:int,foobar:bool",
 				"--paginated",
 			),
-=======
-			step.Exec("starport", "s", "query", "bar", "text", "vote:int", "like:bool", "-r", "foo,bar:int,foobar:bool", "--paginated"),
->>>>>>> f31e9ddc
 			step.Workdir(path),
 		)),
 	))
@@ -77,7 +69,6 @@
 
 	env.Must(env.Exec("create a query in a module",
 		step.NewSteps(step.New(
-<<<<<<< HEAD
 			step.Exec(
 				"starport",
 				"query",
@@ -90,9 +81,6 @@
 				"--response",
 				"foo,bar:int,foobar:bool",
 			),
-=======
-			step.Exec("starport", "s", "query", "foo", "text", "--module", "foo", "--desc", "foo bar foobar", "--response", "foo,bar:int,foobar:bool"),
->>>>>>> f31e9ddc
 			step.Workdir(path),
 		)),
 	))
