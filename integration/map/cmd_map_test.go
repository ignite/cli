//go:build !relayer
// +build !relayer

package map_test

import (
	"path/filepath"
	"testing"

	"github.com/ignite-hq/cli/ignite/pkg/cmdrunner/step"
	envtest "github.com/ignite-hq/cli/integration"
)

func TestCreateMapWithStargate(t *testing.T) {
	var (
		env  = envtest.New(t)
		path = env.Scaffold("blog")
	)

	env.Must(env.Exec("create a map",
		step.NewSteps(step.New(
			step.Exec(envtest.IgniteApp, "s", "map", "user", "user-id", "email"),
			step.Workdir(path),
		)),
	))

	env.Must(env.Exec("create a map with custom path",
		step.NewSteps(step.New(
			step.Exec(envtest.IgniteApp, "s", "map", "appPath", "email", "--path", filepath.Join(path, "app")),
			step.Workdir(filepath.Dir(path)),
		)),
	))

	env.Must(env.Exec("create a map with no message",
		step.NewSteps(step.New(
			step.Exec(envtest.IgniteApp, "s", "map", "nomessage", "email", "--no-message"),
			step.Workdir(path),
		)),
	))

	env.Must(env.Exec("create a module",
		step.NewSteps(step.New(
			step.Exec(envtest.IgniteApp, "s", "module", "example", "--require-registration"),
			step.Workdir(path),
		)),
	))

	env.Must(env.Exec("create a list",
		step.NewSteps(step.New(
			step.Exec(
<<<<<<< HEAD
				"starport",
=======
				envtest.IgniteApp,
>>>>>>> b9094a3e
				"s",
				"list",
				"user",
				"email",
				"--module",
				"example",
				"--no-simulation",
			),
			step.Workdir(path),
		)),
	))

	env.Must(env.Exec("should prevent creating a map with a typename that already exist",
		step.NewSteps(step.New(
			step.Exec(envtest.IgniteApp, "s", "map", "user", "email", "--module", "example"),
			step.Workdir(path),
		)),
		envtest.ExecShouldError(),
	))

	env.Must(env.Exec("create a map in a custom module",
		step.NewSteps(step.New(
			step.Exec(envtest.IgniteApp, "s", "map", "mapUser", "email", "--module", "example"),
			step.Workdir(path),
		)),
	))

	env.Must(env.Exec("create a map with a custom field type",
		step.NewSteps(step.New(
			step.Exec(envtest.IgniteApp, "s", "map", "mapDetail", "user:MapUser", "--module", "example"),
			step.Workdir(path),
		)),
	))

	env.Must(env.Exec("create a map with Coin and []Coin",
		step.NewSteps(step.New(
			step.Exec(envtest.IgniteApp,
				"s",
				"map",
				"salary",
				"numInt:int",
				"numsInt:array.int",
				"numsIntAlias:ints",
				"numUint:uint",
				"numsUint:array.uint",
				"numsUintAlias:uints",
				"textString:string",
				"textStrings:array.string",
				"textStringsAlias:strings",
				"textCoin:coin",
				"textCoins:array.coin",
				"textCoinsAlias:coins",
				"--module",
				"example",
			),
			step.Workdir(path),
		)),
	))

	env.Must(env.Exec("create a map with index",
		step.NewSteps(step.New(
			step.Exec(
				envtest.IgniteApp,
				"s",
				"map",
				"map_with_index",
				"email",
				"emailIds:ints",
				"--index",
				"foo:string,bar:int,foobar:uint,barFoo:bool",
				"--module",
				"example",
			),
			step.Workdir(path),
		)),
	))

	env.Must(env.Exec("create a map with invalid index",
		step.NewSteps(step.New(
			step.Exec(
				envtest.IgniteApp,
				"s",
				"map",
				"map_with_invalid_index",
				"email",
				"--index",
				"foo:strings,bar:ints",
				"--module",
				"example",
			),
			step.Workdir(path),
		)),
		envtest.ExecShouldError(),
	))

	env.Must(env.Exec("create a message and a map with no-message flag to check conflicts",
		step.NewSteps(step.New(
			step.Exec(envtest.IgniteApp, "s", "message", "create-scavenge", "description"),
			step.Exec(envtest.IgniteApp, "s", "map", "scavenge", "description", "--no-message"),
			step.Workdir(path),
		)),
	))

	env.Must(env.Exec("should prevent creating a map with duplicated indexes",
		step.NewSteps(step.New(
			step.Exec(envtest.IgniteApp, "s", "map", "map_with_duplicated_index", "email", "--index", "foo,foo"),
			step.Workdir(path),
		)),
		envtest.ExecShouldError(),
	))

	env.Must(env.Exec("should prevent creating a map with an index present in fields",
		step.NewSteps(step.New(
			step.Exec(envtest.IgniteApp, "s", "map", "map_with_invalid_index", "email", "--index", "email"),
			step.Workdir(path),
		)),
		envtest.ExecShouldError(),
	))

	env.EnsureAppIsSteady(path)
}<|MERGE_RESOLUTION|>--- conflicted
+++ resolved
@@ -48,11 +48,7 @@
 	env.Must(env.Exec("create a list",
 		step.NewSteps(step.New(
 			step.Exec(
-<<<<<<< HEAD
-				"starport",
-=======
 				envtest.IgniteApp,
->>>>>>> b9094a3e
 				"s",
 				"list",
 				"user",
