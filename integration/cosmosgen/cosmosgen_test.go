package cosmosgen_test

import (
	"os"
	"path/filepath"
	"testing"

	"github.com/stretchr/testify/assert"
	"github.com/stretchr/testify/require"

	"github.com/ignite/cli/ignite/pkg/cmdrunner/step"
	envtest "github.com/ignite/cli/integration"
)

func TestCosmosGenScaffold(t *testing.T) {
	var (
		env = envtest.New(t)
		app = env.Scaffold("github.com/test/blog")
	)

	const (
		withMsgModuleName    = "withmsg"
		withoutMsgModuleName = "withoutmsg"
	)

	env.Must(env.Exec("add custom module with message",
		step.NewSteps(step.New(
			step.Exec(
				envtest.IgniteApp,
				"s",
				"module",
				"--yes",
				withMsgModuleName,
			),
			step.Workdir(app.SourcePath()),
		)),
	))

	env.Must(env.Exec("create a message",
		step.NewSteps(step.New(
			step.Exec(
				envtest.IgniteApp,
				"s",
				"message",
				"--yes",
				"mymessage",
				"myfield1",
				"myfield2:bool",
				"--module",
				withMsgModuleName,
			),
			step.Workdir(app.SourcePath()),
		)),
	))

	env.Must(env.Exec("add custom module without message",
		step.NewSteps(step.New(
			step.Exec(
				envtest.IgniteApp,
				"s",
				"module",
				"--yes",
				withoutMsgModuleName,
			),
			step.Workdir(app.SourcePath()),
		)),
	))

	env.Must(env.Exec("create a type",
		step.NewSteps(step.New(
			step.Exec(
				envtest.IgniteApp,
				"s",
				"type",
				"--yes",
				"mytype",
				"mytypefield",
				"--module",
				withoutMsgModuleName,
			),
			step.Workdir(app.SourcePath()),
		)),
	))

	env.Must(env.Exec("create a query",
		step.NewSteps(step.New(
			step.Exec(
				envtest.IgniteApp,
				"s",
				"query",
				"--yes",
				"myQuery",
				"mytypefield",
				"--module",
				withoutMsgModuleName,
			),
			step.Workdir(app.SourcePath()),
		)),
	))

	var (
		vueDirGenerated = filepath.Join(app.SourcePath(), "vue/src/store/generated")
		tsDirGenerated  = filepath.Join(app.SourcePath(), "ts-client")
	)
	require.NoError(t, os.RemoveAll(vueDirGenerated))
	require.NoError(t, os.RemoveAll(tsDirGenerated))

<<<<<<< HEAD
	env.Must(env.Exec("generate vuex",
=======
	env.Must(env.Exec("generate vue and typescript",
>>>>>>> a7d00a2d
		step.NewSteps(step.New(
			step.Exec(
				envtest.IgniteApp,
				"g",
				"vuex",
				"--yes",
				"--proto-all-modules",
				"--clear-cache",
			),
			step.Workdir(app.SourcePath()),
		)),
	))

	expectedModules := []string{
		"cosmos.auth.v1beta1",
		"cosmos.authz.v1beta1",
		"cosmos.bank.v1beta1",
		"cosmos.base.tendermint.v1beta1",
		"cosmos.crisis.v1beta1",
		"cosmos.distribution.v1beta1",
		"cosmos.evidence.v1beta1",
		"cosmos.feegrant.v1beta1",
		"cosmos.gov.v1beta1",
		"cosmos.gov.v1",
		"cosmos.group.v1",
		"cosmos.mint.v1beta1",
		"cosmos.nft.v1beta1",
		"cosmos.params.v1beta1",
		"cosmos.slashing.v1beta1",
		"cosmos.staking.v1beta1",
		"cosmos.tx.v1beta1",
		"cosmos.upgrade.v1beta1",
		"cosmos.vesting.v1beta1",
		// custom modules
		"test.blog.blog",
		"test.blog.withmsg",
		"test.blog.withoutmsg",
	}

	for _, mod := range expectedModules {
		for _, dir := range []string{vueDirGenerated, tsDirGenerated} {
			_, err := os.Stat(filepath.Join(dir, mod))
			if assert.False(t, os.IsNotExist(err), "missing module %q in %s", mod, dir) {
				assert.NoError(t, err)
			}
		}
	}
}<|MERGE_RESOLUTION|>--- conflicted
+++ resolved
@@ -105,11 +105,7 @@
 	require.NoError(t, os.RemoveAll(vueDirGenerated))
 	require.NoError(t, os.RemoveAll(tsDirGenerated))
 
-<<<<<<< HEAD
-	env.Must(env.Exec("generate vuex",
-=======
 	env.Must(env.Exec("generate vue and typescript",
->>>>>>> a7d00a2d
 		step.NewSteps(step.New(
 			step.Exec(
 				envtest.IgniteApp,
