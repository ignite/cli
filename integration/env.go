package envtest

import (
	"bytes"
	"context"
	"errors"
	"fmt"
	"io"
	"os"
	"path"
	"path/filepath"
	"strconv"
	"testing"
	"time"

	"github.com/cenkalti/backoff"
	"github.com/goccy/go-yaml"
	"github.com/stretchr/testify/assert"
	"github.com/stretchr/testify/require"

	"github.com/ignite-hq/cli/ignite/chainconfig"
	"github.com/ignite-hq/cli/ignite/pkg/availableport"
	"github.com/ignite-hq/cli/ignite/pkg/cmdrunner"
	"github.com/ignite-hq/cli/ignite/pkg/cmdrunner/step"
	"github.com/ignite-hq/cli/ignite/pkg/cosmosfaucet"
	"github.com/ignite-hq/cli/ignite/pkg/gocmd"
	"github.com/ignite-hq/cli/ignite/pkg/httpstatuschecker"
	"github.com/ignite-hq/cli/ignite/pkg/xexec"
	"github.com/ignite-hq/cli/ignite/pkg/xurl"
)

const (
	ServeTimeout = time.Minute * 15
	IgniteApp    = "ignite"
	ConfigYML    = "config.yml"
)

var isCI, _ = strconv.ParseBool(os.Getenv("CI"))

// Env provides an isolated testing environment and what's needed to
// make it possible.
type Env struct {
	t   *testing.T
	ctx context.Context
}

// New creates a new testing environment.
func New(t *testing.T) Env {
	ctx, cancel := context.WithCancel(context.Background())
	e := Env{
		t:   t,
		ctx: ctx,
	}
	t.Cleanup(cancel)

	if !xexec.IsCommandAvailable(IgniteApp) {
		t.Fatal("ignite needs to be installed")
	}

	return e
}

// SetCleanup registers a function to be called when the test (or subtest) and all its
// subtests complete.
func (e Env) SetCleanup(f func()) {
	e.t.Cleanup(f)
}

// Ctx returns parent context for the test suite to use for cancelations.
func (e Env) Ctx() context.Context {
	return e.ctx
}

type execOptions struct {
	ctx                    context.Context
	shouldErr, shouldRetry bool
	stdout, stderr         io.Writer
}

type ExecOption func(*execOptions)

// ExecShouldError sets the expectations of a command's execution to end with a failure.
func ExecShouldError() ExecOption {
	return func(o *execOptions) {
		o.shouldErr = true
	}
}

// ExecCtx sets cancelation context for the execution.
func ExecCtx(ctx context.Context) ExecOption {
	return func(o *execOptions) {
		o.ctx = ctx
	}
}

// ExecStdout captures stdout of an execution.
func ExecStdout(w io.Writer) ExecOption {
	return func(o *execOptions) {
		o.stdout = w
	}
}

// ExecStderr captures stderr of an execution.
func ExecStderr(w io.Writer) ExecOption {
	return func(o *execOptions) {
		o.stderr = w
	}
}

// ExecRetry retries command until it is successful before context is canceled.
func ExecRetry() ExecOption {
	return func(o *execOptions) {
		o.shouldRetry = true
	}
}

// Exec executes a command step with options where msg describes the expectation from the test.
// unless calling with Must(), Exec() will not exit test runtime on failure.
func (e Env) Exec(msg string, steps step.Steps, options ...ExecOption) (ok bool) {
	opts := &execOptions{
		ctx:    e.ctx,
		stdout: io.Discard,
		stderr: io.Discard,
	}
	for _, o := range options {
		o(opts)
	}
	var (
		stdout = &bytes.Buffer{}
		stderr = &bytes.Buffer{}
	)
	copts := []cmdrunner.Option{
		cmdrunner.DefaultStdout(io.MultiWriter(stdout, opts.stdout)),
		cmdrunner.DefaultStderr(io.MultiWriter(stderr, opts.stderr)),
	}
	if isCI {
		copts = append(copts, cmdrunner.EndSignal(os.Kill))
	}
	err := cmdrunner.
		New(copts...).
		Run(opts.ctx, steps...)
	if err == context.Canceled {
		err = nil
	}
	if err != nil {
		fmt.Fprintln(os.Stderr, err)
		if opts.shouldRetry && opts.ctx.Err() == nil {
			time.Sleep(time.Second)
			return e.Exec(msg, steps, options...)
		}
	}
	if err != nil {
		msg = fmt.Sprintf("%s\n\nLogs:\n\n%s\n\nError Logs:\n\n%s\n",
			msg,
			stdout.String(),
			stderr.String())
	}
	if opts.shouldErr {
		return assert.Error(e.t, err, msg)
	}
	return assert.NoError(e.t, err, msg)
}

const (
	Stargate = "stargate"
)

// Scaffold scaffolds an app to a unique appPath and returns it.
func (e Env) Scaffold(name string, flags ...string) (appPath string) {
	root := e.TmpDir()
	e.Exec("scaffold an app",
		step.NewSteps(step.New(
			step.Exec(
				IgniteApp,
				append([]string{
					"scaffold",
					"chain",
					name,
				}, flags...)...,
			),
			step.Workdir(root),
		)),
	)

<<<<<<< HEAD
	// Cleanup the home directory and cache of the app
	e.t.Cleanup(func() {
		os.RemoveAll(filepath.Join(e.Home(), fmt.Sprintf(".%s", appName)))
		os.RemoveAll(filepath.Join(e.Home(), fmt.Sprintf(".ignite/cache/%s", appName)))
=======
	appDir := path.Base(name)

	// Cleanup the home directory of the app
	e.t.Cleanup(func() {
		os.RemoveAll(filepath.Join(e.Home(), fmt.Sprintf(".%s", appDir)))
>>>>>>> 1eeeaf77
	})

	return filepath.Join(root, appDir)
}

// Serve serves an application lives under path with options where msg describes the
// execution from the serving action.
// unless calling with Must(), Serve() will not exit test runtime on failure.
func (e Env) Serve(msg, path, home, configPath string, options ...ExecOption) (ok bool) {
	serveCommand := []string{
		"chain",
		"serve",
		"-v",
	}

	if home != "" {
		serveCommand = append(serveCommand, "--home", home)
	}
	if configPath != "" {
		serveCommand = append(serveCommand, "--config", configPath)
	}

	return e.Exec(msg,
		step.NewSteps(step.New(
			step.Exec(IgniteApp, serveCommand...),
			step.Workdir(path),
		)),
		options...,
	)
}

// Simulate runs the simulation test for the app
func (e Env) Simulate(appPath string, numBlocks, blockSize int) {
	e.Exec("running the simulation tests",
		step.NewSteps(step.New(
			step.Exec(
				IgniteApp,
				"chain",
				"simulate",
				"--numBlocks",
				strconv.Itoa(numBlocks),
				"--blockSize",
				strconv.Itoa(blockSize),
			),
			step.Workdir(appPath),
		)),
	)
}

// EnsureAppIsSteady ensures that app living at the path can compile and its tests
// are passing.
func (e Env) EnsureAppIsSteady(appPath string) {
	_, statErr := os.Stat(filepath.Join(appPath, ConfigYML))
	require.False(e.t, os.IsNotExist(statErr), "config.yml cannot be found")

	e.Exec("make sure app is steady",
		step.NewSteps(step.New(
			step.Exec(gocmd.Name(), "test", "./..."),
			step.Workdir(appPath),
		)),
	)
}

// IsAppServed checks that app is served properly and servers are started to listening
// before ctx canceled.
func (e Env) IsAppServed(ctx context.Context, host chainconfig.Host) error {
	checkAlive := func() error {
		addr, err := xurl.HTTP(host.API)
		if err != nil {
			return err
		}

		ok, err := httpstatuschecker.Check(ctx, fmt.Sprintf("%s/node_info", addr))
		if err == nil && !ok {
			err = errors.New("app is not online")
		}
		return err
	}
	return backoff.Retry(checkAlive, backoff.WithContext(backoff.NewConstantBackOff(time.Second), ctx))
}

// IsFaucetServed checks that faucet of the app is served properly
func (e Env) IsFaucetServed(ctx context.Context, faucetClient cosmosfaucet.HTTPClient) error {
	checkAlive := func() error {
		_, err := faucetClient.FaucetInfo(ctx)
		return err
	}
	return backoff.Retry(checkAlive, backoff.WithContext(backoff.NewConstantBackOff(time.Second), ctx))
}

// TmpDir creates a new temporary directory.
func (e Env) TmpDir() (path string) {
	path, err := os.MkdirTemp("", "integration")
	require.NoError(e.t, err, "create a tmp dir")
	e.t.Cleanup(func() { os.RemoveAll(path) })
	return path
}

// RandomizeServerPorts randomizes server ports for the app at path, updates
// its config.yml and returns new values.
func (e Env) RandomizeServerPorts(path string, configFile string) chainconfig.Host {
	if configFile == "" {
		configFile = ConfigYML
	}

	// generate random server ports and servers list.
	ports, err := availableport.Find(6)
	require.NoError(e.t, err)

	genAddr := func(port int) string {
		return fmt.Sprintf("localhost:%d", port)
	}

	servers := chainconfig.Host{
		RPC:     genAddr(ports[0]),
		P2P:     genAddr(ports[1]),
		Prof:    genAddr(ports[2]),
		GRPC:    genAddr(ports[3]),
		GRPCWeb: genAddr(ports[4]),
		API:     genAddr(ports[5]),
	}

	// update config.yml with the generated servers list.
	configyml, err := os.OpenFile(filepath.Join(path, configFile), os.O_RDWR|os.O_CREATE, 0755)
	require.NoError(e.t, err)
	defer configyml.Close()

	var conf chainconfig.Config
	require.NoError(e.t, yaml.NewDecoder(configyml).Decode(&conf))

	conf.Host = servers
	require.NoError(e.t, configyml.Truncate(0))
	_, err = configyml.Seek(0, 0)
	require.NoError(e.t, err)
	require.NoError(e.t, yaml.NewEncoder(configyml).Encode(conf))

	return servers
}

// ConfigureFaucet finds a random port for the app faucet and updates config.yml with this port and provided coins options
func (e Env) ConfigureFaucet(path string, configFile string, coins, coinsMax []string) string {
	if configFile == "" {
		configFile = ConfigYML
	}

	// find a random available port
	port, err := availableport.Find(1)
	require.NoError(e.t, err)

	configyml, err := os.OpenFile(filepath.Join(path, configFile), os.O_RDWR|os.O_CREATE, 0755)
	require.NoError(e.t, err)
	defer configyml.Close()

	var conf chainconfig.Config
	require.NoError(e.t, yaml.NewDecoder(configyml).Decode(&conf))

	conf.Faucet.Port = port[0]
	conf.Faucet.Coins = coins
	conf.Faucet.CoinsMax = coinsMax
	require.NoError(e.t, configyml.Truncate(0))
	_, err = configyml.Seek(0, 0)
	require.NoError(e.t, err)
	require.NoError(e.t, yaml.NewEncoder(configyml).Encode(conf))

	addr, err := xurl.HTTP(fmt.Sprintf("0.0.0.0:%d", port[0]))
	require.NoError(e.t, err)

	return addr
}

// SetRandomHomeConfig sets in the blockchain config files generated temporary directories for home directories
func (e Env) SetRandomHomeConfig(path string, configFile string) {
	if configFile == "" {
		configFile = ConfigYML
	}

	// update config.yml with the generated temporary directories
	configyml, err := os.OpenFile(filepath.Join(path, configFile), os.O_RDWR|os.O_CREATE, 0755)
	require.NoError(e.t, err)
	defer configyml.Close()

	var conf chainconfig.Config
	require.NoError(e.t, yaml.NewDecoder(configyml).Decode(&conf))

	conf.Init.Home = e.TmpDir()
	require.NoError(e.t, configyml.Truncate(0))
	_, err = configyml.Seek(0, 0)
	require.NoError(e.t, err)
	require.NoError(e.t, yaml.NewEncoder(configyml).Encode(conf))
}

// Must fails the immediately if not ok.
// t.Fail() needs to be called for the failing tests before running Must().
func (e Env) Must(ok bool) {
	if !ok {
		e.t.FailNow()
	}
}

// Home returns user's home dir.
func (e Env) Home() string {
	home, err := os.UserHomeDir()
	require.NoError(e.t, err)
	return home
}

// AppdHome returns appd's home dir.
func (e Env) AppdHome(name string) string {
	return filepath.Join(e.Home(), fmt.Sprintf(".%s", name))
}<|MERGE_RESOLUTION|>--- conflicted
+++ resolved
@@ -182,18 +182,12 @@
 		)),
 	)
 
-<<<<<<< HEAD
+	appDir := path.Base(name)
+
 	// Cleanup the home directory and cache of the app
 	e.t.Cleanup(func() {
-		os.RemoveAll(filepath.Join(e.Home(), fmt.Sprintf(".%s", appName)))
-		os.RemoveAll(filepath.Join(e.Home(), fmt.Sprintf(".ignite/cache/%s", appName)))
-=======
-	appDir := path.Base(name)
-
-	// Cleanup the home directory of the app
-	e.t.Cleanup(func() {
 		os.RemoveAll(filepath.Join(e.Home(), fmt.Sprintf(".%s", appDir)))
->>>>>>> 1eeeaf77
+		os.RemoveAll(filepath.Join(e.Home(), fmt.Sprintf(".ignite/cache/%s", appDir)))
 	})
 
 	return filepath.Join(root, appDir)
