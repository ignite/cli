package envtest

import (
	"context"
	"errors"
	"flag"
	"fmt"
	"os"
<<<<<<< HEAD
	"os/exec"
	"path"
=======
>>>>>>> 3a32e6be
	"path/filepath"
	"runtime"
	"strconv"
	"strings"
	"testing"
	"time"

	"github.com/cenkalti/backoff"
	"github.com/stretchr/testify/require"

	"github.com/ignite/cli/ignite/chainconfig"
	"github.com/ignite/cli/ignite/pkg/cosmosfaucet"
	"github.com/ignite/cli/ignite/pkg/httpstatuschecker"
	"github.com/ignite/cli/ignite/pkg/xexec"
	"github.com/ignite/cli/ignite/pkg/xurl"
)

const (
	IgniteApp = "ignite"
	Stargate  = "stargate"
)

var isCI, _ = strconv.ParseBool(os.Getenv("CI"))

// ConfigUpdateFunc defines a function type to update config file values.
type ConfigUpdateFunc func(*chainconfig.Config) error

// Env provides an isolated testing environment and what's needed to
// make it possible.
type Env struct {
	t   *testing.T
	ctx context.Context
}

// New creates a new testing environment.
func New(t *testing.T) Env {
	ctx, cancel := context.WithCancel(context.Background())
	e := Env{
		t:   t,
		ctx: ctx,
	}
	t.Cleanup(cancel)

	if !xexec.IsCommandAvailable(IgniteApp) {
		t.Fatal("ignite needs to be installed")
	}

	return e
}

// SetCleanup registers a function to be called when the test (or subtest) and all its
// subtests complete.
func (e Env) SetCleanup(f func()) {
	e.t.Cleanup(f)
}

// Ctx returns parent context for the test suite to use for cancelations.
func (e Env) Ctx() context.Context {
	return e.ctx
}

<<<<<<< HEAD
type execOptions struct {
	ctx                    context.Context
	shouldErr, shouldRetry bool
	stdout, stderr         io.Writer
}

type ExecOption func(*execOptions)

// ExecShouldError sets the expectations of a command's execution to end with a failure.
func ExecShouldError() ExecOption {
	return func(o *execOptions) {
		o.shouldErr = true
	}
}

// ExecCtx sets cancelation context for the execution.
func ExecCtx(ctx context.Context) ExecOption {
	return func(o *execOptions) {
		o.ctx = ctx
	}
}

// ExecStdout captures stdout of an execution.
func ExecStdout(w io.Writer) ExecOption {
	return func(o *execOptions) {
		o.stdout = w
	}
}

// ExecStderr captures stderr of an execution.
func ExecStderr(w io.Writer) ExecOption {
	return func(o *execOptions) {
		o.stderr = w
	}
}

// ExecRetry retries command until it is successful before context is canceled.
func ExecRetry() ExecOption {
	return func(o *execOptions) {
		o.shouldRetry = true
	}
}

type clientOptions struct {
	env                    map[string]string
	testName, testFilePath string
}

// ClientOption defines options for the TS client test runner.
type ClientOption func(*clientOptions)

// ClientEnv option defines environment values for the tests.
func ClientEnv(env map[string]string) ClientOption {
	return func(o *clientOptions) {
		for k, v := range env {
			o.env[k] = v
		}
	}
}

// ClientTestName option defines a pattern to match the test names that should be run.
func ClientTestName(pattern string) ClientOption {
	return func(o *clientOptions) {
		o.testName = pattern
	}
}

// ClientTestFile option defines the name of the file where to look for tests.
func ClientTestFile(filePath string) ClientOption {
	return func(o *clientOptions) {
		o.testFilePath = filePath
	}
}

// Exec executes a command step with options where msg describes the expectation from the test.
// unless calling with Must(), Exec() will not exit test runtime on failure.
func (e Env) Exec(msg string, steps step.Steps, options ...ExecOption) (ok bool) {
	opts := &execOptions{
		ctx:    e.ctx,
		stdout: io.Discard,
		stderr: io.Discard,
	}
	for _, o := range options {
		o(opts)
	}
	var (
		stdout = &bytes.Buffer{}
		stderr = &bytes.Buffer{}
	)
	copts := []cmdrunner.Option{
		cmdrunner.DefaultStdout(io.MultiWriter(stdout, opts.stdout)),
		cmdrunner.DefaultStderr(io.MultiWriter(stderr, opts.stderr)),
	}
	if isCI {
		copts = append(copts, cmdrunner.EndSignal(os.Kill))
	}
	err := cmdrunner.
		New(copts...).
		Run(opts.ctx, steps...)
	if err == context.Canceled {
		err = nil
	}
	if err != nil {
		fmt.Fprintln(os.Stderr, err)
		if opts.shouldRetry && opts.ctx.Err() == nil {
			time.Sleep(time.Second)
			return e.Exec(msg, steps, options...)
		}
	}
	if err != nil {
		msg = fmt.Sprintf("%s\n\nLogs:\n\n%s\n\nError Logs:\n\n%s\n",
			msg,
			stdout.String(),
			stderr.String())
	}
	if opts.shouldErr {
		return assert.Error(e.t, err, msg)
	}
	return assert.NoError(e.t, err, msg)
}

const (
	Stargate = "stargate"
)

// Scaffold scaffolds an app to a unique appPath and returns it.
func (e Env) Scaffold(name string, flags ...string) (appPath string) {
	root := e.TmpDir()
	e.Exec("scaffold an app",
		step.NewSteps(step.New(
			step.Exec(
				IgniteApp,
				append([]string{
					"scaffold",
					"chain",
					name,
				}, flags...)...,
			),
			step.Workdir(root),
		)),
	)

	appDir := path.Base(name)

	// Cleanup the home directory and cache of the app
	e.t.Cleanup(func() {
		os.RemoveAll(filepath.Join(e.Home(), fmt.Sprintf(".%s", appDir)))
	})

	return filepath.Join(root, appDir)
}

// Serve serves an application lives under path with options where msg describes the
// execution from the serving action.
// unless calling with Must(), Serve() will not exit test runtime on failure.
func (e Env) Serve(msg, path, home, configPath string, options ...ExecOption) (ok bool) {
	serveCommand := []string{
		"chain",
		"serve",
		"-v",
	}

	if home != "" {
		serveCommand = append(serveCommand, "--home", home)
	}
	if configPath != "" {
		serveCommand = append(serveCommand, "--config", configPath)
	}

	return e.Exec(msg,
		step.NewSteps(step.New(
			step.Exec(IgniteApp, serveCommand...),
			step.Workdir(path),
		)),
		options...,
	)
}

// Simulate runs the simulation test for the app
func (e Env) Simulate(appPath string, numBlocks, blockSize int) {
	e.Exec("running the simulation tests",
		step.NewSteps(step.New(
			step.Exec(
				IgniteApp,
				"chain",
				"simulate",
				"--numBlocks",
				strconv.Itoa(numBlocks),
				"--blockSize",
				strconv.Itoa(blockSize),
			),
			step.Workdir(appPath),
		)),
	)
}

// EnsureAppIsSteady ensures that app living at the path can compile and its tests
// are passing.
func (e Env) EnsureAppIsSteady(appPath string) {
	_, statErr := os.Stat(filepath.Join(appPath, ConfigYML))
	require.False(e.t, os.IsNotExist(statErr), "config.yml cannot be found")

	e.Exec("make sure app is steady",
		step.NewSteps(step.New(
			step.Exec(gocmd.Name(), "test", "./..."),
			step.Workdir(appPath),
		)),
	)
}

=======
>>>>>>> 3a32e6be
// IsAppServed checks that app is served properly and servers are started to listening
// before ctx canceled.
func (e Env) IsAppServed(ctx context.Context, host chainconfig.Host) error {
	checkAlive := func() error {
		addr, err := xurl.HTTP(host.API)
		if err != nil {
			return err
		}

		ok, err := httpstatuschecker.Check(ctx, fmt.Sprintf("%s/cosmos/base/tendermint/v1beta1/node_info", addr))
		if err == nil && !ok {
			err = errors.New("app is not online")
		}
		if HasTestVerboseFlag() {
			fmt.Printf("IsAppServed at %s: %v\n", addr, err)
		}
		return err
	}

	return backoff.Retry(checkAlive, backoff.WithContext(backoff.NewConstantBackOff(time.Second), ctx))
}

// IsFaucetServed checks that faucet of the app is served properly
func (e Env) IsFaucetServed(ctx context.Context, faucetClient cosmosfaucet.HTTPClient) error {
	checkAlive := func() error {
		_, err := faucetClient.FaucetInfo(ctx)
		return err
	}

	return backoff.Retry(checkAlive, backoff.WithContext(backoff.NewConstantBackOff(time.Second), ctx))
}

// TmpDir creates a new temporary directory.
func (e Env) TmpDir() (path string) {
	return e.t.TempDir()
}

// Home returns user's home dir.
func (e Env) Home() string {
	home, err := os.UserHomeDir()
	require.NoError(e.t, err)
	return home
}

<<<<<<< HEAD
// UpdateConfig updates config.yml file values.
func (e Env) UpdateConfig(path, configFile string, update ConfigUpdateFunc) {
	if configFile == "" {
		configFile = ConfigYML
	}

	f, err := os.OpenFile(filepath.Join(path, configFile), os.O_RDWR|os.O_CREATE, 0755)
	require.NoError(e.t, err)

	defer f.Close()

	var cfg chainconfig.Config

	require.NoError(e.t, yaml.NewDecoder(f).Decode(&cfg))
	require.NoError(e.t, update(&cfg))
	require.NoError(e.t, f.Truncate(0))

	_, err = f.Seek(0, 0)

	require.NoError(e.t, err)
	require.NoError(e.t, yaml.NewEncoder(f).Encode(cfg))
}

// SetRandomHomeConfig sets in the blockchain config files generated temporary directories for home directories
func (e Env) SetRandomHomeConfig(path string, configFile string) {
	if configFile == "" {
		configFile = ConfigYML
	}

	// update config.yml with the generated temporary directories
	configyml, err := os.OpenFile(filepath.Join(path, configFile), os.O_RDWR|os.O_CREATE, 0755)
	require.NoError(e.t, err)
	defer configyml.Close()

	var conf chainconfig.Config
	require.NoError(e.t, yaml.NewDecoder(configyml).Decode(&conf))

	conf.Init.Home = e.TmpDir()
	require.NoError(e.t, configyml.Truncate(0))
	_, err = configyml.Seek(0, 0)
	require.NoError(e.t, err)
	require.NoError(e.t, yaml.NewEncoder(configyml).Encode(conf))
=======
// AppHome returns app's root home/data dir path.
func (e Env) AppHome(name string) string {
	return filepath.Join(e.Home(), fmt.Sprintf(".%s", name))
>>>>>>> 3a32e6be
}

// RunClientTests runs the Typescript client tests.
func (e Env) RunClientTests(path string, options ...ClientOption) bool {
	npm, err := exec.LookPath("npm")
	require.NoError(e.t, err, "npm binary not found")

	// The root dir for the tests must be an absolute path.
	// It is used as the start search point to find test files.
	rootDir, err := os.Getwd()
	require.NoError(e.t, err)

	// The filename of this module is required to be able to define the location
	// of the TS client test runner package to be used as working directory when
	// running the tests.
	_, filename, _, ok := runtime.Caller(0)
	if !ok {
		e.t.Fatal("failed to read file name")
	}

	opts := clientOptions{
		env: map[string]string{
			"TEST_CHAIN_PATH": path,
		},
	}
	for _, o := range options {
		o(&opts)
	}

	var (
		output bytes.Buffer
		env    []string
	)

	//  Install the dependencies needed to run TS client tests
	ok = e.Exec("install client dependencies", step.NewSteps(
		step.New(
			step.Workdir(fmt.Sprintf("%s/vue", path)),
			step.Stdout(&output),
			step.Exec(npm, "install"),
			step.PostExec(func(err error) error {
				// Print the npm output when there is an error
				if err != nil {
					e.t.Log("\n", output.String())
				}

				return err
			}),
		),
	))
	if !ok {
		return false
	}

	output.Reset()

	args := []string{"run", "test", "--", "--dir", rootDir}
	if opts.testName != "" {
		args = append(args, "-t", opts.testName)
	}

	if opts.testFilePath != "" {
		args = append(args, opts.testFilePath)
	}

	for k, v := range opts.env {
		env = append(env, cmdrunner.Env(k, v))
	}

	// The tests are run from the TS client test runner package directory
	runnerDir := filepath.Join(filepath.Dir(filename), "testdata/tstestrunner")

	// TODO: Ignore stderr ? Errors are already displayed with traceback in the stdout
	return e.Exec("run client tests", step.NewSteps(
		// Make sure the test runner dependencies are installed
		step.New(
			step.Workdir(runnerDir),
			step.Stdout(&output),
			step.Exec(npm, "install"),
			step.PostExec(func(err error) error {
				// Print the npm output when there is an error
				if err != nil {
					e.t.Log("\n", output.String())
				}

				return err
			}),
		),
		// Run the TS client tests
		step.New(
			step.Workdir(runnerDir),
			step.Stdout(&output),
			step.Env(env...),
			step.PreExec(func() error {
				// Clear the output from the previous step
				output.Reset()

				return nil
			}),
			step.Exec(npm, args...),
			step.PostExec(func(err error) error {
				// Always print tests output to be available on errors or when verbose is enabled
				e.t.Log("\n", output.String())

				return err
			}),
		),
	))
}

// Must fails the immediately if not ok.
// t.Fail() needs to be called for the failing tests before running Must().
func (e Env) Must(ok bool) {
	if !ok {
		e.t.FailNow()
	}
}

func (e Env) HasFailed() bool {
	return e.t.Failed()
}

func (e Env) RequireExpectations() {
	e.Must(e.HasFailed())
}

func Contains(s, partial string) bool {
	return strings.Contains(s, strings.TrimSpace(partial))
}

func HasTestVerboseFlag() bool {
	return flag.Lookup("test.v").Value.String() == "true"
}<|MERGE_RESOLUTION|>--- conflicted
+++ resolved
@@ -6,13 +6,7 @@
 	"flag"
 	"fmt"
 	"os"
-<<<<<<< HEAD
-	"os/exec"
-	"path"
-=======
->>>>>>> 3a32e6be
 	"path/filepath"
-	"runtime"
 	"strconv"
 	"strings"
 	"testing"
@@ -34,9 +28,6 @@
 )
 
 var isCI, _ = strconv.ParseBool(os.Getenv("CI"))
-
-// ConfigUpdateFunc defines a function type to update config file values.
-type ConfigUpdateFunc func(*chainconfig.Config) error
 
 // Env provides an isolated testing environment and what's needed to
 // make it possible.
@@ -72,219 +63,6 @@
 	return e.ctx
 }
 
-<<<<<<< HEAD
-type execOptions struct {
-	ctx                    context.Context
-	shouldErr, shouldRetry bool
-	stdout, stderr         io.Writer
-}
-
-type ExecOption func(*execOptions)
-
-// ExecShouldError sets the expectations of a command's execution to end with a failure.
-func ExecShouldError() ExecOption {
-	return func(o *execOptions) {
-		o.shouldErr = true
-	}
-}
-
-// ExecCtx sets cancelation context for the execution.
-func ExecCtx(ctx context.Context) ExecOption {
-	return func(o *execOptions) {
-		o.ctx = ctx
-	}
-}
-
-// ExecStdout captures stdout of an execution.
-func ExecStdout(w io.Writer) ExecOption {
-	return func(o *execOptions) {
-		o.stdout = w
-	}
-}
-
-// ExecStderr captures stderr of an execution.
-func ExecStderr(w io.Writer) ExecOption {
-	return func(o *execOptions) {
-		o.stderr = w
-	}
-}
-
-// ExecRetry retries command until it is successful before context is canceled.
-func ExecRetry() ExecOption {
-	return func(o *execOptions) {
-		o.shouldRetry = true
-	}
-}
-
-type clientOptions struct {
-	env                    map[string]string
-	testName, testFilePath string
-}
-
-// ClientOption defines options for the TS client test runner.
-type ClientOption func(*clientOptions)
-
-// ClientEnv option defines environment values for the tests.
-func ClientEnv(env map[string]string) ClientOption {
-	return func(o *clientOptions) {
-		for k, v := range env {
-			o.env[k] = v
-		}
-	}
-}
-
-// ClientTestName option defines a pattern to match the test names that should be run.
-func ClientTestName(pattern string) ClientOption {
-	return func(o *clientOptions) {
-		o.testName = pattern
-	}
-}
-
-// ClientTestFile option defines the name of the file where to look for tests.
-func ClientTestFile(filePath string) ClientOption {
-	return func(o *clientOptions) {
-		o.testFilePath = filePath
-	}
-}
-
-// Exec executes a command step with options where msg describes the expectation from the test.
-// unless calling with Must(), Exec() will not exit test runtime on failure.
-func (e Env) Exec(msg string, steps step.Steps, options ...ExecOption) (ok bool) {
-	opts := &execOptions{
-		ctx:    e.ctx,
-		stdout: io.Discard,
-		stderr: io.Discard,
-	}
-	for _, o := range options {
-		o(opts)
-	}
-	var (
-		stdout = &bytes.Buffer{}
-		stderr = &bytes.Buffer{}
-	)
-	copts := []cmdrunner.Option{
-		cmdrunner.DefaultStdout(io.MultiWriter(stdout, opts.stdout)),
-		cmdrunner.DefaultStderr(io.MultiWriter(stderr, opts.stderr)),
-	}
-	if isCI {
-		copts = append(copts, cmdrunner.EndSignal(os.Kill))
-	}
-	err := cmdrunner.
-		New(copts...).
-		Run(opts.ctx, steps...)
-	if err == context.Canceled {
-		err = nil
-	}
-	if err != nil {
-		fmt.Fprintln(os.Stderr, err)
-		if opts.shouldRetry && opts.ctx.Err() == nil {
-			time.Sleep(time.Second)
-			return e.Exec(msg, steps, options...)
-		}
-	}
-	if err != nil {
-		msg = fmt.Sprintf("%s\n\nLogs:\n\n%s\n\nError Logs:\n\n%s\n",
-			msg,
-			stdout.String(),
-			stderr.String())
-	}
-	if opts.shouldErr {
-		return assert.Error(e.t, err, msg)
-	}
-	return assert.NoError(e.t, err, msg)
-}
-
-const (
-	Stargate = "stargate"
-)
-
-// Scaffold scaffolds an app to a unique appPath and returns it.
-func (e Env) Scaffold(name string, flags ...string) (appPath string) {
-	root := e.TmpDir()
-	e.Exec("scaffold an app",
-		step.NewSteps(step.New(
-			step.Exec(
-				IgniteApp,
-				append([]string{
-					"scaffold",
-					"chain",
-					name,
-				}, flags...)...,
-			),
-			step.Workdir(root),
-		)),
-	)
-
-	appDir := path.Base(name)
-
-	// Cleanup the home directory and cache of the app
-	e.t.Cleanup(func() {
-		os.RemoveAll(filepath.Join(e.Home(), fmt.Sprintf(".%s", appDir)))
-	})
-
-	return filepath.Join(root, appDir)
-}
-
-// Serve serves an application lives under path with options where msg describes the
-// execution from the serving action.
-// unless calling with Must(), Serve() will not exit test runtime on failure.
-func (e Env) Serve(msg, path, home, configPath string, options ...ExecOption) (ok bool) {
-	serveCommand := []string{
-		"chain",
-		"serve",
-		"-v",
-	}
-
-	if home != "" {
-		serveCommand = append(serveCommand, "--home", home)
-	}
-	if configPath != "" {
-		serveCommand = append(serveCommand, "--config", configPath)
-	}
-
-	return e.Exec(msg,
-		step.NewSteps(step.New(
-			step.Exec(IgniteApp, serveCommand...),
-			step.Workdir(path),
-		)),
-		options...,
-	)
-}
-
-// Simulate runs the simulation test for the app
-func (e Env) Simulate(appPath string, numBlocks, blockSize int) {
-	e.Exec("running the simulation tests",
-		step.NewSteps(step.New(
-			step.Exec(
-				IgniteApp,
-				"chain",
-				"simulate",
-				"--numBlocks",
-				strconv.Itoa(numBlocks),
-				"--blockSize",
-				strconv.Itoa(blockSize),
-			),
-			step.Workdir(appPath),
-		)),
-	)
-}
-
-// EnsureAppIsSteady ensures that app living at the path can compile and its tests
-// are passing.
-func (e Env) EnsureAppIsSteady(appPath string) {
-	_, statErr := os.Stat(filepath.Join(appPath, ConfigYML))
-	require.False(e.t, os.IsNotExist(statErr), "config.yml cannot be found")
-
-	e.Exec("make sure app is steady",
-		step.NewSteps(step.New(
-			step.Exec(gocmd.Name(), "test", "./..."),
-			step.Workdir(appPath),
-		)),
-	)
-}
-
-=======
->>>>>>> 3a32e6be
 // IsAppServed checks that app is served properly and servers are started to listening
 // before ctx canceled.
 func (e Env) IsAppServed(ctx context.Context, host chainconfig.Host) error {
@@ -329,162 +107,9 @@
 	return home
 }
 
-<<<<<<< HEAD
-// UpdateConfig updates config.yml file values.
-func (e Env) UpdateConfig(path, configFile string, update ConfigUpdateFunc) {
-	if configFile == "" {
-		configFile = ConfigYML
-	}
-
-	f, err := os.OpenFile(filepath.Join(path, configFile), os.O_RDWR|os.O_CREATE, 0755)
-	require.NoError(e.t, err)
-
-	defer f.Close()
-
-	var cfg chainconfig.Config
-
-	require.NoError(e.t, yaml.NewDecoder(f).Decode(&cfg))
-	require.NoError(e.t, update(&cfg))
-	require.NoError(e.t, f.Truncate(0))
-
-	_, err = f.Seek(0, 0)
-
-	require.NoError(e.t, err)
-	require.NoError(e.t, yaml.NewEncoder(f).Encode(cfg))
-}
-
-// SetRandomHomeConfig sets in the blockchain config files generated temporary directories for home directories
-func (e Env) SetRandomHomeConfig(path string, configFile string) {
-	if configFile == "" {
-		configFile = ConfigYML
-	}
-
-	// update config.yml with the generated temporary directories
-	configyml, err := os.OpenFile(filepath.Join(path, configFile), os.O_RDWR|os.O_CREATE, 0755)
-	require.NoError(e.t, err)
-	defer configyml.Close()
-
-	var conf chainconfig.Config
-	require.NoError(e.t, yaml.NewDecoder(configyml).Decode(&conf))
-
-	conf.Init.Home = e.TmpDir()
-	require.NoError(e.t, configyml.Truncate(0))
-	_, err = configyml.Seek(0, 0)
-	require.NoError(e.t, err)
-	require.NoError(e.t, yaml.NewEncoder(configyml).Encode(conf))
-=======
 // AppHome returns app's root home/data dir path.
 func (e Env) AppHome(name string) string {
 	return filepath.Join(e.Home(), fmt.Sprintf(".%s", name))
->>>>>>> 3a32e6be
-}
-
-// RunClientTests runs the Typescript client tests.
-func (e Env) RunClientTests(path string, options ...ClientOption) bool {
-	npm, err := exec.LookPath("npm")
-	require.NoError(e.t, err, "npm binary not found")
-
-	// The root dir for the tests must be an absolute path.
-	// It is used as the start search point to find test files.
-	rootDir, err := os.Getwd()
-	require.NoError(e.t, err)
-
-	// The filename of this module is required to be able to define the location
-	// of the TS client test runner package to be used as working directory when
-	// running the tests.
-	_, filename, _, ok := runtime.Caller(0)
-	if !ok {
-		e.t.Fatal("failed to read file name")
-	}
-
-	opts := clientOptions{
-		env: map[string]string{
-			"TEST_CHAIN_PATH": path,
-		},
-	}
-	for _, o := range options {
-		o(&opts)
-	}
-
-	var (
-		output bytes.Buffer
-		env    []string
-	)
-
-	//  Install the dependencies needed to run TS client tests
-	ok = e.Exec("install client dependencies", step.NewSteps(
-		step.New(
-			step.Workdir(fmt.Sprintf("%s/vue", path)),
-			step.Stdout(&output),
-			step.Exec(npm, "install"),
-			step.PostExec(func(err error) error {
-				// Print the npm output when there is an error
-				if err != nil {
-					e.t.Log("\n", output.String())
-				}
-
-				return err
-			}),
-		),
-	))
-	if !ok {
-		return false
-	}
-
-	output.Reset()
-
-	args := []string{"run", "test", "--", "--dir", rootDir}
-	if opts.testName != "" {
-		args = append(args, "-t", opts.testName)
-	}
-
-	if opts.testFilePath != "" {
-		args = append(args, opts.testFilePath)
-	}
-
-	for k, v := range opts.env {
-		env = append(env, cmdrunner.Env(k, v))
-	}
-
-	// The tests are run from the TS client test runner package directory
-	runnerDir := filepath.Join(filepath.Dir(filename), "testdata/tstestrunner")
-
-	// TODO: Ignore stderr ? Errors are already displayed with traceback in the stdout
-	return e.Exec("run client tests", step.NewSteps(
-		// Make sure the test runner dependencies are installed
-		step.New(
-			step.Workdir(runnerDir),
-			step.Stdout(&output),
-			step.Exec(npm, "install"),
-			step.PostExec(func(err error) error {
-				// Print the npm output when there is an error
-				if err != nil {
-					e.t.Log("\n", output.String())
-				}
-
-				return err
-			}),
-		),
-		// Run the TS client tests
-		step.New(
-			step.Workdir(runnerDir),
-			step.Stdout(&output),
-			step.Env(env...),
-			step.PreExec(func() error {
-				// Clear the output from the previous step
-				output.Reset()
-
-				return nil
-			}),
-			step.Exec(npm, args...),
-			step.PostExec(func(err error) error {
-				// Always print tests output to be available on errors or when verbose is enabled
-				e.t.Log("\n", output.String())
-
-				return err
-			}),
-		),
-	))
 }
 
 // Must fails the immediately if not ok.
