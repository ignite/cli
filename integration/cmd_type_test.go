--- conflicted
+++ resolved
@@ -21,7 +21,6 @@
 		),
 	)
 
-<<<<<<< HEAD
 	env.Exec("create a type with int",
 		step.New(
 			step.Exec("starport", "type", "employee", "name:string", "level:int"),
@@ -34,14 +33,14 @@
 			step.Exec("starport", "type", "document", "signed:bool"),
 			step.Workdir(path),
 		),
-=======
+	)
+
 	env.Exec("should prevent creating a type with duplicated fields",
 		step.New(
 			step.Exec("starport", "type", "company", "name", "name"),
 			step.Workdir(path),
 		),
 		ExecShouldError(),
->>>>>>> 05eb3dbc
 	)
 
 	env.Exec("should prevent creating an existing type",
@@ -70,7 +69,6 @@
 		),
 	)
 
-<<<<<<< HEAD
 	env.Exec("create a type with int",
 		step.New(
 			step.Exec("starport", "type", "employee", "name:string", "level:int"),
@@ -83,14 +81,14 @@
 			step.Exec("starport", "type", "document", "signed:bool"),
 			step.Workdir(path),
 		),
-=======
+	)
+
 	env.Exec("should prevent creating a type with duplicated fields",
 		step.New(
 			step.Exec("starport", "type", "company", "name", "name"),
 			step.Workdir(path),
 		),
 		ExecShouldError(),
->>>>>>> 05eb3dbc
 	)
 
 	env.Exec("should prevent creating an existing type",
