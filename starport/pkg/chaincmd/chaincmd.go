--- conflicted
+++ resolved
@@ -2,10 +2,7 @@
 
 import (
 	"github.com/tendermint/starport/starport/pkg/cmdrunner/step"
-<<<<<<< HEAD
-=======
 	"github.com/tendermint/starport/starport/pkg/cosmosver"
->>>>>>> db5e1bbd
 )
 
 const (
@@ -31,6 +28,7 @@
 	optionValidatorCommissionMaxChangeRate = "--commission-max-change-rate"
 	optionValidatorMinSelfDelegation       = "--min-self-delegation"
 	optionValidatorGasPrices               = "--gas-prices"
+	optionHomeClient                       = "--home-client"
 
 	constTendermint = "tendermint"
 	constJSON       = "json"
@@ -105,22 +103,6 @@
 	}
 }
 
-// WithSecondaryCLI provides the secondary CLI name for the blockchain.
-// this is useful for Launchpad applications since it has two different binaries but
-// not needed by Stargate applications.
-func WithSecondaryCLI(cliCmd string) Option {
-	return func(c *ChainCmd) {
-		c.cliCmd = cliCmd
-	}
-}
-
-// WithSecondaryCLIHome replaces the default home used by the Launchpad chain CLI
-func WithSecondaryCLIHome(cliHome string) Option {
-	return func(c *ChainCmd) {
-		c.cliHome = cliHome
-	}
-}
-
 // StartCommand returns the command to start the daemon of the chain
 func (c ChainCmd) StartCommand(options ...string) step.Option {
 	command := append([]string{
@@ -297,6 +279,11 @@
 			optionAmount,
 			selfDelegation,
 		)
+
+		// Attach home client option
+		if c.cliHome != "" {
+			command = append(command, []string{optionHomeClient, c.cliHome}...)
+		}
 	}
 
 	// Apply the options provided by the user
