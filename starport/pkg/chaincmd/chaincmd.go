package chaincmd

import "github.com/tendermint/starport/starport/pkg/cmdrunner/step"

const (
	commandStart             = "start"
	commandInit              = "init"
	commandKeys              = "keys"
	commandAddGenesisAccount = "add-genesis-account"
	commandGentx             = "gentx"
	commandCollectGentxs     = "collect-gentxs"
	commandValidateGenesis   = "validate-genesis"
	commandShowNodeID        = "show-node-id"

	optionHome                             = "--home"
	optionKeyringBackend                   = "--keyring-backend"
	optionChainID                          = "--chain-id"
	optionOutput                           = "--output"
	optionRecover                          = "--recover"
	optionAddress                          = "--address"
	optionAmount                           = "--amount"
	optionValidatorMoniker                 = "--moniker"
	optionValidatorCommissionRate          = "--commission-rate"
	optionValidatorCommissionMaxRate       = "--commission-max-rate"
	optionValidatorCommissionMaxChangeRate = "--commission-max-change-rate"
	optionValidatorMinSelfDelegation       = "--min-self-delegation"
	optionValidatorGasPrices               = "--gas-prices"

	constTendermint = "tendermint"
	constJSON       = "json"
)

type KeyringBackend string

const (
	KeyringBackendOS      KeyringBackend = "os"
	KeyringBackendFile    KeyringBackend = "file"
	KeyringBackendPass    KeyringBackend = "pass"
	KeyringBackendTest    KeyringBackend = "test"
	KeyringBackendKwallet KeyringBackend = "kwallet"
)

type ChainCmd struct {
	appCmd         string
	chainID        string
	homeDir        string
	keyringBackend KeyringBackend
	cliCmd         string
	cliHome        string
}

// New creates a new ChainCmd to launch command with the chain app
func New(appCmd string, options ...Option) ChainCmd {
	chainCmd := ChainCmd{
		appCmd: appCmd,
	}

	// Apply the options provided by the user
	for _, applyOption := range options {
		applyOption(&chainCmd)
	}

	return chainCmd
}

type Option func(*ChainCmd)

// WithHome replaces the default home used by the chain
func WithHome(home string) Option {
	return func(c *ChainCmd) {
		c.homeDir = home
	}
}

// WithChainID provides a specific chain ID for the commands that accept this option
func WithChainID(chainID string) Option {
	return func(c *ChainCmd) {
		c.chainID = chainID
	}
}

// WithKeyrinBackend provides a specific keyring backend for the commands that accept this option
func WithKeyrinBackend(keyringBackend KeyringBackend) Option {
	return func(c *ChainCmd) {
		c.keyringBackend = keyringBackend
	}
}

<<<<<<< HEAD
// SetHome sets a new home for the commands
func (c *ChainCmd) SetHome(home string) {
	c.homeDir = home
=======
// WithLaunchpad defines the command as Launchpad application commands
// and provides the name of the CLI application to call Launchpad CLI commands
func WithLaunchpad(cliCmd string) Option {
	return func(c *ChainCmd) {
		c.cliCmd = cliCmd
	}
>>>>>>> a52c3a63
}

// StartCommand returns the command to start the daemon of the chain
func (c ChainCmd) StartCommand(options ...string) step.Option {
	command := append([]string{
		commandStart,
	}, options...)
	return c.daemonCommand(command)
}

// InitCommand returns the command to initialize the chain
func (c ChainCmd) InitCommand(moniker string) step.Option {
	command := []string{
		commandInit,
		moniker,
	}
	command = c.attachChainID(command)
	return c.daemonCommand(command)
}

// AddKeyCommand returns the command to add a new key in the chain keyring
func (c ChainCmd) AddKeyCommand(accountName string) step.Option {
	command := []string{
		commandKeys,
		"add",
		accountName,
		optionOutput,
		constJSON,
	}
	command = c.attachKeyringBackend(command)

	return c.cliCommand(command)
}

// ImportKeyCommand returns the command to import a key into the chain keyring from a mnemonic
func (c ChainCmd) ImportKeyCommand(accountName string) step.Option {
	command := []string{
		commandKeys,
		"add",
		accountName,
		optionRecover,
	}
	command = c.attachKeyringBackend(command)

	return c.cliCommand(command)
}

// ShowKeyAddressCommand returns the command to print the address of a key in the chain keyring
func (c ChainCmd) ShowKeyAddressCommand(accountName string) step.Option {
	command := []string{
		commandKeys,
		"show",
		accountName,
		optionAddress,
	}
	command = c.attachKeyringBackend(command)

	return c.cliCommand(command)
}

// AddGenesisAccountCommand returns the command to add a new account in the genesis file of the chain
func (c ChainCmd) AddGenesisAccountCommand(address string, coins string) step.Option {
	command := []string{
		commandAddGenesisAccount,
		address,
		coins,
	}
	return c.daemonCommand(command)
}

// Options for the GentxCommand
type GentxOption func([]string) []string

// GentxWithMoniker provides moniker option for the gentx command
func GentxWithMoniker(moniker string) GentxOption {
	return func(command []string) []string {
		if len(moniker) > 0 {
			return append(command, optionValidatorMoniker, moniker)
		}
		return command
	}
}

// GentxWithCommissionRate provides commission rate option for the gentx command
func GentxWithCommissionRate(commissionRate string) GentxOption {
	return func(command []string) []string {
		if len(commissionRate) > 0 {
			return append(command, optionValidatorCommissionRate, commissionRate)
		}
		return command
	}
}

// GentxWithCommissionMaxRate provides commission max rate option for the gentx command
func GentxWithCommissionMaxRate(commissionMaxRate string) GentxOption {
	return func(command []string) []string {
		if len(commissionMaxRate) > 0 {
			return append(command, optionValidatorCommissionMaxRate, commissionMaxRate)
		}
		return command
	}
}

// GentxWithCommissionMaxChangeRate provides commission max change rate option for the gentx command
func GentxWithCommissionMaxChangeRate(commissionMaxChangeRate string) GentxOption {
	return func(command []string) []string {
		if len(commissionMaxChangeRate) > 0 {
			return append(command, optionValidatorCommissionMaxChangeRate, commissionMaxChangeRate)
		}
		return command
	}
}

// GentxWithMinSelfDelegation provides minimum self delegation option for the gentx command
func GentxWithMinSelfDelegation(minSelfDelegation string) GentxOption {
	return func(command []string) []string {
		if len(minSelfDelegation) > 0 {
			return append(command, optionValidatorMinSelfDelegation, minSelfDelegation)
		}
		return command
	}
}

// GentxWithGasPrices provides gas price option for the gentx command
func GentxWithGasPrices(gasPrices string) GentxOption {
	return func(command []string) []string {
		if len(gasPrices) > 0 {
			return append(command, optionValidatorGasPrices, gasPrices)
		}
		return command
	}
}

// GentxCommand returns the command to generate a gentx for the chain
func (c ChainCmd) GentxCommand(
	validatorName string,
	selfDelegation string,
	options ...GentxOption,
) step.Option {
	// Check version
	if c.isStargate() {
		return c.stargateGentxCommand(validatorName, selfDelegation, options...)
	}
	return c.launchpadGentxCommand(validatorName, selfDelegation, options...)
}

// CollectGentxsCommand returns the command to gather the gentxs in /gentx dir into the genesis file of the chain
func (c ChainCmd) CollectGentxsCommand() step.Option {
	command := []string{
		commandCollectGentxs,
	}
	return c.daemonCommand(command)
}

// ValidateGenesisCommand returns the command to check the validity of the chain genesis
func (c ChainCmd) ValidateGenesisCommand() step.Option {
	command := []string{
		commandValidateGenesis,
	}
	return c.daemonCommand(command)
}

// ShowNodeIDCommand returns the command to print the node ID of the node for the chain
func (c ChainCmd) ShowNodeIDCommand() step.Option {
	command := []string{
		constTendermint,
		commandShowNodeID,
	}
	return c.daemonCommand(command)
}

// LaunchpadSetConfigCommand returns the command to set config value
func (c ChainCmd) LaunchpadSetConfigCommand(name string, value string) step.Option {
	// Check version
	if c.isStargate() {
		panic("config command doesn't exist for Stargate")
	}
	return c.launchpadSetConfigCommand(name, value)
}

// LaunchpadRestServerCommand returns the command to start the CLI REST server
func (c ChainCmd) LaunchpadRestServerCommand(apiAddress string, rpcAddress string) step.Option {
	// Check version
	if c.isStargate() {
		panic("rest-server command doesn't exist for Stargate")
	}
	return c.launchpadRestServerCommand(apiAddress, rpcAddress)
}

// attachChainID appends the chain ID flag to the provided command
func (c ChainCmd) attachChainID(command []string) []string {
	if c.chainID != "" {
		command = append(command, []string{optionChainID, c.chainID}...)
	}
	return command
}

// attachKeyringBackend appends the keyring backend flag to the provided command
func (c ChainCmd) attachKeyringBackend(command []string) []string {
	if c.keyringBackend != "" {
		command = append(command, []string{optionKeyringBackend, string(c.keyringBackend)}...)
	}
	return command
}

// attachHome appends the home flag to the provided command
func (c ChainCmd) attachHome(command []string) []string {
	if c.homeDir != "" {
		command = append(command, []string{optionHome, c.homeDir}...)
	}
	return command
}

// isStargate checks if the version for commands is Stargate
func (c ChainCmd) isStargate() bool {
	return c.cliCmd == ""
}

// daemonCommand returns the daemon command from the provided command
func (c ChainCmd) daemonCommand(command []string) step.Option {
	return step.Exec(c.appCmd, c.attachHome(command)...)
}

// cliCommand returns the cli command from the provided command
// cli is the daemon for Stargate
func (c ChainCmd) cliCommand(command []string) step.Option {
	// Check version
	if c.isStargate() {
		return step.Exec(c.appCmd, c.attachHome(command)...)
	}
	return step.Exec(c.cliCmd, c.attachCLIHome(command)...)
}<|MERGE_RESOLUTION|>--- conflicted
+++ resolved
@@ -86,18 +86,12 @@
 	}
 }
 
-<<<<<<< HEAD
-// SetHome sets a new home for the commands
-func (c *ChainCmd) SetHome(home string) {
-	c.homeDir = home
-=======
 // WithLaunchpad defines the command as Launchpad application commands
 // and provides the name of the CLI application to call Launchpad CLI commands
 func WithLaunchpad(cliCmd string) Option {
 	return func(c *ChainCmd) {
 		c.cliCmd = cliCmd
 	}
->>>>>>> a52c3a63
 }
 
 // StartCommand returns the command to start the daemon of the chain
