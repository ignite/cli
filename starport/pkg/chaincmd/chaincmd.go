--- conflicted
+++ resolved
@@ -41,11 +41,8 @@
 	optionValidatorWebsite                 = "--website"
 	optionYes                              = "--yes"
 	optionHomeClient                       = "--home-client"
-<<<<<<< HEAD
 	optionCoinType                         = "--coin-type"
-=======
 	optionBroadcastMode                    = "--broadcast-mode"
->>>>>>> 3bb9210c
 
 	constTendermint = "tendermint"
 	constJSON       = "json"
