package chaincmd

import (
	"fmt"

	"github.com/tendermint/starport/starport/pkg/cmdrunner/step"
	"github.com/tendermint/starport/starport/pkg/cosmosver"
)

const (
	commandStart             = "start"
	commandInit              = "init"
	commandKeys              = "keys"
	commandAddGenesisAccount = "add-genesis-account"
	commandGentx             = "gentx"
	commandCollectGentxs     = "collect-gentxs"
	commandValidateGenesis   = "validate-genesis"
	commandShowNodeID        = "show-node-id"
	commandStatus            = "status"
	commandTx                = "tx"
	commandQuery             = "query"
<<<<<<< HEAD
	commandUnsafeReset       = "unsafe-reset-all"
=======
	commandExport            = "export"
>>>>>>> bb126f93

	optionHome                             = "--home"
	optionKeyringBackend                   = "--keyring-backend"
	optionChainID                          = "--chain-id"
	optionOutput                           = "--output"
	optionRecover                          = "--recover"
	optionAddress                          = "--address"
	optionAmount                           = "--amount"
	optionValidatorMoniker                 = "--moniker"
	optionValidatorCommissionRate          = "--commission-rate"
	optionValidatorCommissionMaxRate       = "--commission-max-rate"
	optionValidatorCommissionMaxChangeRate = "--commission-max-change-rate"
	optionValidatorMinSelfDelegation       = "--min-self-delegation"
	optionValidatorGasPrices               = "--gas-prices"
	optionYes                              = "--yes"
	optionHomeClient                       = "--home-client"

	constTendermint = "tendermint"
	constJSON       = "json"
)

type KeyringBackend string

const (
	KeyringBackendUnspecified KeyringBackend = ""
	KeyringBackendOS          KeyringBackend = "os"
	KeyringBackendFile        KeyringBackend = "file"
	KeyringBackendPass        KeyringBackend = "pass"
	KeyringBackendTest        KeyringBackend = "test"
	KeyringBackendKwallet     KeyringBackend = "kwallet"
)

type ChainCmd struct {
	appCmd          string
	chainID         string
	homeDir         string
	keyringBackend  KeyringBackend
	keyringPassword string
	cliCmd          string
	cliHome         string
	nodeAddress     string

	isAutoChainIDDetectionEnabled bool

	sdkVersion cosmosver.Version
}

// New creates a new ChainCmd to launch command with the chain app
func New(appCmd string, options ...Option) ChainCmd {
	c := ChainCmd{
		appCmd:     appCmd,
		sdkVersion: cosmosver.Versions.Latest(),
	}

	applyOptions(&c, options)

	return c
}

// Copy makes a copy of ChainCmd by overwriting its options with given options.
func (c ChainCmd) Copy(options ...Option) ChainCmd {
	applyOptions(&c, options)

	return c
}

// Option configures ChainCmd.
type Option func(*ChainCmd)

func applyOptions(c *ChainCmd, options []Option) {
	for _, applyOption := range options {
		applyOption(c)
	}
}

// WithVersion sets the version of the blockchain.
// when this is not provided, latest version of SDK is assumed.
func WithVersion(v cosmosver.Version) Option {
	return func(c *ChainCmd) {
		c.sdkVersion = v
	}
}

// WithHome replaces the default home used by the chain
func WithHome(home string) Option {
	return func(c *ChainCmd) {
		c.homeDir = home
	}
}

// WithChainID provides a specific chain ID for the commands that accept this option
func WithChainID(chainID string) Option {
	return func(c *ChainCmd) {
		c.chainID = chainID
	}
}

// WithAutoChainIDDetection finds out the chain id by communicating with the node running.
func WithAutoChainIDDetection() Option {
	return func(c *ChainCmd) {
		c.isAutoChainIDDetectionEnabled = true
	}
}

// WithKeyringBackend provides a specific keyring backend for the commands that accept this option
func WithKeyringBackend(keyringBackend KeyringBackend) Option {
	return func(c *ChainCmd) {
		c.keyringBackend = keyringBackend
	}
}

// WithKeyringPassword provides a password to unlock keyring
func WithKeyringPassword(password string) Option {
	return func(c *ChainCmd) {
		c.keyringPassword = password
	}
}

// WitNodeAddress sets the node address for the commands that needs to make an
// API request to the node that has a different node address other than the default one.
func WitNodeAddress(addr string) Option {
	return func(c *ChainCmd) {
		c.nodeAddress = addr
	}
}

// WithLaunchpadCLI provides the CLI application name for the blockchain
// this is necessary for Launchpad applications since it has two different binaries but
// not needed by Stargate applications
func WithLaunchpadCLI(cliCmd string) Option {
	return func(c *ChainCmd) {
		c.cliCmd = cliCmd
	}
}

// WithLaunchpadCLIHome replaces the default home used by the Launchpad chain CLI
func WithLaunchpadCLIHome(cliHome string) Option {
	return func(c *ChainCmd) {
		c.cliHome = cliHome
	}
}

// StartCommand returns the command to start the daemon of the chain
func (c ChainCmd) StartCommand(options ...string) step.Option {
	command := append([]string{
		commandStart,
	}, options...)
	return c.daemonCommand(command)
}

// InitCommand returns the command to initialize the chain
func (c ChainCmd) InitCommand(moniker string) step.Option {
	command := []string{
		commandInit,
		moniker,
	}
	command = c.attachChainID(command)
	return c.daemonCommand(command)
}

// AddKeyCommand returns the command to add a new key in the chain keyring
func (c ChainCmd) AddKeyCommand(accountName string) step.Option {
	command := []string{
		commandKeys,
		"add",
		accountName,
		optionOutput,
		constJSON,
	}
	command = c.attachKeyringBackend(command)

	return c.cliCommand(command)
}

// ImportKeyCommand returns the command to import a key into the chain keyring from a mnemonic
func (c ChainCmd) ImportKeyCommand(accountName string) step.Option {
	command := []string{
		commandKeys,
		"add",
		accountName,
		optionRecover,
	}
	command = c.attachKeyringBackend(command)

	return c.cliCommand(command)
}

// ShowKeyAddressCommand returns the command to print the address of a key in the chain keyring
func (c ChainCmd) ShowKeyAddressCommand(accountName string) step.Option {
	command := []string{
		commandKeys,
		"show",
		accountName,
		optionAddress,
	}
	command = c.attachKeyringBackend(command)

	return c.cliCommand(command)
}

// ListKeysCommand returns the command to print the list of a keys in the chain keyring
func (c ChainCmd) ListKeysCommand() step.Option {
	command := []string{
		commandKeys,
		"list",
		optionOutput,
		constJSON,
	}
	command = c.attachKeyringBackend(command)

	return c.cliCommand(command)
}

// AddGenesisAccountCommand returns the command to add a new account in the genesis file of the chain
func (c ChainCmd) AddGenesisAccountCommand(address string, coins string) step.Option {
	command := []string{
		commandAddGenesisAccount,
		address,
		coins,
	}
	return c.daemonCommand(command)
}

// GentxOption for the GentxCommand
type GentxOption func([]string) []string

// GentxWithMoniker provides moniker option for the gentx command
func GentxWithMoniker(moniker string) GentxOption {
	return func(command []string) []string {
		if len(moniker) > 0 {
			return append(command, optionValidatorMoniker, moniker)
		}
		return command
	}
}

// GentxWithCommissionRate provides commission rate option for the gentx command
func GentxWithCommissionRate(commissionRate string) GentxOption {
	return func(command []string) []string {
		if len(commissionRate) > 0 {
			return append(command, optionValidatorCommissionRate, commissionRate)
		}
		return command
	}
}

// GentxWithCommissionMaxRate provides commission max rate option for the gentx command
func GentxWithCommissionMaxRate(commissionMaxRate string) GentxOption {
	return func(command []string) []string {
		if len(commissionMaxRate) > 0 {
			return append(command, optionValidatorCommissionMaxRate, commissionMaxRate)
		}
		return command
	}
}

// GentxWithCommissionMaxChangeRate provides commission max change rate option for the gentx command
func GentxWithCommissionMaxChangeRate(commissionMaxChangeRate string) GentxOption {
	return func(command []string) []string {
		if len(commissionMaxChangeRate) > 0 {
			return append(command, optionValidatorCommissionMaxChangeRate, commissionMaxChangeRate)
		}
		return command
	}
}

// GentxWithMinSelfDelegation provides minimum self delegation option for the gentx command
func GentxWithMinSelfDelegation(minSelfDelegation string) GentxOption {
	return func(command []string) []string {
		if len(minSelfDelegation) > 0 {
			return append(command, optionValidatorMinSelfDelegation, minSelfDelegation)
		}
		return command
	}
}

// GentxWithGasPrices provides gas price option for the gentx command
func GentxWithGasPrices(gasPrices string) GentxOption {
	return func(command []string) []string {
		if len(gasPrices) > 0 {
			return append(command, optionValidatorGasPrices, gasPrices)
		}
		return command
	}
}

func (c ChainCmd) IsAutoChainIDDetectionEnabled() bool {
	return c.isAutoChainIDDetectionEnabled
}

func (c ChainCmd) SDKVersion() cosmosver.Version {
	return c.sdkVersion
}

// GentxCommand returns the command to generate a gentx for the chain
func (c ChainCmd) GentxCommand(
	validatorName string,
	selfDelegation string,
	options ...GentxOption,
) step.Option {
	command := []string{
		commandGentx,
	}

	if c.sdkVersion.Is(cosmosver.StargateZeroFourtyAndAbove) {
		command = append(command,
			validatorName,
			selfDelegation,
		)
	}

	if c.sdkVersion.Is(cosmosver.StargateBelowZeroFourty) {
		command = append(command,
			validatorName,
			optionAmount,
			selfDelegation,
		)
	}

	if c.sdkVersion.Is(cosmosver.LaunchpadAny) {
		command = append(command,
			optionName,
			validatorName,
			optionAmount,
			selfDelegation,
		)

		// Attach home client option
		if c.cliHome != "" {
			command = append(command, []string{optionHomeClient, c.cliHome}...)
		}
	}

	// Apply the options provided by the user
	for _, applyOption := range options {
		command = applyOption(command)
	}

	// Add necessary flags
	if c.sdkVersion.Major().Is(cosmosver.Stargate) {
		command = c.attachChainID(command)
	}

	command = c.attachKeyringBackend(command)

	return c.daemonCommand(command)
}

// CollectGentxsCommand returns the command to gather the gentxs in /gentx dir into the genesis file of the chain
func (c ChainCmd) CollectGentxsCommand() step.Option {
	command := []string{
		commandCollectGentxs,
	}
	return c.daemonCommand(command)
}

// ValidateGenesisCommand returns the command to check the validity of the chain genesis
func (c ChainCmd) ValidateGenesisCommand() step.Option {
	command := []string{
		commandValidateGenesis,
	}
	return c.daemonCommand(command)
}

// ShowNodeIDCommand returns the command to print the node ID of the node for the chain
func (c ChainCmd) ShowNodeIDCommand() step.Option {
	command := []string{
		constTendermint,
		commandShowNodeID,
	}
	return c.daemonCommand(command)
}

<<<<<<< HEAD
// UnsafeResetCommand returns the command to reset the blockchain database
func (c ChainCmd) UnsafeResetCommand() step.Option {
	command := []string{
		commandUnsafeReset,
=======
// ExportCommand returns the command to export the state of the blockchain into a genesis file
func (c ChainCmd) ExportCommand() step.Option {
	command := []string{
		commandExport,
>>>>>>> bb126f93
	}
	return c.daemonCommand(command)
}

// BankSendCommand returns the command for transferring tokens.
func (c ChainCmd) BankSendCommand(fromAddress, toAddress, amount string) step.Option {
	command := []string{
		commandTx,
	}

	if c.sdkVersion.Major().Is(cosmosver.Stargate) {
		command = append(command,
			"bank",
		)
	}

	command = append(command,
		"send",
		fromAddress,
		toAddress,
		amount,
		optionYes,
	)

	command = c.attachChainID(command)
	command = c.attachKeyringBackend(command)

	return c.cliCommand(command)
}

// QueryTxEventsCommand returns the command to query events.
func (c ChainCmd) QueryTxEventsCommand(query string) step.Option {
	command := []string{
		commandQuery,
		"txs",
		"--events",
		query,
		"--page", "1",
		"--limit", "1000",
	}

	if c.sdkVersion.Major().Is(cosmosver.Launchpad) {
		command = append(command,
			"--trust-node",
		)
	}

	return c.cliCommand(command)
}

// LaunchpadSetConfigCommand returns the command to set config value
func (c ChainCmd) LaunchpadSetConfigCommand(name string, value string) step.Option {
	// Check version
	if c.isStargate() {
		panic("config command doesn't exist for Stargate")
	}
	return c.launchpadSetConfigCommand(name, value)
}

// LaunchpadRestServerCommand returns the command to start the CLI REST server
func (c ChainCmd) LaunchpadRestServerCommand(apiAddress string, rpcAddress string) step.Option {
	// Check version
	if c.isStargate() {
		panic("rest-server command doesn't exist for Stargate")
	}
	return c.launchpadRestServerCommand(apiAddress, rpcAddress)
}

// StatusCommand returns the command that fetches node's status.
func (c ChainCmd) StatusCommand() step.Option {
	command := []string{
		commandStatus,
	}

	return c.cliCommand(command)
}

// attachChainID appends the chain ID flag to the provided command
func (c ChainCmd) attachChainID(command []string) []string {
	if c.chainID != "" {
		command = append(command, []string{optionChainID, c.chainID}...)
	}
	return command
}

// attachKeyringBackend appends the keyring backend flag to the provided command
func (c ChainCmd) attachKeyringBackend(command []string) []string {
	if c.keyringBackend != "" {
		command = append(command, []string{optionKeyringBackend, string(c.keyringBackend)}...)
	}
	return command
}

// attachHome appends the home flag to the provided command
func (c ChainCmd) attachHome(command []string) []string {
	if c.homeDir != "" {
		command = append(command, []string{optionHome, c.homeDir}...)
	}
	return command
}

// isStargate checks if the version for commands is Stargate
func (c ChainCmd) isStargate() bool {
	return c.sdkVersion.Major() == cosmosver.Stargate
}

// daemonCommand returns the daemon command from the provided command
func (c ChainCmd) daemonCommand(command []string) step.Option {
	return step.Exec(c.appCmd, c.attachHome(command)...)
}

// cliCommand returns the cli command from the provided command
// cli is the daemon for Stargate
func (c ChainCmd) cliCommand(command []string) step.Option {
	// Check version
	if c.isStargate() {
		return step.Exec(c.appCmd, c.attachHome(command)...)
	}
	return step.Exec(c.cliCmd, c.attachCLIHome(command)...)
}

// KeyringBackendFromString returns the keyring backend from its string
func KeyringBackendFromString(kb string) (KeyringBackend, error) {
	existingKeyringBackend := map[KeyringBackend]bool{
		KeyringBackendUnspecified: true,
		KeyringBackendOS:          true,
		KeyringBackendFile:        true,
		KeyringBackendPass:        true,
		KeyringBackendTest:        true,
		KeyringBackendKwallet:     true,
	}

	if _, ok := existingKeyringBackend[KeyringBackend(kb)]; ok {
		return KeyringBackend(kb), nil
	}
	return KeyringBackendUnspecified, fmt.Errorf("unrecognized keyring backend: %s", kb)
}<|MERGE_RESOLUTION|>--- conflicted
+++ resolved
@@ -19,11 +19,8 @@
 	commandStatus            = "status"
 	commandTx                = "tx"
 	commandQuery             = "query"
-<<<<<<< HEAD
 	commandUnsafeReset       = "unsafe-reset-all"
-=======
 	commandExport            = "export"
->>>>>>> bb126f93
 
 	optionHome                             = "--home"
 	optionKeyringBackend                   = "--keyring-backend"
@@ -397,17 +394,18 @@
 	return c.daemonCommand(command)
 }
 
-<<<<<<< HEAD
 // UnsafeResetCommand returns the command to reset the blockchain database
 func (c ChainCmd) UnsafeResetCommand() step.Option {
 	command := []string{
 		commandUnsafeReset,
-=======
+	}
+	return c.daemonCommand(command)
+}
+
 // ExportCommand returns the command to export the state of the blockchain into a genesis file
 func (c ChainCmd) ExportCommand() step.Option {
 	command := []string{
 		commandExport,
->>>>>>> bb126f93
 	}
 	return c.daemonCommand(command)
 }
