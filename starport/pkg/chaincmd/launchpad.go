--- conflicted
+++ resolved
@@ -10,10 +10,17 @@
 	optionAPIAddress = "--laddr"
 	optionRPCAddress = "--node"
 	optionName       = "--name"
-	optionHomeClient = "--home-client"
 )
 
-<<<<<<< HEAD
+// WithLaunchpadCLI provides the CLI application name for the blockchain
+// this is necessary for Launchpad applications since it has two different binaries but
+// not needed by Stargate applications
+func WithLaunchpadCLI(cliCmd string) Option {
+	return func(c *ChainCmd) {
+		c.cliCmd = cliCmd
+	}
+}
+
 // WithLaunchpadCLIHome replaces the default home used by the Launchpad chain CLI
 func WithLaunchpadCLIHome(cliHome string) Option {
 	return func(c *ChainCmd) {
@@ -21,36 +28,6 @@
 	}
 }
 
-// launchpadGentxCommand returns the command to generate a gentx for the chain
-func (c ChainCmd) launchpadGentxCommand(
-	validatorName string,
-	selfDelegation string,
-	options ...GentxOption,
-) step.Option {
-	command := []string{
-		commandGentx,
-		optionName,
-		validatorName,
-		optionAmount,
-		selfDelegation,
-	}
-
-	// Apply the options provided by the user
-	for _, applyOption := range options {
-		command = applyOption(command)
-	}
-
-	// Attach home client option
-	if c.cliHome != "" {
-		command = append(command, []string{optionHomeClient, c.cliHome}...)
-	}
-
-	command = c.attachKeyringBackend(command)
-	return c.daemonCommand(command)
-}
-
-=======
->>>>>>> db5e1bbd
 // launchpadSetConfigCommand
 func (c ChainCmd) launchpadSetConfigCommand(name string, value string) step.Option {
 	command := []string{
