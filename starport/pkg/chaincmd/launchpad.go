package chaincmd

import "github.com/tendermint/starport/starport/pkg/cmdrunner/step"

const (
	commandConfig     = "config"
	commandRestServer = "rest-server"

	optionUnsafeCors = "--unsafe-cors"
	optionAPIAddress = "--laddr"
	optionRPCAddress = "--node"
	optionName       = "--name"
)

<<<<<<< HEAD
// WithLaunchpadCLI provides the name of the CLI application to call Launchpad CLI commands
func WithLaunchpadCLI(cliCmd string) Option {
	return func(c *ChainCmd) {
		c.cliCmd = cliCmd
	}
}

=======
>>>>>>> a52c3a63
// WithLaunchpadCLIHome replaces the default home used by the Launchpad chain CLI
func WithLaunchpadCLIHome(cliHome string) Option {
	return func(c *ChainCmd) {
		c.cliHome = cliHome
<<<<<<< HEAD
	}
}

// SetHome sets a new home for the commands
func (c *ChainCmd) SetLaunchpadCLIHome(cliHome string) {
	c.cliHome = cliHome
}

// LaunchpadAddKeyCommand returns the command to add a new key in the chain keyring with Launchpad chains
func (c ChainCmd) LaunchpadAddKeyCommand(accountName string) step.Option {
	command := []string{
		commandKeys,
		"add",
		accountName,
		optionOutput,
		constJSON,
	}
	command = c.attachKeyringBackend(command)
	return step.Exec(c.cliCmd, c.attachCLIHome(command)...)
=======
	}
>>>>>>> a52c3a63
}

// launchpadGentxCommand returns the command to generate a gentx for the chain
func (c ChainCmd) launchpadGentxCommand(
	validatorName string,
	selfDelegation string,
	options ...GentxOption,
) step.Option {
	command := []string{
		commandGentx,
		optionName,
		validatorName,
		optionAmount,
		selfDelegation,
	}
<<<<<<< HEAD
	command = c.attachKeyringBackend(command)
	return step.Exec(c.cliCmd, c.attachCLIHome(command)...)
}
=======
>>>>>>> a52c3a63

	// Apply the options provided by the user
	for _, applyOption := range options {
		command = applyOption(command)
	}

	command = c.attachKeyringBackend(command)
<<<<<<< HEAD
	return step.Exec(c.cliCmd, c.attachCLIHome(command)...)
=======
	return c.daemonCommand(command)
>>>>>>> a52c3a63
}

// launchpadSetConfigCommand
func (c ChainCmd) launchpadSetConfigCommand(name string, value string) step.Option {
	command := []string{
		commandConfig,
		name,
		value,
	}
<<<<<<< HEAD
	return step.Exec(c.cliCmd, c.attachCLIHome(command)...)
=======
	return c.cliCommand(command)
>>>>>>> a52c3a63
}

// launchpadRestServerCommand
func (c ChainCmd) launchpadRestServerCommand(apiAddress string, rpcAddress string) step.Option {
	command := []string{
		commandRestServer,
		optionUnsafeCors,
		optionAPIAddress,
		apiAddress,
		optionRPCAddress,
		rpcAddress,
	}
<<<<<<< HEAD
	return step.Exec(c.cliCmd, c.attachCLIHome(command)...)
=======
	return c.cliCommand(command)
>>>>>>> a52c3a63
}

// attachCLIHome appends the home flag to the provided CLI command
func (c ChainCmd) attachCLIHome(command []string) []string {
	if c.cliHome != "" {
		command = append(command, []string{optionHome, c.cliHome}...)
	}
<<<<<<< HEAD

	command = c.attachKeyringBackend(command)
	return step.Exec(c.appCmd, c.attachHome(command)...)
}

// attachCLIHome appends the home flag to the provided CLI command
func (c ChainCmd) attachCLIHome(command []string) []string {
	if c.cliHome != "" {
		command = append(command, []string{optionHome, c.cliHome}...)
	}
=======
>>>>>>> a52c3a63
	return command
}<|MERGE_RESOLUTION|>--- conflicted
+++ resolved
@@ -12,43 +12,11 @@
 	optionName       = "--name"
 )
 
-<<<<<<< HEAD
-// WithLaunchpadCLI provides the name of the CLI application to call Launchpad CLI commands
-func WithLaunchpadCLI(cliCmd string) Option {
-	return func(c *ChainCmd) {
-		c.cliCmd = cliCmd
-	}
-}
-
-=======
->>>>>>> a52c3a63
 // WithLaunchpadCLIHome replaces the default home used by the Launchpad chain CLI
 func WithLaunchpadCLIHome(cliHome string) Option {
 	return func(c *ChainCmd) {
 		c.cliHome = cliHome
-<<<<<<< HEAD
 	}
-}
-
-// SetHome sets a new home for the commands
-func (c *ChainCmd) SetLaunchpadCLIHome(cliHome string) {
-	c.cliHome = cliHome
-}
-
-// LaunchpadAddKeyCommand returns the command to add a new key in the chain keyring with Launchpad chains
-func (c ChainCmd) LaunchpadAddKeyCommand(accountName string) step.Option {
-	command := []string{
-		commandKeys,
-		"add",
-		accountName,
-		optionOutput,
-		constJSON,
-	}
-	command = c.attachKeyringBackend(command)
-	return step.Exec(c.cliCmd, c.attachCLIHome(command)...)
-=======
-	}
->>>>>>> a52c3a63
 }
 
 // launchpadGentxCommand returns the command to generate a gentx for the chain
@@ -64,12 +32,6 @@
 		optionAmount,
 		selfDelegation,
 	}
-<<<<<<< HEAD
-	command = c.attachKeyringBackend(command)
-	return step.Exec(c.cliCmd, c.attachCLIHome(command)...)
-}
-=======
->>>>>>> a52c3a63
 
 	// Apply the options provided by the user
 	for _, applyOption := range options {
@@ -77,11 +39,7 @@
 	}
 
 	command = c.attachKeyringBackend(command)
-<<<<<<< HEAD
-	return step.Exec(c.cliCmd, c.attachCLIHome(command)...)
-=======
 	return c.daemonCommand(command)
->>>>>>> a52c3a63
 }
 
 // launchpadSetConfigCommand
@@ -91,11 +49,8 @@
 		name,
 		value,
 	}
-<<<<<<< HEAD
-	return step.Exec(c.cliCmd, c.attachCLIHome(command)...)
-=======
+
 	return c.cliCommand(command)
->>>>>>> a52c3a63
 }
 
 // launchpadRestServerCommand
@@ -108,11 +63,7 @@
 		optionRPCAddress,
 		rpcAddress,
 	}
-<<<<<<< HEAD
-	return step.Exec(c.cliCmd, c.attachCLIHome(command)...)
-=======
 	return c.cliCommand(command)
->>>>>>> a52c3a63
 }
 
 // attachCLIHome appends the home flag to the provided CLI command
@@ -120,18 +71,5 @@
 	if c.cliHome != "" {
 		command = append(command, []string{optionHome, c.cliHome}...)
 	}
-<<<<<<< HEAD
-
-	command = c.attachKeyringBackend(command)
-	return step.Exec(c.appCmd, c.attachHome(command)...)
-}
-
-// attachCLIHome appends the home flag to the provided CLI command
-func (c ChainCmd) attachCLIHome(command []string) []string {
-	if c.cliHome != "" {
-		command = append(command, []string{optionHome, c.cliHome}...)
-	}
-=======
->>>>>>> a52c3a63
 	return command
 }