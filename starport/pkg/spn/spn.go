--- conflicted
+++ resolved
@@ -164,233 +164,12 @@
 	return nil
 }
 
-<<<<<<< HEAD
-// GenesisAccount represents a genesis account inside a chain with its allocated coins.
-type GenesisAccount struct {
-	Address types.AccAddress
-	Coins   types.Coins
-}
-
-// ChainSummary represents the summary of a chain in Genesis module of SPN.
-type ChainSummary struct {
-	ChainID            string
-	Source             string
-	TotalValidators    int
-	ApprovedValidators int
-	TotalProposals     int
-	ApprovedProposals  int
-}
-
-// ChainList lists chain summaries
-func (c *Client) ChainList(ctx context.Context, accountName string) ([]ChainSummary, error) {
-	clientCtx, err := c.buildClientCtx(accountName)
-	if err != nil {
-		return []ChainSummary{}, err
-	}
-
-	// List the chains
-	q := genesistypes.NewQueryClient(clientCtx)
-	req := &genesistypes.QueryListChainsRequest{}
-	chainList, err := q.ListChains(ctx, req)
-	if err != nil {
-		return []ChainSummary{}, err
-	}
-
-	var chainSummaries []ChainSummary
-
-	// Get the summary of each chain
-	for _, chain := range chainList.Chains {
-		var chainSummary ChainSummary
-		chainSummary.ChainID = chain.ChainID
-		chainSummary.Source = chain.SourceURL
-
-		// Get the number of validators
-		reqValidators := &genesistypes.QueryListProposalsRequest{
-			ChainID: chain.ChainID,
-			Status:  genesistypes.ProposalStatus_ANY_STATUS,
-			Type:    genesistypes.ProposalType_ADD_VALIDATOR,
-		}
-		resValidators, err := q.ListProposals(ctx, reqValidators)
-		if err != nil {
-			return []ChainSummary{}, err
-		}
-		chainSummary.TotalValidators = len(resValidators.Proposals)
-
-		// Get the number of approved validators
-		reqApprovedValidators := &genesistypes.QueryListProposalsRequest{
-			ChainID: chain.ChainID,
-			Status:  genesistypes.ProposalStatus_APPROVED,
-			Type:    genesistypes.ProposalType_ADD_VALIDATOR,
-		}
-		resApprovedValidators, err := q.ListProposals(ctx, reqApprovedValidators)
-		if err != nil {
-			return []ChainSummary{}, err
-		}
-		chainSummary.ApprovedValidators = len(resApprovedValidators.Proposals)
-
-		// Get the number of proposals
-		reqProposals := &genesistypes.QueryListProposalsRequest{
-			ChainID: chain.ChainID,
-			Status:  genesistypes.ProposalStatus_ANY_STATUS,
-			Type:    genesistypes.ProposalType_ANY_TYPE,
-		}
-		resProposals, err := q.ListProposals(ctx, reqProposals)
-		if err != nil {
-			return []ChainSummary{}, err
-		}
-		chainSummary.TotalProposals = len(resProposals.Proposals)
-
-		// Get the number of approved proposals
-		reqApprovedProposals := &genesistypes.QueryListProposalsRequest{
-			ChainID: chain.ChainID,
-			Status:  genesistypes.ProposalStatus_APPROVED,
-			Type:    genesistypes.ProposalType_ANY_TYPE,
-		}
-		resApprovedProposals, err := q.ListProposals(ctx, reqApprovedProposals)
-		if err != nil {
-			return []ChainSummary{}, err
-		}
-		chainSummary.ApprovedProposals = len(resApprovedProposals.Proposals)
-
-		chainSummaries = append(chainSummaries, chainSummary)
-	}
-
-	return chainSummaries, nil
-}
-
-// Chain represents a chain in Genesis module of SPN.
-type Chain struct {
-	URL             string
-	Hash            string
-	Peers           []string
-	GenesisAccounts []GenesisAccount
-	GenTxs          [][]byte
-	CreatedAt       time.Time
-}
-
-// ChainGet shows chain info.
-func (c *Client) ChainGet(ctx context.Context, accountName, chainID string) (Chain, error) {
-	clientCtx, err := c.buildClientCtx(accountName)
-	if err != nil {
-		return Chain{}, err
-	}
-
-	// Query the chain from spnd
-	q := genesistypes.NewQueryClient(clientCtx)
-	params := &genesistypes.QueryShowChainRequest{
-		ChainID: chainID,
-	}
-	res, err := q.ShowChain(ctx, params)
-	if err != nil {
-		return Chain{}, err
-	}
-
-	// Get the updated genesis
-	launchInformationReq := &genesistypes.QueryLaunchInformationRequest{
-		ChainID: chainID,
-	}
-	launchInformationRes, err := q.LaunchInformation(ctx, launchInformationReq)
-	if err != nil {
-		return Chain{}, err
-	}
-
-	// Get the genesis accounts
-	var genesisAccounts []GenesisAccount
-	for _, addAccountProposalPayload := range launchInformationRes.Accounts {
-		genesisAccount := GenesisAccount{
-			Address: addAccountProposalPayload.Address,
-			Coins:   addAccountProposalPayload.Coins,
-		}
-
-		genesisAccounts = append(genesisAccounts, genesisAccount)
-	}
-
-	return Chain{
-		URL:             res.Chain.SourceURL,
-		Hash:            res.Chain.SourceHash,
-		Peers:           launchInformationRes.Peers,
-		GenesisAccounts: genesisAccounts,
-		GenTxs:          launchInformationRes.GenTxs,
-		CreatedAt:       time.Unix(res.Chain.CreatedAt, 0),
-	}, nil
-}
-
-// ProposalStatus keeps a proposal's status state.
-type ProposalStatus string
-
-const (
-	ProposalPending  = "pending"
-	ProposalApproved = "approved"
-	ProposalRejected = "rejected"
-)
-
-// Proposal represents a proposal.
-type Proposal struct {
-	ID        int                   `yaml:",omitempty"`
-	Status    ProposalStatus        `yaml:",omitempty"`
-	Account   *ProposalAddAccount   `yaml:",omitempty"`
-	Validator *ProposalAddValidator `yaml:",omitempty"`
-}
-
-// ProposalAddAccount used to propose adding an account.
-type ProposalAddAccount struct {
-	Address string
-	Coins   types.Coins
-}
-
-// ProposalAddValidator used to propose adding a validator.
-type ProposalAddValidator struct {
-	Gentx            jsondoc.Doc
-	ValidatorAddress string
-	SelfDelegation   types.Coin
-	P2PAddress       string
-}
-
-// ProposalList lists proposals on a chain by status.
-func (c *Client) ProposalList(ctx context.Context, acccountName, chainID string, status ProposalStatus) ([]Proposal, error) {
-	var proposals []Proposal
-	var spnProposals []*genesistypes.Proposal
-
-	queryClient := genesistypes.NewQueryClient(c.clientCtx)
-
-	switch status {
-	case ProposalPending:
-		res, err := queryClient.ListProposals(ctx, &genesistypes.QueryListProposalsRequest{
-			ChainID: chainID,
-			Status:  genesistypes.ProposalStatus_PENDING,
-			Type:    genesistypes.ProposalType_ANY_TYPE,
-		})
-		if err != nil {
-			return nil, err
-		}
-		spnProposals = res.Proposals
-	case ProposalApproved:
-		res, err := queryClient.ListProposals(ctx, &genesistypes.QueryListProposalsRequest{
-			ChainID: chainID,
-			Status:  genesistypes.ProposalStatus_APPROVED,
-			Type:    genesistypes.ProposalType_ANY_TYPE,
-		})
-		if err != nil {
-			return nil, err
-		}
-		spnProposals = res.Proposals
-	case ProposalRejected:
-		res, err := queryClient.ListProposals(ctx, &genesistypes.QueryListProposalsRequest{
-			ChainID: chainID,
-			Status:  genesistypes.ProposalStatus_REJECTED,
-			Type:    genesistypes.ProposalType_ANY_TYPE,
-		})
-		if err != nil {
-			return nil, err
-=======
-
 // prepareBroadcast performs checks and operations before broadcasting messages
 func (c *Client) prepareBroadcast(ctx context.Context, clientCtx client.Context, msgs ...types.Msg) error {
 	// validate msgs.
 	for _, msg := range msgs {
 		if err := msg.ValidateBasic(); err != nil {
 			return err
->>>>>>> 3264bada
 		}
 	}
 
