package spn

import (
	"bytes"
	"context"
	"encoding/json"
	"errors"
	"fmt"
	"net/http"
	"os"
	"strconv"
	"strings"

	"github.com/cosmos/cosmos-sdk/client"
	"github.com/cosmos/cosmos-sdk/client/tx"
	"github.com/cosmos/cosmos-sdk/crypto/hd"
	"github.com/cosmos/cosmos-sdk/crypto/keyring"
	"github.com/cosmos/cosmos-sdk/types"
	"github.com/cosmos/go-bip39"
	genesistypes "github.com/tendermint/spn/x/genesis/types"
	"github.com/tendermint/starport/starport/pkg/jsondoc"
	rpchttp "github.com/tendermint/tendermint/rpc/client/http"
)

var spn = "spn"
var homedir = os.ExpandEnv("$HOME/spnd")

const (
	faucetDenom     = "token"
	faucetMinAmount = 100
)

// Account represents an account on SPN.
type Account struct {
	Name     string
	Address  string
	Mnemonic string
}

// Client is client to interact with SPN.
type Client struct {
	kr            keyring.Keyring
	factory       tx.Factory
	clientCtx     client.Context
	apiAddress    string
	faucetAddress string
	out           *bytes.Buffer
}

type options struct {
	keyringBackend string
}

// Option configures Client options.
type Option func(*options)

// Keyring uses given keyring type as storage.
func Keyring(keyring string) Option {
	return func(c *options) {
		c.keyringBackend = keyring
	}
}

// New creates a new SPN Client with nodeAddress of a full SPN node.
// by default, OS is used as keyring backend.
func New(nodeAddress, apiAddress, faucetAddress string, option ...Option) (*Client, error) {
	opts := &options{
		keyringBackend: keyring.BackendOS,
	}
	for _, o := range option {
		o(opts)
	}
	kr, err := keyring.New(types.KeyringServiceName(), opts.keyringBackend, homedir, os.Stdin)
	if err != nil {
		return nil, err
	}

	client, err := rpchttp.New(nodeAddress, "/websocket")
	if err != nil {
		return nil, err
	}
	out := &bytes.Buffer{}
	clientCtx := NewClientCtx(kr, client, out)
	factory := NewFactory(clientCtx)
	return &Client{
		kr:            kr,
		factory:       factory,
		clientCtx:     clientCtx,
		apiAddress:    apiAddress,
		faucetAddress: faucetAddress,
		out:           out,
	}, nil
}

// AccountGet retrieves an account by name from the keyring.
func (c *Client) AccountGet(accountName string) (Account, error) {
	info, err := c.kr.Key(accountName)
	if err != nil {
		return Account{}, err
	}
	return toAccount(info), nil
}

// AccountList returns a list of accounts.
func (c *Client) AccountList() ([]Account, error) {
	var accounts []Account
	infos, err := c.kr.List()
	if err != nil {
		return nil, err
	}
	for _, info := range infos {
		accounts = append(accounts, toAccount(info))
	}
	return accounts, nil
}

// AccountCreate creates an account by name and mnemonic (optional) in the keyring.
func (c *Client) AccountCreate(accountName, mnemonic string) (Account, error) {
	if mnemonic == "" {
		entropySeed, err := bip39.NewEntropy(256)
		if err != nil {
			return Account{}, err
		}
		mnemonic, err = bip39.NewMnemonic(entropySeed)
		if err != nil {
			return Account{}, err
		}
	}
	algos, _ := c.kr.SupportedAlgorithms()
	algo, err := keyring.NewSigningAlgoFromString(string(hd.Secp256k1Type), algos)
	if err != nil {
		return Account{}, err
	}
	hdPath := hd.CreateHDPath(types.GetConfig().GetCoinType(), 0, 0).String()
	info, err := c.kr.NewAccount(accountName, mnemonic, "", hdPath, algo)
	if err != nil {
		return Account{}, err
	}
	account := toAccount(info)
	account.Mnemonic = mnemonic
	return account, nil
}

func toAccount(info keyring.Info) Account {
	ko, _ := keyring.Bech32KeyOutput(info)
	return Account{
		Name:    ko.Name,
		Address: ko.Address,
	}
}

// AccountExport exports an account in the keyring by name and an encryption password into privateKey.
// password later can be used to decrypt the privateKey.
func (c *Client) AccountExport(accountName, password string) (privateKey string, err error) {
	return c.kr.ExportPrivKeyArmor(accountName, password)
}

// AccountImport imports an account to the keyring by account name, privateKey and decryption password.
func (c *Client) AccountImport(accountName, privateKey, password string) error {
	return c.kr.ImportPrivKey(accountName, privateKey, password)
}

// ChainCreate creates a new chain.
func (c *Client) ChainCreate(ctx context.Context, accountName, chainID string, sourceURL, sourceHash string) error {
	clientCtx, err := c.buildClientCtx(accountName)
	if err != nil {
		return err
	}
	return c.broadcast(ctx, clientCtx, genesistypes.NewMsgChainCreate(
		chainID,
		clientCtx.GetFromAddress(),
		sourceURL,
		sourceHash,
	))
}

func (c *Client) buildClientCtx(accountName string) (client.Context, error) {
	info, err := c.kr.Key(accountName)
	if err != nil {
		return client.Context{}, err
	}
	return c.clientCtx.
		WithFromName(accountName).
		WithFromAddress(info.GetAddress()), nil
}

func (c *Client) makeSureAccountHasTokens(ctx context.Context, address string) error {
	// check the balance.
	balancesEndpoint := fmt.Sprintf("%s/bank/balances/%s", c.apiAddress, address)
	req, err := http.NewRequestWithContext(ctx, http.MethodGet, balancesEndpoint, nil)
	if err != nil {
		return err
	}
	resp, err := http.DefaultClient.Do(req)
	if err != nil {
		return err
	}
	defer resp.Body.Close()

	var balances struct {
		Result []struct {
			Denom  string `json:"denom"`
			Amount string `json:"amount"`
		} `json:"result"`
	}
	if err := json.NewDecoder(resp.Body).Decode(&balances); err != nil {
		return err
	}

	// if the balance is enough do nothing.
	if len(balances.Result) > 0 {
		for _, c := range balances.Result {
			amount, err := strconv.ParseInt(c.Amount, 10, 32)
			if err != nil {
				return err
			}
			if c.Denom == faucetDenom && amount >= faucetMinAmount {
				return nil
			}
		}
	}

	// request amounts from faucet.
	body, err := json.Marshal(struct {
		Address string `json:"address"`
	}{address})
	if err != nil {
		return err
	}

	req, err = http.NewRequestWithContext(ctx, http.MethodPost, c.faucetAddress, bytes.NewReader(body))
	if err != nil {
		return err
	}
	req.Header.Set("Content-Type", "application/json")

	resp, err = http.DefaultClient.Do(req)
	if err != nil {
		return err
	}
	defer resp.Body.Close()
	if resp.StatusCode != http.StatusOK {
		return fmt.Errorf("faucet server request failed: %v", resp.Status)
	}

	var result struct {
		Status string `json:"status"`
		Error  string `json:"error"`
	}
	if err := json.NewDecoder(resp.Body).Decode(&result); err != nil {
		return err
	}

	if result.Status != "ok" {
		return fmt.Errorf("cannot retrieve tokens from faucet: %s", result.Error)
	}

	return nil
}

func (c *Client) broadcast(ctx context.Context, clientCtx client.Context, msgs ...types.Msg) error {
	// validate msgs.
	for _, msg := range msgs {
		if err := msg.ValidateBasic(); err != nil {
			return err
		}
	}

	// make sure that account has enough balances before broadcasting.
	if err := c.makeSureAccountHasTokens(ctx, clientCtx.GetFromAddress().String()); err != nil {
		return err
	}

	c.out.Reset()

	// broadcast tx.
	if err := tx.BroadcastTx(clientCtx, c.factory, msgs...); err != nil {
		if strings.Contains(err.Error(), "not found") {
			return errors.New("make sure that your SPN account has enough balance")
		}
		return err
	}

	// handle results.
	out := struct {
		Code int    `json:"code"`
		Log  string `json:"raw_log"`
	}{}
	if err := json.NewDecoder(c.out).Decode(&out); err != nil {
		return err
	}
	if out.Code > 0 {
		return fmt.Errorf("SPN error with '%d' code: %s", out.Code, out.Log)
	}
	return nil
}

// Represent a genesis account inside a chain with its allocated coins
type GenesisAccount struct {
	Address types.AccAddress
	Coins   types.Coins
}

// ChainInformation represents the static information of a chain in Genesis module of SPN
type ChainInformation struct {
	URL  string
	Hash string
}

// LaunchInformation represents the necessary information to launch a chain in Genesis module of SPN
type LaunchInformation struct {
	Peers           []string
	GenesisAccounts []GenesisAccount
	GenTxs          [][]byte
}

// Chain represents the overall data of a chain
type Chain struct {
	LaunchInformation LaunchInformation
	ChainInformation  ChainInformation
}

// GetChainInformation gets the static information of a chain
func (c *Client) GetChainInformation(ctx context.Context, accountName, chainID string) (ChainInformation, error) {
	clientCtx, err := c.buildClientCtx(accountName)
	if err != nil {
		return ChainInformation{}, err
	}

	// Query the chain from spnd
	q := genesistypes.NewQueryClient(clientCtx)
	params := &genesistypes.QueryShowChainRequest{
		ChainID: chainID,
	}
	res, err := q.ShowChain(ctx, params)
	if err != nil {
		return ChainInformation{}, err
	}

	return ChainInformation{
		URL:             res.Chain.SourceURL,
		Hash:            res.Chain.SourceHash,
	}, nil
}

// GetLaunchInformation gets the information to launch a chain
func (c *Client) GetLaunchInformation(ctx context.Context, accountName, chainID string) (LaunchInformation, error) {
	clientCtx, err := c.buildClientCtx(accountName)
	if err != nil {
		return LaunchInformation{}, err
	}

	// Query the launch information from spnd
	q := genesistypes.NewQueryClient(clientCtx)
	launchInformationReq := &genesistypes.QueryLaunchInformationRequest{
		ChainID: chainID,
	}
	launchInformationRes, err := q.LaunchInformation(ctx, launchInformationReq)
	if err != nil {
		return LaunchInformation{}, err
	}

	// Get the genesis accounts
	var genesisAccounts []GenesisAccount
	for _, addAccountProposalPayload := range launchInformationRes.Accounts {
		genesisAccount := GenesisAccount{
			Address: addAccountProposalPayload.Address,
			Coins:   addAccountProposalPayload.Coins,
		}

		genesisAccounts = append(genesisAccounts, genesisAccount)
	}

<<<<<<< HEAD
	return LaunchInformation{
		Peers:           launchInformationRes.Peers,
		GenesisAccounts: genesisAccounts,
		GenTxs:          launchInformationRes.GenTxs,
	}, nil
}


// GetChain gets the overall data of a chain
func (c *Client) GetChain(ctx context.Context, accountName, chainID string) (Chain, error) {
	chainInformation, err := c.GetChainInformation(ctx, accountName, chainID)
	if err != nil {
		return Chain{}, err
	}
	launchInformation, err := c.GetLaunchInformation(ctx, accountName, chainID)
	if err != nil {
		return Chain{}, err
	}

	return Chain{
		ChainInformation: chainInformation,
		LaunchInformation: launchInformation,
=======
	return Chain{
		URL:             res.Chain.SourceURL,
		Hash:            res.Chain.SourceHash,
		Genesis:         launchInformationRes.InitialGenesis,
		Peers:           launchInformationRes.Peers,
		GenesisAccounts: genesisAccounts,
		GenTxs:          launchInformationRes.GenTxs,
>>>>>>> 9365885f
	}, nil
}

// ProposalStatus keeps a proposal's status state.
type ProposalStatus string

const (
	ProposalPending  = "pending"
	ProposalApproved = "approved"
	ProposalRejected = "rejected"
)

// Proposal represents a proposal.
type Proposal struct {
	ID        int                   `yaml:",omitempty"`
	Status    ProposalStatus        `yaml:",omitempty"`
	Account   *ProposalAddAccount   `yaml:",omitempty"`
	Validator *ProposalAddValidator `yaml:",omitempty"`
}

// ProposalAddAccount used to propose adding an account.
type ProposalAddAccount struct {
	Address string
	Coins   types.Coins
}

// ProposalAddValidator used to propose adding a validator.
type ProposalAddValidator struct {
	Gentx            jsondoc.Doc
	ValidatorAddress string
	SelfDelegation   types.Coin
	P2PAddress       string
}

// ProposalList lists proposals on a chain by status.
func (c *Client) ProposalList(ctx context.Context, acccountName, chainID string, status ProposalStatus) ([]Proposal, error) {
	var proposals []Proposal
	var spnProposals []*genesistypes.Proposal

	queryClient := genesistypes.NewQueryClient(c.clientCtx)

	switch status {
	case ProposalPending:
		res, err := queryClient.PendingProposals(ctx, &genesistypes.QueryPendingProposalsRequest{
			ChainID: chainID,
		})
		if err != nil {
			return nil, err
		}
		spnProposals = res.Proposals
	case ProposalApproved:
		res, err := queryClient.ApprovedProposals(ctx, &genesistypes.QueryApprovedProposalsRequest{
			ChainID: chainID,
		})
		if err != nil {
			return nil, err
		}
		spnProposals = res.Proposals
	case ProposalRejected:
		res, err := queryClient.RejectedProposals(ctx, &genesistypes.QueryRejectedProposalsRequest{
			ChainID: chainID,
		})
		if err != nil {
			return nil, err
		}
		spnProposals = res.Proposals
	}

	for _, gp := range spnProposals {
		proposal, err := c.toProposal(*gp)
		if err != nil {
			return nil, err
		}

		proposals = append(proposals, proposal)
	}

	return proposals, nil
}

var toStatus = map[genesistypes.ProposalState_Status]ProposalStatus{
	genesistypes.ProposalState_PENDING:  ProposalPending,
	genesistypes.ProposalState_APPROVED: ProposalApproved,
	genesistypes.ProposalState_REJECTED: ProposalRejected,
}

func (c *Client) toProposal(proposal genesistypes.Proposal) (Proposal, error) {
	p := Proposal{
		ID:     int(proposal.ProposalInformation.ProposalID),
		Status: toStatus[proposal.ProposalState.GetStatus()],
	}
	switch payload := proposal.Payload.(type) {
	case *genesistypes.Proposal_AddAccountPayload:
		p.Account = &ProposalAddAccount{
			Address: payload.AddAccountPayload.Address.String(),
			Coins:   payload.AddAccountPayload.Coins,
		}

	case *genesistypes.Proposal_AddValidatorPayload:
		p.Validator = &ProposalAddValidator{
			P2PAddress: payload.AddValidatorPayload.Peer,
			Gentx:      payload.AddValidatorPayload.GenTx,
		}
	}

	return p, nil
}

func (c *Client) ProposalGet(ctx context.Context, accountName, chainID string, id int) (Proposal, error) {
	queryClient := genesistypes.NewQueryClient(c.clientCtx)

	// Query the proposal
	param := &genesistypes.QueryShowProposalRequest{
		ChainID:    chainID,
		ProposalID: int32(id),
	}
	res, err := queryClient.ShowProposal(ctx, param)
	if err != nil {
		return Proposal{}, err
	}

	return c.toProposal(*res.Proposal)
}

// ProposalOption configures Proposal to set a spesific type of proposal.
type ProposalOption func(*Proposal)

// AddAccountProposal creates an add account proposal option.
func AddAccountProposal(address string, coins types.Coins) ProposalOption {
	return func(p *Proposal) {
		p.Account = &ProposalAddAccount{address, coins}
	}
}

// AddValidatorProposal creates an add validator proposal option.
func AddValidatorProposal(gentx jsondoc.Doc, validatorAddress string, selfDelegation types.Coin, p2pAddress string) ProposalOption {
	return func(p *Proposal) {
		p.Validator = &ProposalAddValidator{gentx, validatorAddress, selfDelegation, p2pAddress}
	}
}

// Propose proposes given proposals in batch for chainID by using SPN accountName.
func (c *Client) Propose(ctx context.Context, accountName, chainID string, proposals ...ProposalOption) error {
	if len(proposals) == 0 {
		return errors.New("at least one proposal required")
	}

	clientCtx, err := c.buildClientCtx(accountName)
	if err != nil {
		return err
	}

	var msgs []types.Msg

	for _, p := range proposals {
		var proposal Proposal
		p(&proposal)

		switch {
		case proposal.Account != nil:
			addr, err := types.AccAddressFromBech32(proposal.Account.Address)
			if err != nil {
				return err
			}

			// Create the proposal payload
			payload := genesistypes.NewProposalAddAccountPayload(
				addr,
				proposal.Account.Coins,
			)

			msgs = append(msgs, genesistypes.NewMsgProposalAddAccount(
				chainID,
				clientCtx.GetFromAddress(),
				payload,
			))

		case proposal.Validator != nil:
			// Get the validator address
			addr, err := types.AccAddressFromBech32(proposal.Validator.ValidatorAddress)
			if err != nil {
				return err
			}
			validatorAddress := types.ValAddress(addr)

			// Create the proposal payload
			payload := genesistypes.NewProposalAddValidatorPayload(
				proposal.Validator.Gentx,
				validatorAddress,
				proposal.Validator.SelfDelegation,
				proposal.Validator.P2PAddress,
			)

			msgs = append(msgs, genesistypes.NewMsgProposalAddValidator(
				chainID,
				clientCtx.GetFromAddress(),
				payload,
			))
		}
	}

	return c.broadcast(ctx, clientCtx, msgs...)
}

// reviewal keeps a proposal's reviewal.
type reviewal struct {
	id         int
	isApproved bool
}

// Reviewal configures reviewal to create a review for a proposal.
type Reviewal func(*reviewal)

// ApproveProposal returns approval for a proposal with id.
func ApproveProposal(id int) Reviewal {
	return func(r *reviewal) {
		r.id = id
		r.isApproved = true
	}
}

// RejectProposal returns rejection for a proposals with id.
func RejectProposal(id int) Reviewal {
	return func(r *reviewal) {
		r.id = id
	}
}

// SubmitReviewals submits reviewals for proposals in batch for chainID by using SPN accountName.
func (c *Client) SubmitReviewals(ctx context.Context, accountName, chainID string, reviewals ...Reviewal) error {
	if len(reviewals) == 0 {
		return errors.New("at least one reviewal required")
	}

	clientCtx, err := c.buildClientCtx(accountName)
	if err != nil {
		return err
	}

	var msgs []types.Msg

	for _, r := range reviewals {
		var rev reviewal
		r(&rev)

		if rev.isApproved {
			msgs = append(msgs, genesistypes.NewMsgApprove(chainID, int32(rev.id), clientCtx.GetFromAddress()))
		} else {
			msgs = append(msgs, genesistypes.NewMsgReject(chainID, int32(rev.id), clientCtx.GetFromAddress()))
		}
	}

	return c.broadcast(ctx, clientCtx, msgs...)
}<|MERGE_RESOLUTION|>--- conflicted
+++ resolved
@@ -371,7 +371,6 @@
 		genesisAccounts = append(genesisAccounts, genesisAccount)
 	}
 
-<<<<<<< HEAD
 	return LaunchInformation{
 		Peers:           launchInformationRes.Peers,
 		GenesisAccounts: genesisAccounts,
@@ -394,15 +393,6 @@
 	return Chain{
 		ChainInformation: chainInformation,
 		LaunchInformation: launchInformation,
-=======
-	return Chain{
-		URL:             res.Chain.SourceURL,
-		Hash:            res.Chain.SourceHash,
-		Genesis:         launchInformationRes.InitialGenesis,
-		Peers:           launchInformationRes.Peers,
-		GenesisAccounts: genesisAccounts,
-		GenTxs:          launchInformationRes.GenTxs,
->>>>>>> 9365885f
 	}, nil
 }
 
