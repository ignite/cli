--- conflicted
+++ resolved
@@ -2,21 +2,14 @@
 
 import (
 	"context"
-<<<<<<< HEAD
-=======
 	"time"
-
->>>>>>> 917d2576
 	"github.com/cosmos/cosmos-sdk/types"
 	"github.com/cosmos/cosmos-sdk/types/query"
 	genesistypes "github.com/tendermint/spn/x/genesis/types"
 	"github.com/tendermint/starport/starport/pkg/jsondoc"
-<<<<<<< HEAD
 	"golang.org/x/sync/errgroup"
 	"sync"
 	"time"
-=======
->>>>>>> 917d2576
 )
 
 // chainListOptions holds chain listing options.
