--- conflicted
+++ resolved
@@ -28,16 +28,12 @@
 }
 
 // ChainList lists chain summaries
-<<<<<<< HEAD
-func (c *Client) ChainList(ctx context.Context, accountName string, prefix string) ([]ChainSummary, error) {
-=======
-func (c *Client) ChainList(ctx context.Context, accountName string, options ...ChainListOption) (chains []Chain, nextPageKey []byte, err error) {
+func (c *Client) ChainList(ctx context.Context, accountName string, prefix string, options ...ChainListOption) (chains []Chain, nextPageKey []byte, err error) {
 	o := &chainListOptions{}
 	for _, apply := range options {
 		apply(o)
 	}
 
->>>>>>> 917d2576
 	clientCtx, err := c.buildClientCtx(accountName)
 	if err != nil {
 		return nil, nil, err
