import { txClient, queryClient, MissingWalletError , registry} from './module'

{{ range .Module.Types }}import { {{ .Name }} } from "./module/types/{{ resolveFile .FilePath }}"
{{ end }}

export { {{ range $i,$type:=.Module.Types }}{{ if (gt $i 0) }}, {{ end }}{{ $type.Name }}{{ end }} };

async function initTxClient(vuexGetters) {
	return await txClient(vuexGetters['common/wallet/signer'], {
		addr: vuexGetters['common/env/apiTendermint']
	})
}

async function initQueryClient(vuexGetters) {
	return await queryClient({
		addr: vuexGetters['common/env/apiCosmos']
	})
}

function mergeResults(value, next_values) {
	for (let prop of Object.keys(next_values)) {
		if (Array.isArray(next_values[prop])) {
			value[prop]=[...value[prop], ...next_values[prop]]
		}else{
			value[prop]=next_values[prop]
		}
	}
	return value
}

function getStructure(template) {
	let structure = { fields: [] }
	for (const [key, value] of Object.entries(template)) {
		let field: any = {}
		field.name = key
		field.type = typeof value
		structure.fields.push(field)
	}
	return structure
}

const getDefaultState = () => {
	return {
				{{ range .Module.HTTPQueries }}{{ .Name }}: {},
				{{ end }}
				_Structure: {
						{{ range .Module.Types }}{{ .Name }}: getStructure({{ .Name }}.fromPartial({})),
						{{ end }}
		},
		_Registry: registry,
		_Subscriptions: new Set(),
	}
}

// initial state
const state = getDefaultState()

export default {
	namespaced: true,
	state,
	mutations: {
		RESET_STATE(state) {
			Object.assign(state, getDefaultState())
		},
		QUERY(state, { query, key, value }) {
			state[query][JSON.stringify(key)] = value
		},
		SUBSCRIBE(state, subscription) {
			state._Subscriptions.add(JSON.stringify(subscription))
		},
		UNSUBSCRIBE(state, subscription) {
			state._Subscriptions.delete(JSON.stringify(subscription))
		}
	},
	getters: {
				{{ range .Module.HTTPQueries }}get{{ .Name }}: (state) => (params = { params: {}}) => {
					if (!(<any> params).query) {
						(<any> params).query=null
					}
			return state.{{ .Name }}[JSON.stringify(params)] ?? {}
		},
				{{ end }}
		getTypeStructure: (state) => (type) => {
			return state._Structure[type].fields
		},
		getRegistry: (state) => {
			return state._Registry
		}
	},
	actions: {
		init({ dispatch, rootGetters }) {
			console.log('Vuex module: {{ .Module.Pkg.Name }} initialized!')
			if (rootGetters['common/env/client']) {
				rootGetters['common/env/client'].on('newblock', () => {
					dispatch('StoreUpdate')
				})
			}
		},
		resetState({ commit }) {
			commit('RESET_STATE')
		},
		unsubscribe({ commit }, subscription) {
			commit('UNSUBSCRIBE', subscription)
		},
		async StoreUpdate({ state, dispatch }) {
			state._Subscriptions.forEach(async (subscription) => {
				try {
					const sub=JSON.parse(subscription)
					await dispatch(sub.action, sub.payload)
				}catch(e) {
					throw new Error('Subscriptions: ' + e.message)
				}
			})
		},
		{{ range .Module.HTTPQueries }}
		{{ $FullName := .FullName }}
		{{ $Name := .Name }}
		{{ range $i,$rule := .Rules}} 		
		{{ $n := "" }}
		{{ if (gt $i 0) }}
		{{ $n = inc $i }}
		{{ end}}
		async {{ $FullName }}{{ $n }}({ commit, rootGetters, getters }, { options: { subscribe, all} = { subscribe:false, all:false}, params, query=null }) {
			try {
				const key = params ?? {};
				const queryClient=await initQueryClient(rootGetters)
				let value= (await queryClient.{{ camelCaseSta $FullName -}}
				{{- $n -}}(
					{{- range $j,$a :=$rule.Params -}}
						{{- if (gt $j 0) -}}, {{ end }} key.{{ $a -}}
					{{- end -}}
					{{- if $rule.HasQuery -}}
						{{- if $rule.Params -}}, {{ end -}}
						query
					{{- end -}}
					{{- if $rule.HasBody -}}
						{{- if or $rule.HasQuery $rule.Params}},{{ end -}}
							{...key}
						{{- end -}}
					 )).data
				
					{{ if $rule.HasQuery }}
				while (all && (<any> value).pagination && (<any> value).pagination.next_key!=null) {
					let next_values=(await queryClient.{{ camelCaseSta $FullName -}}
					{{- $n -}}(
						{{- range $j,$a :=$rule.Params }} key.{{$a}}, {{ end -}}{...query, 'pagination.key':(<any> value).pagination.next_key}
						{{- if $rule.HasBody -}}, {...key}
						{{- end -}}
						)).data
					value = mergeResults(value, next_values);
				}
					{{- end }}
				commit('QUERY', { query: '{{ $Name }}', key: { params: {...key}, query}, value })
				if (subscribe) commit('SUBSCRIBE', { action: '{{ $FullName }}{{ $n }}', payload: { options: { all }, params: {...key},query }})
				return getters['get{{ $Name }}']( { params: {...key}, query}) ?? {}
			} catch (e) {
				throw new Error('QueryClient:{{ $FullName }}{{ $n }} API Node Unavailable. Could not perform query: ' + e.message)
				
			}
		},
		{{ end }}
		{{ end }}
		{{ range .Module.Msgs }}async send{{ .Name }}({ rootGetters }, { value, fee = [], memo = '' }) {
			try {
				const txClient=await initTxClient(rootGetters)
				const msg = await txClient.{{ camelCase .Name }}(value)
				const result = await txClient.signAndBroadcast([msg], {fee: { amount: fee, 
	gas: "200000" }, memo})
				return result
			} catch (e) {
				if (e == MissingWalletError) {
					throw new Error('TxClient:{{ .Name }}:Init Could not initialize signing client. Wallet is required.')
				}else{
					throw new Error('TxClient:{{ .Name }}:Send Could not broadcast Tx: '+ e.message)
				}
			}
		},
		{{ end }}
		{{ range .Module.Msgs }}async {{ .Name }}({ rootGetters }, { value }) {
			try {
				const txClient=await initTxClient(rootGetters)
				const msg = await txClient.{{ camelCase .Name }}(value)
				return msg
			} catch (e) {
				if (e == MissingWalletError) {
<<<<<<< HEAD
					throw new Error('TxClient:{{ .Name }}:Init  Could not initialize signing client. Wallet is required.')
				}else{
					throw new Error('TxClient:{{ .Name }}:Create  Could not create message: ' + e.message)
					
=======
					throw new Error('TxClient:{{ .Name }}:Init Could not initialize signing client. Wallet is required.')
				}else{
					throw new Error('TxClient:{{ .Name }}:Create Could not create message: ' + e.message)
>>>>>>> d26c8c57
				}
			}
		},
		{{ end }}
	}
}<|MERGE_RESOLUTION|>--- conflicted
+++ resolved
@@ -183,16 +183,9 @@
 				return msg
 			} catch (e) {
 				if (e == MissingWalletError) {
-<<<<<<< HEAD
-					throw new Error('TxClient:{{ .Name }}:Init  Could not initialize signing client. Wallet is required.')
-				}else{
-					throw new Error('TxClient:{{ .Name }}:Create  Could not create message: ' + e.message)
-					
-=======
 					throw new Error('TxClient:{{ .Name }}:Init Could not initialize signing client. Wallet is required.')
-				}else{
+				} else{
 					throw new Error('TxClient:{{ .Name }}:Create Could not create message: ' + e.message)
->>>>>>> d26c8c57
 				}
 			}
 		},
