// Package multiformatname provides names automatically converted into multiple naming convention
package multiformatname

import (
	"errors"
	"fmt"
	"strings"

	"github.com/iancoleman/strcase"
)

// MultiFormatName represents a name with multiple naming convention representations
// Supported naming convention are: camel, pascal, and kebab cases
type Name struct {
	Original   string
	LowerCamel string
	UpperCamel string
	Kebab      string
<<<<<<< HEAD
	Lowercase	string
=======
	Snake      string
>>>>>>> d7078401
}

type checkFunc func(string) error

// NewMultiFormatName returns a new multi-format name from a name
func NewName(name string, customChecks ...checkFunc) (Name, error) {
	if err := basicCheckName(name); err != nil {
		return Name{}, err
	}

	for _, check := range customChecks {
		if err := check(name); err != nil {
			return Name{}, err
		}
	}

	return Name{
		Original:   name,
		LowerCamel: strcase.ToLowerCamel(name),
		UpperCamel: strcase.ToCamel(name),
		Kebab:      strcase.ToKebab(name),
<<<<<<< HEAD
		Lowercase: lowercase(name),
=======
		Snake:      strcase.ToSnake(name),
>>>>>>> d7078401
	}, nil
}

// NoNumber prevents using number in a name
func NoNumber(name string) error {
	for _, c := range name {
		if '0' <= c && c <= '9' {
			return errors.New("name cannot contain number")
		}
	}

	return nil
}

// basicCheckName performs basic checks common for all names
func basicCheckName(name string) error {
	if name == "" {
		return errors.New("name cannot be empty")
	}

	// check  characters
	c := name[0]
	authorized := ('a' <= c && c <= 'z') || ('A' <= c && c <= 'Z')
	if !authorized {
		return fmt.Errorf("name cannot contain %v as first character", string(c))
	}

	for _, c := range name[1:] {
		// A name can contains letter, hyphen or underscore
		authorized := ('a' <= c && c <= 'z') || ('A' <= c && c <= 'Z') || ('0' <= c && c <= '9') || c == '-' || c == '_'
		if !authorized {
			return fmt.Errorf("name cannot contain %v", string(c))
		}
	}

	return nil
}

// lowercase returns the name with lower case and no special character
func lowercase(name string) string {
	return strings.ToLower(
		strings.Replace(
			strings.Replace(name, "-", "", -1),
			"_",
			"",
			-1,
		),
	)
}<|MERGE_RESOLUTION|>--- conflicted
+++ resolved
@@ -16,11 +16,8 @@
 	LowerCamel string
 	UpperCamel string
 	Kebab      string
-<<<<<<< HEAD
+	Snake      string
 	Lowercase	string
-=======
-	Snake      string
->>>>>>> d7078401
 }
 
 type checkFunc func(string) error
@@ -42,11 +39,8 @@
 		LowerCamel: strcase.ToLowerCamel(name),
 		UpperCamel: strcase.ToCamel(name),
 		Kebab:      strcase.ToKebab(name),
-<<<<<<< HEAD
+		Snake:      strcase.ToSnake(name),
 		Lowercase: lowercase(name),
-=======
-		Snake:      strcase.ToSnake(name),
->>>>>>> d7078401
 	}, nil
 }
 
