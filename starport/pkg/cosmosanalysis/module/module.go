--- conflicted
+++ resolved
@@ -270,17 +270,11 @@
 			for i, rpcFunc := range s.RPCFuncs {
 				methods[i] = rpcFunc.Name
 			}
-<<<<<<< HEAD
-=======
-
->>>>>>> d26c8c57
 			found, err := cosmosanalysis.DeepFindImplementation(implPath, methods)
 			if err != nil {
 				return false, err
 			}
 
-<<<<<<< HEAD
-=======
 			// In some cases, the module registration is in another level of sub dir in the module.
 			// TODO: find the closest sub dir among proto packages.
 			if len(found) == 0 && strings.HasPrefix(rm, pkg.GoImportName) {
@@ -292,7 +286,6 @@
 				}
 			}
 
->>>>>>> d26c8c57
 			if len(found) > 0 {
 				return true, nil
 			}
