package cosmosutil

import (
	"bytes"
	"context"
	"crypto/sha256"
	"encoding/hex"
	"encoding/json"
	"errors"
	"io"
	"net/http"
	"os"
	"time"
)

const genesisTimeField = "genesis_time"

// ChainGenesis represents the stargate genesis file
type ChainGenesis struct {
	AppState struct {
		Auth struct {
			Accounts []struct {
				Address string `json:"address"`
			} `json:"accounts"`
		} `json:"auth"`
	} `json:"app_state"`
}

// HasAccount check if account exist into the genesis account
func (g ChainGenesis) HasAccount(address string) bool {
	for _, account := range g.AppState.Auth.Accounts {
		if account.Address == address {
			return true
		}
	}
	return false
}

// ParseGenesis parse ChainGenesis object from a genesis file
func ParseGenesis(genesisPath string) (genesis ChainGenesis, err error) {
	genesisFile, err := os.ReadFile(genesisPath)
	if err != nil {
		return genesis, errors.New("cannot open genesis file: " + err.Error())
	}
	return genesis, json.Unmarshal(genesisFile, &genesis)
}

// CheckGenesisContainsAddress returns true if the address exist into the genesis file
func CheckGenesisContainsAddress(genesisPath, addr string) (bool, error) {
	_, err := os.Stat(genesisPath)
	if os.IsNotExist(err) {
		return false, nil
	} else if err != nil {
		return false, err
	}
	genesis, err := ParseGenesis(genesisPath)
	if err != nil {
		return false, err
	}
	return genesis.HasAccount(addr), nil
}

<<<<<<< HEAD
// SetGenesisTime sets the genesis time inside a genesis file
func SetGenesisTime(genesisPath string, genesisTime int64) error {
	// fetch and parse genesis
	genesisBytes, err := os.ReadFile(genesisPath)
	if err != nil {
		return err
	}

	var genesis map[string]interface{}
	if err := json.Unmarshal(genesisBytes, &genesis); err != nil {
		return err
	}

	// check the genesis time with the RFC3339 standard format
	formattedTime := time.Unix(genesisTime, 0).UTC().Format(time.RFC3339Nano)

	// modify and save the new genesis
	genesis[genesisTimeField] = &formattedTime
	genesisBytes, err = json.Marshal(genesis)
	if err != nil {
		return err
	}
	return os.WriteFile(genesisPath, genesisBytes, 0644)
=======
// GenesisAndHashFromURL fetches the genesis from the given url and returns its content along with the sha256 hash.
func GenesisAndHashFromURL(ctx context.Context, url string) (genesis []byte, hash string, err error) {
	req, err := http.NewRequestWithContext(ctx, http.MethodGet, url, nil)
	if err != nil {
		return nil, "", err
	}

	resp, err := http.DefaultClient.Do(req)
	if err != nil {
		return nil, "", err
	}
	defer resp.Body.Close()

	genesis, err = io.ReadAll(resp.Body)
	if err != nil {
		return nil, "", err
	}

	h := sha256.New()
	if _, err := io.Copy(h, bytes.NewReader(genesis)); err != nil {
		return nil, "", err
	}

	hexHash := hex.EncodeToString(h.Sum(nil))

	return genesis, hexHash, nil
>>>>>>> 65bb63f8
}<|MERGE_RESOLUTION|>--- conflicted
+++ resolved
@@ -60,7 +60,6 @@
 	return genesis.HasAccount(addr), nil
 }
 
-<<<<<<< HEAD
 // SetGenesisTime sets the genesis time inside a genesis file
 func SetGenesisTime(genesisPath string, genesisTime int64) error {
 	// fetch and parse genesis
@@ -84,7 +83,8 @@
 		return err
 	}
 	return os.WriteFile(genesisPath, genesisBytes, 0644)
-=======
+}
+
 // GenesisAndHashFromURL fetches the genesis from the given url and returns its content along with the sha256 hash.
 func GenesisAndHashFromURL(ctx context.Context, url string) (genesis []byte, hash string, err error) {
 	req, err := http.NewRequestWithContext(ctx, http.MethodGet, url, nil)
@@ -111,5 +111,4 @@
 	hexHash := hex.EncodeToString(h.Sum(nil))
 
 	return genesis, hexHash, nil
->>>>>>> 65bb63f8
 }