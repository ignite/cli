--- conflicted
+++ resolved
@@ -43,25 +43,19 @@
 		return err
 	}
 
-<<<<<<< HEAD
 	// Parse search flag
 	prefix, err := cmd.Flags().GetString(searchFlag)
 	if err != nil {
 		return err
 	}
 
-	// Get the chain summaries
-	chainSummaries, err := nb.ChainList(cmd.Context(), prefix)
-	if err != nil {
-		return err
-=======
 	var pageKey []byte
 
 	for {
 		s.SetText("Querying chains...")
 		s.Start()
 
-		chainSummaries, nextPageKey, err := listChainSummaries(nb, cmd.Context(), pageKey)
+		chainSummaries, nextPageKey, err := listChainSummaries(nb, cmd.Context(), prefix, pageKey)
 		if err != nil {
 			return err
 		}
@@ -81,7 +75,6 @@
 		if _, err := buf.ReadBytes('\n'); err != nil {
 			return err
 		}
->>>>>>> 917d2576
 	}
 }
 
@@ -111,10 +104,10 @@
 
 // listChainSummaries lists chains with their summary info by using nextPageKey as the
 // pagination key to fetch the next page.
-func listChainSummaries(nb *networkbuilder.Builder, ctx context.Context, pageKey []byte) (summaries []ChainSummary,
+func listChainSummaries(nb *networkbuilder.Builder, ctx context.Context, prefix string, pageKey []byte) (summaries []ChainSummary,
 	nextPageKey []byte, err error) {
 	var chains []spn.Chain
-	chains, nextPageKey, err = nb.ChainList(ctx, spn.PaginateChainListing(pageKey, chainsPerPageCount))
+	chains, nextPageKey, err = nb.ChainList(ctx, prefix, spn.PaginateChainListing(pageKey, chainsPerPageCount))
 	if err != nil {
 		return nil, nil, err
 	}
