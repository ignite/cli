package starportcmd

import (
	"context"
	"fmt"
	"strings"

	"github.com/tendermint/starport/starport/pkg/chaincmd"

	"github.com/AlecAivazis/survey/v2"
	"github.com/AlecAivazis/survey/v2/terminal"
	"github.com/cosmos/cosmos-sdk/types"
	"github.com/manifoldco/promptui"
	"github.com/pkg/errors"
	"github.com/rdegges/go-ipify"
	"github.com/spf13/cobra"
	"github.com/tendermint/starport/starport/pkg/cliquiz"
	"github.com/tendermint/starport/starport/pkg/clispinner"
	"github.com/tendermint/starport/starport/pkg/events"
	"github.com/tendermint/starport/starport/pkg/jsondoc"
	"github.com/tendermint/starport/starport/pkg/xchisel"
	"github.com/tendermint/starport/starport/services/chain"
	"github.com/tendermint/starport/starport/services/networkbuilder"
	"github.com/tendermint/tendermint/libs/os"
)

const (
	flagGentx = "gentx"
	flagPeer  = "peer"
)

const (
	flagKeyringBackend = "keyring-backend"
)

// NewNetworkChainJoin creates a new chain join command to join
// to a network as a validator.
func NewNetworkChainJoin() *cobra.Command {
	c := &cobra.Command{
		Use:   "join [chain-id]",
		Short: "Propose to join to a network as a validator",
		RunE:  networkChainJoinHandler,
		Args:  cobra.ExactArgs(1),
	}
	c.Flags().AddFlagSet(flagSetHomes())
<<<<<<< HEAD
	c.Flags().String(flagGentx, "", fmt.Sprintf("Path to a gentx file (optional, requires --%s to be provided)", flagPeer))
	c.Flags().String(flagPeer, "", fmt.Sprintf("Configure peer in node-id@host:port format (optional, requires --%s to be provided)", flagGentx))
=======
	c.Flags().String(flagKeyringBackend, "os", "Keyring backend used for the blockchain account")
>>>>>>> 495e9abf
	return c
}

func networkChainJoinHandler(cmd *cobra.Command, args []string) error {
	chainID := args[0]
	gentxPath, _ := cmd.Flags().GetString(flagGentx)

	s := clispinner.New()
	defer s.Stop()

	ev := events.NewBus()
	go printEvents(ev, s)

	nb, err := newNetworkBuilder(networkbuilder.CollectEvents(ev))
	if err != nil {
		return err
	}

	// Check if custom home is provided
	initOptions, err := initOptionWithHomeFlags(cmd, []networkbuilder.InitOption{})
	if err != nil {
		return err
	}

	// Get keyring backend
	keyringBackend, err := cmd.Flags().GetString(flagKeyringBackend)
	if err != nil {
		return err
	}
	initOptions = append(initOptions, networkbuilder.InitializationKeyringBackend(chaincmd.KeyringBackend(keyringBackend)))

	// init the blockchain.
	blockchain, err := nb.Init(cmd.Context(), chainID, networkbuilder.SourceChainID(), initOptions...)
	if err != nil {
		return err
	}
	defer blockchain.Cleanup()

	// get blockchain's info.
	info, err := blockchain.Info()
	if err != nil {
		return err
	}

	s.Stop()

	// hold default values and user inputs for target chain to later use these to join to the chain.
	var (
		account      *chain.Account
		accountName  = "alice"
		accountCoins = "1000token,100000000stake"
		denom        = "stake"
	)
	if info.Config.Validator.Staked != "" {
		if c, err := types.ParseCoinNormalized(info.Config.Validator.Staked); err == nil {
			denom = c.Denom
		}
	}
	if acc, ok := info.Config.AccountByName(info.Config.Validator.Name); ok {
		accountName = acc.Name
		accountCoins = strings.Join(acc.Coins, ",")
	}

	// ask to create an account on target blockchain.
	shouldCreateAccount := true

	printSection(fmt.Sprintf("Account on the blockchain %s", chainID))

	if gentxPath != "" {
		askAccountProposal := promptui.Prompt{
			Label:     "Would you like to propose an account to place in Genesis",
			IsConfirm: true,
		}
		_, err := askAccountProposal.Run()
		shouldCreateAccount = err == nil
	}

	if shouldCreateAccount {
		acc, err := createChainAccount(cmd.Context(), blockchain, fmt.Sprintf("%s blockchain", chainID), accountName)
		if err != nil {
			return err
		}
		account = &acc

		// ask to create an account proposal.
		printSection("Account proposal")

		accQuestions := cliquiz.NewQuestion("Account coins",
			&account.Coins,
			cliquiz.DefaultAnswer(accountCoins),
		)

		if err := cliquiz.Ask(accQuestions); err != nil {
			return err
		}
	}

	gentx, validatorAddress, selfDelegation, publicAddress, err := createValidatorInfo(cmd, blockchain, account, denom)
	if err != nil {
		return err
	}

	prettyGentx, err := gentx.Pretty()
	if err != nil {
		return err
	}

	// ask to confirm to join to network.
	fmt.Printf("\nYour validator's details (Gentx): \n\n%s\n\n", prettyGentx)
	fmt.Printf("Confirm joining to %s as a validator with the Gentx above:\n", chainID)

	var shouldJoin string
	var answerYes, answerNo = "yes", "no"

	for {
		if err := cliquiz.Ask(cliquiz.NewQuestion(fmt.Sprintf("Please enter %q or %q", answerYes, answerNo),
			&shouldJoin,
			cliquiz.Required(),
		)); err != nil {
			return err
		}
		if shouldJoin == answerNo {
			s.Stop()
			fmt.Println("said no")
			return nil
		}
		if shouldJoin == answerYes {
			break
		}
	}

	// propose to join to the network.
	s.SetText("Proposing...")
	s.Start()

	if err := blockchain.Join(cmd.Context(), account, validatorAddress, publicAddress, gentx, selfDelegation); err != nil {
		return err
	}
	s.Stop()

	fmt.Println("\n📜  Proposal about joining as a validator has been successfully submitted!")
	return nil
}

func createValidatorInfo(
	cmd *cobra.Command,
	blockchain *networkbuilder.Blockchain,
	account *chain.Account,
	denom string,
) (
	gentx jsondoc.Doc,
	validatorAddress string,
	selfDelegation types.Coin,
	publicAddress string,
	err error,
) {
	publicAddress, _ = cmd.Flags().GetString(flagPeer)
	gentxPath, _ := cmd.Flags().GetString(flagGentx)

	questions := []cliquiz.Question{}
	var proposal networkbuilder.Proposal

	// prepare questions to interactively ask for validator info when gentx isn't provided.
	if gentxPath == "" {
		questions = append(questions,
			cliquiz.NewQuestion("Staking amount", &proposal.Validator.StakingAmount,
				cliquiz.DefaultAnswer("95000000stake"),
				cliquiz.Required(),
			),
			cliquiz.NewQuestion("Moniker",
				&proposal.Validator.Moniker,
				cliquiz.DefaultAnswer("mynode"),
				cliquiz.Required(),
			),
			cliquiz.NewQuestion("Commission rate",
				&proposal.Validator.CommissionRate,
				cliquiz.DefaultAnswer("0.10"),
				cliquiz.Required(),
			),
			cliquiz.NewQuestion("Commission max rate",
				&proposal.Validator.CommissionMaxRate,
				cliquiz.DefaultAnswer("0.20"),
				cliquiz.Required(),
			),
			cliquiz.NewQuestion("Commission max change rate",
				&proposal.Validator.CommissionMaxChangeRate,
				cliquiz.DefaultAnswer("0.01"),
				cliquiz.Required(),
			),
			cliquiz.NewQuestion("Min self delegation",
				&proposal.Validator.MinSelfDelegation,
				cliquiz.DefaultAnswer("1"),
				cliquiz.Required(),
			),
			cliquiz.NewQuestion("Gas prices",
				&proposal.Validator.GasPrices,
				cliquiz.DefaultAnswer("0.025"+denom),
				cliquiz.Required(),
			),
			cliquiz.NewQuestion("Website", &proposal.Meta.Website),
			cliquiz.NewQuestion("Identity", &proposal.Meta.Identity),
			cliquiz.NewQuestion("Details", &proposal.Meta.Details),
		)
	}

	// prepare questions to interactively ask for a publicAddress when peer isn't provided
	// and not running through chisel proxy.
	if publicAddress == "" && !xchisel.IsEnabled() {
		opts := []cliquiz.Option{
			cliquiz.Required(),
		}
		ip, err := ipify.GetIp()
		if err == nil {
			opts = append(opts, cliquiz.DefaultAnswer(fmt.Sprintf("%s:26656", ip)))
		}
		questions = append(questions, cliquiz.NewQuestion("Peer's address", &publicAddress, opts...))
	}

	// interactively ask validator questions if there is a need to collect extra info.
	if len(questions) > 0 {
		fmt.Println()
		printSection("Validator proposal")

		if err := cliquiz.Ask(questions...); err != nil {
			return nil, "", types.Coin{}, "", err
		}
	}

	// issue gentx and return with validator info when gentx isn't provided manually.
	if gentxPath == "" {
		if gentx, err = blockchain.IssueGentx(cmd.Context(), *account, proposal); err != nil {
			return nil, "", types.Coin{}, "", err
		}

		if selfDelegation, err = types.ParseCoinNormalized(proposal.Validator.StakingAmount); err != nil {
			return nil, "", types.Coin{}, "", err
		}

		return gentx, account.Address, selfDelegation, publicAddress, nil
	}

	// gentx is provided manually so use it and return with validator info.
	if gentx, err = os.ReadFile(gentxPath); err != nil {
		return nil, "", types.Coin{}, "", errors.Wrap(err, "cannot open gentx file")
	}

	info, err := networkbuilder.ParseGentx(gentx)
	if err != nil {
		return nil, "", types.Coin{}, "", err
	}
	return gentx, info.DelegatorAddress, info.SelfDelegation, publicAddress, nil
}

func createChainAccount(ctx context.Context, blockchain *networkbuilder.Blockchain, title, defaultAccountName string) (account chain.Account, err error) {
	var (
		createAccount = "Create a new account"
		importAccount = "Import an account from mnemonic"
	)
	var (
		qs = []*survey.Question{
			{
				Name: "account",
				Prompt: &survey.Select{
					Message: "Choose an account:",
					Options: []string{createAccount, importAccount},
				},
			},
		}
		answers = struct {
			Account string `survey:"account"`
		}{}
	)
	if err := survey.Ask(qs, &answers); err != nil {
		if err == terminal.InterruptErr {
			return account, context.Canceled
		}
		return account, err
	}

	switch answers.Account {
	case createAccount:
		var name string
		if err := cliquiz.Ask(cliquiz.NewQuestion("Account name", &name, cliquiz.DefaultAnswer(defaultAccountName), cliquiz.Required())); err != nil {
			return account, err
		}

		if account, err = blockchain.CreateAccount(ctx, chain.Account{Name: name}); err != nil {
			return account, err
		}

		fmt.Printf("\n%s account has been created successfully!\nAccount address: %s \nMnemonic: %s\n\n",
			title,
			account.Address,
			account.Mnemonic,
		)

	case importAccount:
		var name string
		var mnemonic string
		if err := cliquiz.Ask(
			cliquiz.NewQuestion("Account name", &name, cliquiz.DefaultAnswer(defaultAccountName), cliquiz.Required()),
			cliquiz.NewQuestion("Mnemonic", &mnemonic, cliquiz.Required()),
		); err != nil {
			return account, err
		}

		if account, err = blockchain.CreateAccount(ctx, chain.Account{
			Name:     name,
			Mnemonic: mnemonic,
		}); err != nil {
			return account, err
		}
		fmt.Printf("\n%s account has been imported successfully!\nAccount address: %s\n\n", title, account.Address)
	}
	return account, nil
}<|MERGE_RESOLUTION|>--- conflicted
+++ resolved
@@ -43,12 +43,9 @@
 		Args:  cobra.ExactArgs(1),
 	}
 	c.Flags().AddFlagSet(flagSetHomes())
-<<<<<<< HEAD
 	c.Flags().String(flagGentx, "", fmt.Sprintf("Path to a gentx file (optional, requires --%s to be provided)", flagPeer))
 	c.Flags().String(flagPeer, "", fmt.Sprintf("Configure peer in node-id@host:port format (optional, requires --%s to be provided)", flagGentx))
-=======
 	c.Flags().String(flagKeyringBackend, "os", "Keyring backend used for the blockchain account")
->>>>>>> 495e9abf
 	return c
 }
 
