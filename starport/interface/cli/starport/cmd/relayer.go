package starportcmd

import (
	"fmt"

	"github.com/tendermint/starport/starport/pkg/chaincmd"

	"github.com/spf13/cobra"
	"github.com/tendermint/starport/starport/services/chain"
)

// NewRelayer creates a new command called chain that holds IBC Relayer related
// sub commands.
func NewRelayer() *cobra.Command {
	c := &cobra.Command{
		Use:   "chain",
		Short: "Relay connects blockchains via IBC protocol",
	}
	c.AddCommand(NewRelayerInfo())
	c.AddCommand(NewRelayerAdd())
	return c
}

// NewRelayerInfo creates a command that shows self chain information.
func NewRelayerInfo() *cobra.Command {
	c := &cobra.Command{
		Use:   "me",
		Short: "Retrieves self chain information to share with other chains",
		RunE:  relayerInfoHandler,
	}
	return c
}

// NewRelayerAdd creates a command to connect added chain with relayer.
func NewRelayerAdd() *cobra.Command {
	c := &cobra.Command{
		Use:   "add [another]",
		Short: "Adds another chain by its chain information",
		Args:  cobra.MinimumNArgs(1),
		RunE:  relayerAddHandler,
	}
	return c
}

func relayerInfoHandler(cmd *cobra.Command, args []string) error {
<<<<<<< HEAD
	path, err := gomodulepath.Parse(getModule(appPath))
	if err != nil {
		return err
	}
	app := chain.App{
		Name: path.Root,
		Path: appPath,
	}

	// Check if custom home is provided
	_, _, err = getHomeFlags(cmd)
	if err != nil {
		return err
	}
	// TODO: fill the command

	c, err := chain.New(app, logLevel(cmd), chain.WithKeyringBackend(chaincmd.KeyringBackendTest))
=======
	s, err := chain.New(appPath, chain.LogLevel(logLevel(cmd)))
>>>>>>> 603ce6ec
	if err != nil {
		return err
	}
	info, err := c.RelayerInfo()
	if err != nil {
		return err
	}
	fmt.Println(info)
	return nil
}

func relayerAddHandler(cmd *cobra.Command, args []string) error {
<<<<<<< HEAD
	path, err := gomodulepath.Parse(getModule(appPath))
	if err != nil {
		return err
	}
	app := chain.App{
		Name: path.Root,
		Path: appPath,
	}

	// Check if custom home is provided
	_, _, err = getHomeFlags(cmd)
	if err != nil {
		return err
	}
	// TODO: fill the command

	c, err := chain.New(app, logLevel(cmd), chain.WithKeyringBackend(chaincmd.KeyringBackendTest))
=======
	s, err := chain.New(appPath, chain.LogLevel(logLevel(cmd)))
>>>>>>> 603ce6ec
	if err != nil {
		return err
	}
	if err := c.RelayerAdd(args[0]); err != nil {
		return err
	}
	return nil
}<|MERGE_RESOLUTION|>--- conflicted
+++ resolved
@@ -43,27 +43,14 @@
 }
 
 func relayerInfoHandler(cmd *cobra.Command, args []string) error {
-<<<<<<< HEAD
-	path, err := gomodulepath.Parse(getModule(appPath))
-	if err != nil {
-		return err
-	}
-	app := chain.App{
-		Name: path.Root,
-		Path: appPath,
-	}
-
 	// Check if custom home is provided
-	_, _, err = getHomeFlags(cmd)
+	_, _, err := getHomeFlags(cmd)
 	if err != nil {
 		return err
 	}
 	// TODO: fill the command
 
-	c, err := chain.New(app, logLevel(cmd), chain.WithKeyringBackend(chaincmd.KeyringBackendTest))
-=======
-	s, err := chain.New(appPath, chain.LogLevel(logLevel(cmd)))
->>>>>>> 603ce6ec
+	c, err := chain.New(appPath, chain.LogLevel(logLevel(cmd)), chain.KeyringBackend(chaincmd.KeyringBackendTest))
 	if err != nil {
 		return err
 	}
@@ -76,27 +63,14 @@
 }
 
 func relayerAddHandler(cmd *cobra.Command, args []string) error {
-<<<<<<< HEAD
-	path, err := gomodulepath.Parse(getModule(appPath))
-	if err != nil {
-		return err
-	}
-	app := chain.App{
-		Name: path.Root,
-		Path: appPath,
-	}
-
 	// Check if custom home is provided
-	_, _, err = getHomeFlags(cmd)
+	_, _, err := getHomeFlags(cmd)
 	if err != nil {
 		return err
 	}
 	// TODO: fill the command
 
-	c, err := chain.New(app, logLevel(cmd), chain.WithKeyringBackend(chaincmd.KeyringBackendTest))
-=======
-	s, err := chain.New(appPath, chain.LogLevel(logLevel(cmd)))
->>>>>>> 603ce6ec
+	c, err := chain.New(appPath, chain.LogLevel(logLevel(cmd)), chain.KeyringBackend(chaincmd.KeyringBackendTest))
 	if err != nil {
 		return err
 	}
