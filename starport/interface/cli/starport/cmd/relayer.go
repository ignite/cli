--- conflicted
+++ resolved
@@ -45,16 +45,12 @@
 }
 
 func relayerInfoHandler(cmd *cobra.Command, args []string) error {
-<<<<<<< HEAD
-	s, err := chain.New(cmd.Context(), appPath, chain.LogLevel(logLevel(cmd)))
-=======
 	chainOption := []chain.Option{
 		chain.LogLevel(logLevel(cmd)),
 		chain.KeyringBackend(chaincmd.KeyringBackendTest),
 	}
 
 	c, err := newChainWithHomeFlags(cmd, appPath, chainOption...)
->>>>>>> 3a0e8a4a
 	if err != nil {
 		return err
 	}
@@ -67,16 +63,12 @@
 }
 
 func relayerAddHandler(cmd *cobra.Command, args []string) error {
-<<<<<<< HEAD
-	s, err := chain.New(cmd.Context(), appPath, chain.LogLevel(logLevel(cmd)))
-=======
 	chainOption := []chain.Option{
 		chain.LogLevel(logLevel(cmd)),
 		chain.KeyringBackend(chaincmd.KeyringBackendTest),
 	}
 
 	c, err := newChainWithHomeFlags(cmd, appPath, chainOption...)
->>>>>>> 3a0e8a4a
 	if err != nil {
 		return err
 	}
