--- conflicted
+++ resolved
@@ -21,16 +21,12 @@
 }
 
 func buildHandler(cmd *cobra.Command, args []string) error {
-<<<<<<< HEAD
-	s, err := chain.New(cmd.Context(), appPath, chain.LogLevel(logLevel(cmd)))
-=======
 	chainOption := []chain.Option{
 		chain.LogLevel(logLevel(cmd)),
 		chain.KeyringBackend(chaincmd.KeyringBackendTest),
 	}
 
 	c, err := newChainWithHomeFlags(cmd, appPath, chainOption...)
->>>>>>> 3a0e8a4a
 	if err != nil {
 		return err
 	}
