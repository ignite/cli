package starportcmd

import (
	"errors"
	"fmt"
<<<<<<< HEAD

=======
>>>>>>> 77e68f45
	"github.com/manifoldco/promptui"

	"github.com/spf13/cobra"
	"github.com/tendermint/starport/starport/pkg/clispinner"
	"github.com/tendermint/starport/starport/pkg/numbers"
	"github.com/tendermint/starport/starport/pkg/spn"
)

func NewNetworkProposalApprove() *cobra.Command {
	c := &cobra.Command{
		Use:     "approve [chain-id] [number<,...>]",
		Aliases: []string{"accept"},
		Short:   "Approve proposals",
		RunE:    networkProposalApproveHandler,
		Args:    cobra.ExactArgs(2),
	}
	return c
}

func networkProposalApproveHandler(cmd *cobra.Command, args []string) error {
	var (
		chainID      = args[0]
		proposalList = args[1]
	)

	nb, err := newNetworkBuilder()
	if err != nil {
		return err
	}

	var reviewals []spn.Reviewal

	ids, err := numbers.ParseList(proposalList)
	if err != nil {
		return err
	}
	for _, id := range ids {
		reviewals = append(reviewals, spn.ApproveProposal(id))
	}

	gas, broadcast, err := nb.SubmitReviewals(cmd.Context(), chainID, reviewals...)
	if err != nil {
		return err
	}

	// Prompt for confirmation
	prompt := promptui.Prompt{
		Label: fmt.Sprintf("This operation will cost about %v gas. Confirm the transaction?",
			gas,
		),
		IsConfirm: true,
	}
	if _, err := prompt.Run(); err != nil {
		return errors.New("transaction aborted")
	}

	s := clispinner.New()
	defer s.Stop()

	s.SetText("Approving...")
	s.Start()

	// Broadcast the transaction
	if err := broadcast(); err != nil {
		return err
	}
	s.Stop()

	fmt.Printf("Proposal(s) %s approved ✅\n", numbers.List(ids, "#"))
	return nil
}<|MERGE_RESOLUTION|>--- conflicted
+++ resolved
@@ -3,10 +3,7 @@
 import (
 	"errors"
 	"fmt"
-<<<<<<< HEAD
-
-=======
->>>>>>> 77e68f45
+  
 	"github.com/manifoldco/promptui"
 
 	"github.com/spf13/cobra"
