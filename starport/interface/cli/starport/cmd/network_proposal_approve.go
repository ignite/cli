package starportcmd

import (
	"errors"
	"fmt"
	"io/ioutil"

	"github.com/tendermint/starport/starport/pkg/events"
	"github.com/tendermint/starport/starport/services/networkbuilder"

	"github.com/manifoldco/promptui"

	"github.com/spf13/cobra"
	"github.com/tendermint/starport/starport/pkg/clispinner"
	"github.com/tendermint/starport/starport/pkg/numbers"
	"github.com/tendermint/starport/starport/pkg/spn"
)

const (
	flagNoVerification = "no-verification"
)

// NewNetworkProposalApprove creates a new proposal approve command to approve proposals
// for a chain.
func NewNetworkProposalApprove() *cobra.Command {
	c := &cobra.Command{
		Use:     "approve [chain-id] [number<,...>]",
		Aliases: []string{"accept"},
		Short:   "Approve proposals",
		RunE:    networkProposalApproveHandler,
		Args:    cobra.ExactArgs(2),
	}
	c.Flags().AddFlagSet(flagSetHomes())
	c.Flags().Bool(flagNoVerification, false, "approve the proposals without verifying them")
	return c
}

func networkProposalApproveHandler(cmd *cobra.Command, args []string) error {
	s := clispinner.New()
	s.Stop()
	defer s.Stop()

	var (
		chainID      = args[0]
		proposalList = args[1]
	)

	ev := events.NewBus()
	go printEvents(ev, s)

	// Initialize the blockchain
	nb, err := newNetworkBuilder(networkbuilder.CollectEvents(ev))
	if err != nil {
		return err
	}

	// Get the list of proposal ids
	ids, err := numbers.ParseList(proposalList)
	if err != nil {
		return err
	}

	// Verify the proposals are valid
	noVerification, err := cmd.Flags().GetBool(flagNoVerification)
	if err != nil {
		return err
	}
	if !noVerification {
		// Verify the proposal
		// This operation generate the genesis in a temporary directory and verify this genesis is valid
		s.SetText("Verifying proposals...")
		s.Start()

<<<<<<< HEAD
		// Check if custom home is provided
		home, _, err := getHomeFlags(cmd)
		if err != nil {
			return err
		}

		err = nb.VerifyProposals(cmd.Context(), chainID, home, ids, ioutil.Discard)
=======
		verified, err := nb.VerifyProposals(cmd.Context(), chainID, ids, ioutil.Discard)
>>>>>>> e3f6d624
		if err != nil {
			return err
		}
		s.Stop()
	}

	s.SetText("Calculating gas...")
	s.Start()

	// Submit the approve reviewals
	var reviewals []spn.Reviewal
	for _, id := range ids {
		reviewals = append(reviewals, spn.ApproveProposal(id))
	}
	gas, broadcast, err := nb.SubmitReviewals(cmd.Context(), chainID, reviewals...)
	if err != nil {
		return err
	}

	s.Stop()

	// Prompt for confirmation
	prompt := promptui.Prompt{
		Label: fmt.Sprintf("This operation will cost about %v gas. Confirm the transaction",
			gas,
		),
		IsConfirm: true,
	}
	if _, err := prompt.Run(); err != nil {
		return errors.New("transaction aborted")
	}

	s.SetText("Approving...")
	s.Start()

	// Broadcast the transaction
	if err := broadcast(); err != nil {
		return err
	}
	s.Stop()

	fmt.Printf("Proposal(s) %s approved ✅\n", numbers.List(ids, "#"))
	return nil
}<|MERGE_RESOLUTION|>--- conflicted
+++ resolved
@@ -71,17 +71,7 @@
 		s.SetText("Verifying proposals...")
 		s.Start()
 
-<<<<<<< HEAD
-		// Check if custom home is provided
-		home, _, err := getHomeFlags(cmd)
-		if err != nil {
-			return err
-		}
-
-		err = nb.VerifyProposals(cmd.Context(), chainID, home, ids, ioutil.Discard)
-=======
-		verified, err := nb.VerifyProposals(cmd.Context(), chainID, ids, ioutil.Discard)
->>>>>>> e3f6d624
+		err := nb.VerifyProposals(cmd.Context(), chainID, ids, ioutil.Discard)
 		if err != nil {
 			return err
 		}
