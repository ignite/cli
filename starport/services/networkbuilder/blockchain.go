--- conflicted
+++ resolved
@@ -166,17 +166,8 @@
 // IssueGentx creates a Genesis transaction for account with proposal.
 func (b *Blockchain) IssueGentx(ctx context.Context, account chain.Account, proposal Proposal) (gentx jsondoc.Doc, err error) {
 	proposal.Validator.Name = account.Name
-<<<<<<< HEAD
-	acc, err = b.chain.CreateAccount(ctx, account.Name, account.Mnemonic, strings.Split(account.Coins, ","), false)
-	if err != nil {
-		return nil, chain.Account{}, err
-	}
-	if err := b.chain.AddGenesisAccount(ctx, acc, ""); err != nil {
-		return nil, chain.Account{}, err
-=======
-	if err := b.chain.AddGenesisAccount(ctx, account); err != nil {
+	if err := b.chain.AddGenesisAccount(ctx, account, ""); err != nil {
 		return nil, err
->>>>>>> 6892cab0
 	}
 	gentxPath, err := b.chain.Gentx(ctx, proposal.Validator)
 	if err != nil {
