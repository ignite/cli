--- conflicted
+++ resolved
@@ -26,14 +26,10 @@
 
 // SimulateProposals generates a genesis file from the current launch information and proposals to verify
 // The function returns false if the generated genesis is invalid
-<<<<<<< HEAD
-func (b *Builder) SimulateProposals(ctx context.Context, chainID string, homeDir string, proposals []int, commandOut io.Writer) error {
+func (b *Builder) SimulateProposals(ctx context.Context, chainID string, proposals []int, commandOut io.Writer) error {
 	chainInfo, err := b.ShowChain(ctx, chainID)
-=======
-func (b *Builder) VerifyProposals(ctx context.Context, chainID string, proposals []int, commandOut io.Writer) (bool, error) {
 	// Temporary home to test proposals
 	tmpHome, err := os.MkdirTemp("", "")
->>>>>>> e3f6d624
 	if err != nil {
 		return err
 	}
@@ -46,7 +42,7 @@
 		InitializationHomePath(tmpHome),
 	)
 	if err != nil {
-		return false, err
+		return err
 	}
 	defer blockchain.Cleanup()
 
@@ -63,12 +59,6 @@
 		return err
 	}
 	b.ev.Send(events.New(events.StatusDone, "genesis generated"))
-
-	// set the config with random ports to test the start command
-	addressAPI, err := setSimulationConfig(tmpHome)
-	if err != nil {
-		return false, err
-	}
 
 	// Initialize command runner
 	appPath := filepath.Join(sourcePath, chainID)
@@ -84,19 +74,6 @@
 	if err != nil {
 		return err
 	}
-<<<<<<< HEAD
-
-	// copy the config to the temporary directory
-	originHome := homeDir
-	if originHome == "" {
-		originHome, err = chainHandler.DefaultHome()
-		if err != nil {
-			return err
-		}
-	}
-	if err := copy.Copy(originHome, tmpHome); err != nil {
-		return err
-	}
 
 	// generate the genesis to test
 	b.ev.Send(events.New(events.StatusOngoing, "generating genesis"))
@@ -113,8 +90,6 @@
 		return err
 	}
 
-=======
->>>>>>> e3f6d624
 	runner := commands.
 		Copy(
 			chaincmdrunner.Stderr(commandOut), // This is the error of the verifying command, therefore this is the same as stdout
@@ -124,13 +99,9 @@
 	// run validate-genesis command on the generated genesis
 	b.ev.Send(events.New(events.StatusOngoing, "validating genesis format"))
 	if err := runner.ValidateGenesis(ctx); err != nil {
-<<<<<<< HEAD
 		return VerificationError{
 			fmt.Errorf("genesis is invalid: %s", err.Error()),
 		}
-=======
-		return false, nil
->>>>>>> e3f6d624
 	}
 	b.ev.Send(events.New(events.StatusDone, "genesis correctly formatted"))
 
