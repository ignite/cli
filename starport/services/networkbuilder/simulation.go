package networkbuilder

import (
	"context"
	"errors"
	"fmt"
	"io"
	"io/ioutil"
	"os"
	"path/filepath"
	"strings"
	"time"

	"github.com/cenkalti/backoff"
	"github.com/otiai10/copy"
	"github.com/pelletier/go-toml"
	"github.com/tendermint/starport/starport/pkg/availableport"
	chaincmdrunner "github.com/tendermint/starport/starport/pkg/chaincmd/runner"
	"github.com/tendermint/starport/starport/pkg/events"
	"github.com/tendermint/starport/starport/pkg/httpstatuschecker"
	"github.com/tendermint/starport/starport/pkg/xurl"
	"github.com/tendermint/starport/starport/services/chain"
)

const ValidatorSetNilErrorMessage = "validator set is nil in genesis and still empty after InitChain"

// VerifyProposals generates a genesis file from the current launch information and proposals to verify
// The function returns false if the generated genesis is invalid
func (b *Builder) VerifyProposals(ctx context.Context, chainID string, proposals []int, commandOut io.Writer) (bool, error) {
	chainInfo, err := b.ShowChain(ctx, chainID)
	if err != nil {
		return false, err
	}

	// Get the simulated launch information from these proposals
	simulatedLaunchInfo, err := b.SimulatedLaunchInformation(ctx, chainID, proposals)
	if err != nil {
		return false, err
	}

	// create a temporary dir that holds the genesis to test
	tmpHome, err := ioutil.TempDir("", chainID+"*")
	if err != nil {
		return false, err
	}
	defer os.RemoveAll(tmpHome)

	appPath := filepath.Join(sourcePath, chainID)
<<<<<<< HEAD
=======
	path, err := gomodulepath.ParseAt(appPath)
	if err != nil {
		return false, err
	}
	app := chain.App{
		Name:       path.Root,
		Path:       appPath,
		ImportPath: path.RawPath,
		HomePath:   tmpHome,
	}
>>>>>>> 23dcfa8a

	chainHandler, err := chain.New(appPath,
		chain.HomePath(tmpHome),
		chain.LogLevel(chain.LogSilent),
	)
	if err != nil {
		return false, err
	}

	// copy the config to the temporary directory
	if err := copy.Copy(chainHandler.DefaultHome(), chainHandler.Home()); err != nil {
		return false, err
	}

	// generate the genesis to test
	b.ev.Send(events.New(events.StatusOngoing, "generating genesis"))
	if err := generateGenesis(ctx, chainInfo, simulatedLaunchInfo, chainHandler); err != nil {
		fmt.Fprintf(commandOut, "error generating the genesis: %s\n", err.Error())
		return false, nil
	}
	b.ev.Send(events.New(events.StatusDone, "genesis generated"))

	// set the config with random ports to test the start command
	addressAPI, err := setSimulationConfig(tmpHome)
	if err != nil {
		return false, err
	}

	runner := chainHandler.Commands().
		Copy(
			chaincmdrunner.Stderr(commandOut), // This is the error of the verifying command, therefore this is the same as stdout
			chaincmdrunner.Stdout(commandOut),
		)

	// run validate-genesis command on the generated genesis
	b.ev.Send(events.New(events.StatusOngoing, "validating genesis format"))
	if runner.ValidateGenesis(ctx); err != nil {
		return false, nil
	}
	b.ev.Send(events.New(events.StatusDone, "genesis correctly formatted"))

	// verify that the chain can be started with a valid genesis
	ctx, cancel := context.WithTimeout(ctx, time.Minute*1)
	exit := make(chan error)

	// Go routine to check the app is listening
	go func() {
		defer cancel()
		exit <- isBlockchainListening(ctx, addressAPI)
	}()

	// Go routine to start the app
	b.ev.Send(events.New(events.StatusOngoing, "starting chain"))
	go func() {
		err := runner.Start(ctx)
		// If the error is validator set is nil, it means the genesis didn't get broken after a proposal
		// The genesis was correctly generated but we don't have the necessary proposals to have a validator set
		// after the execution of gentxs
		if strings.Contains(err.Error(), ValidatorSetNilErrorMessage) {
			err = nil
		}
		exit <- err
	}()

	if err := <-exit; err != nil {
		return false, nil
	}
	b.ev.Send(events.New(events.StatusDone, "chain can be started"))

	return true, nil
}

// setSimulationConfig sets the config for the temporary blockchain with random available port
func setSimulationConfig(appHome string) (string, error) {
	// generate random server ports and servers list.
	ports, err := availableport.Find(5)
	if err != nil {
		return "", err
	}
	genAddr := func(port int) string {
		return fmt.Sprintf("localhost:%d", port)
	}

	// updating app toml
	appPath := filepath.Join(appHome, "config/app.toml")
	config, err := toml.LoadFile(appPath)
	if err != nil {
		return "", err
	}
	config.Set("api.enable", true)
	config.Set("api.enabled-unsafe-cors", true)
	config.Set("rpc.cors_allowed_origins", []string{"*"})
	config.Set("api.address", xurl.TCP(genAddr(ports[0])))
	config.Set("grpc.address", genAddr(ports[1]))
	file, err := os.OpenFile(appPath, os.O_RDWR|os.O_TRUNC, 0644)
	if err != nil {
		return "", err
	}
	defer file.Close()
	_, err = config.WriteTo(file)
	if err != nil {
		return "", err
	}

	// updating config toml
	configPath := filepath.Join(appHome, "config/config.toml")
	config, err = toml.LoadFile(configPath)
	if err != nil {
		return "", err
	}
	config.Set("rpc.cors_allowed_origins", []string{"*"})
	config.Set("consensus.timeout_commit", "1s")
	config.Set("consensus.timeout_propose", "1s")
	config.Set("rpc.laddr", xurl.TCP(genAddr(ports[2])))
	config.Set("p2p.laddr", xurl.TCP(genAddr(ports[3])))
	config.Set("rpc.pprof_laddr", genAddr(ports[4]))
	file, err = os.OpenFile(configPath, os.O_RDWR|os.O_TRUNC, 0644)
	if err != nil {
		return "", err
	}
	defer file.Close()
	_, err = config.WriteTo(file)

	return genAddr(ports[0]), err
}

// isBlockchainListening checks if the blockchain is listening for API queries on the specified address
func isBlockchainListening(ctx context.Context, addressAPI string) error {
	checkAlive := func() error {
		ok, err := httpstatuschecker.Check(ctx, xurl.HTTP(addressAPI)+"/node_info")
		if err == nil && !ok {
			err = errors.New("app is not online")
		}
		return err
	}
	return backoff.Retry(checkAlive, backoff.WithContext(backoff.NewConstantBackOff(time.Second), ctx))
}<|MERGE_RESOLUTION|>--- conflicted
+++ resolved
@@ -46,20 +46,6 @@
 	defer os.RemoveAll(tmpHome)
 
 	appPath := filepath.Join(sourcePath, chainID)
-<<<<<<< HEAD
-=======
-	path, err := gomodulepath.ParseAt(appPath)
-	if err != nil {
-		return false, err
-	}
-	app := chain.App{
-		Name:       path.Root,
-		Path:       appPath,
-		ImportPath: path.RawPath,
-		HomePath:   tmpHome,
-	}
->>>>>>> 23dcfa8a
-
 	chainHandler, err := chain.New(appPath,
 		chain.HomePath(tmpHome),
 		chain.LogLevel(chain.LogSilent),
