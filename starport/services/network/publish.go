package network

import (
	"context"

	sdk "github.com/cosmos/cosmos-sdk/types"
<<<<<<< HEAD
=======

>>>>>>> 3aa8790f
	campaigntypes "github.com/tendermint/spn/x/campaign/types"
	launchtypes "github.com/tendermint/spn/x/launch/types"
	profiletypes "github.com/tendermint/spn/x/profile/types"

	"github.com/tendermint/starport/starport/pkg/cosmoserror"
	"github.com/tendermint/starport/starport/pkg/cosmosutil"
	"github.com/tendermint/starport/starport/pkg/events"
	"github.com/tendermint/starport/starport/services/network/networktypes"
)

// publishOptions holds info about how to create a chain.
type publishOptions struct {
	genesisURL  string
	chainID     string
	campaignID  uint64
	noCheck     bool
<<<<<<< HEAD
	mainnet     bool
=======
	metadata    []byte
	totalShares campaigntypes.Shares
>>>>>>> 3aa8790f
	totalSupply sdk.Coins
}

// PublishOption configures chain creation.
type PublishOption func(*publishOptions)

// WithCampaign add a campaign id.
func WithCampaign(id uint64) PublishOption {
	return func(o *publishOptions) {
		o.campaignID = id
	}
}

// WithChainID use a custom chain id.
func WithChainID(chainID string) PublishOption {
	return func(o *publishOptions) {
		o.chainID = chainID
	}
}

// WithNoCheck disables checking integrity of the chain.
func WithNoCheck() PublishOption {
	return func(o *publishOptions) {
		o.noCheck = true
	}
}

// WithCustomGenesis enables using a custom genesis during publish.
func WithCustomGenesis(url string) PublishOption {
	return func(o *publishOptions) {
		o.genesisURL = url
	}
}

<<<<<<< HEAD
// WithTotalSupply add a total supply to campaign
func WithTotalSupply(totalSupply sdk.Coins) PublishOption {
	return func(o *publishOptions) {
		o.totalSupply = totalSupply
	}
}

// Mainnet initialize a published chain into the mainnet
func Mainnet() PublishOption {
	return func(o *publishOptions) {
		o.mainnet = true
=======
// WithTotalShares provides a campaign total shares
func WithTotalShares(totalShares campaigntypes.Shares) PublishOption {
	return func(o *publishOptions) {
		o.totalShares = totalShares
	}
}

// WithMetadata provides a meta data proposal to update the campaign.
func WithMetadata(metadata string) PublishOption {
	return func(c *publishOptions) {
		c.metadata = []byte(metadata)
	}
}

// WithTotalSupply provides a total supply proposal to update the campaign.
func WithTotalSupply(totalSupply sdk.Coins) PublishOption {
	return func(c *publishOptions) {
		c.totalSupply = totalSupply
>>>>>>> 3aa8790f
	}
}

// Publish submits Genesis to SPN to announce a new network.
func (n Network) Publish(ctx context.Context, c Chain, options ...PublishOption) (launchID, campaignID, mainnetID uint64, err error) {
	o := publishOptions{}
	for _, apply := range options {
		apply(&o)
	}

	var genesisHash string

	// if the initial genesis is a genesis URL and no check are performed, we simply fetch it and get its hash.
	if o.noCheck && o.genesisURL != "" {
		if _, genesisHash, err = cosmosutil.GenesisAndHashFromURL(ctx, o.genesisURL); err != nil {
			return 0, 0, 0, err
		}
	}

	chainID := o.chainID
	if chainID == "" {
		chainID, err = c.ID()
		if err != nil {
			return 0, 0, 0, err
		}
	}

	coordinatorAddress := n.account.Address(networktypes.SPN)
	campaignID = o.campaignID

	n.ev.Send(events.New(events.StatusOngoing, "Publishing the network"))

	_, err = profiletypes.
		NewQueryClient(n.cosmos.Context).
		CoordinatorByAddress(ctx, &profiletypes.QueryGetCoordinatorByAddressRequest{
			Address: coordinatorAddress,
		})
	if cosmoserror.Unwrap(err) == cosmoserror.ErrInvalidRequest {
		msgCreateCoordinator := profiletypes.NewMsgCreateCoordinator(
			coordinatorAddress,
			"",
			"",
			"",
		)
		if _, err := n.cosmos.BroadcastTx(n.account.Name, msgCreateCoordinator); err != nil {
			return 0, 0, 0, err
		}
	} else if err != nil {
		return 0, 0, 0, err
	}

	if campaignID != 0 {
		_, err = campaigntypes.
			NewQueryClient(n.cosmos.Context).
			Campaign(ctx, &campaigntypes.QueryGetCampaignRequest{
				CampaignID: o.campaignID,
			})
		if err != nil {
			return 0, 0, 0, err
		}
	} else {
<<<<<<< HEAD
		campaignID, err = n.CreateCampaign(c.Name(), "", o.totalSupply)
=======
		msgCreateCampaign := campaigntypes.NewMsgCreateCampaign(
			coordinatorAddress,
			c.Name(),
			o.totalSupply,
			o.metadata,
		)
		res, err := n.cosmos.BroadcastTx(n.account.Name, msgCreateCampaign)
>>>>>>> 3aa8790f
		if err != nil {
			return 0, 0, 0, err
		}
	}

	msgCreateChain := launchtypes.NewMsgCreateChain(
		n.account.Address(networktypes.SPN),
		chainID,
		c.SourceURL(),
		c.SourceHash(),
		o.genesisURL,
		genesisHash,
		true,
		campaignID,
		nil,
	)
	res, err := n.cosmos.BroadcastTx(n.account.Name, msgCreateChain)
	if err != nil {
		return 0, 0, 0, err
	}

	var createChainRes launchtypes.MsgCreateChainResponse
	if err := res.Decode(&createChainRes); err != nil {
		return 0, 0, 0, err
	}

<<<<<<< HEAD
	if o.mainnet {
		mainnetID, err = n.InitializeMainnet(campaignID, c.SourceURL(), c.SourceHash(), chainID)
		if err != nil {
			return 0, 0, 0, err
		}
	}
	return createChainRes.LaunchID, campaignID, mainnetID, nil
=======
	if !o.totalShares.Empty() {
		if err := n.UpdateCampaign(campaignID, WithCampaignTotalShares(o.totalShares)); err != nil {
			return createChainRes.LaunchID, campaignID, err
		}
	}

	return createChainRes.LaunchID, campaignID, nil
>>>>>>> 3aa8790f
}<|MERGE_RESOLUTION|>--- conflicted
+++ resolved
@@ -4,10 +4,6 @@
 	"context"
 
 	sdk "github.com/cosmos/cosmos-sdk/types"
-<<<<<<< HEAD
-=======
-
->>>>>>> 3aa8790f
 	campaigntypes "github.com/tendermint/spn/x/campaign/types"
 	launchtypes "github.com/tendermint/spn/x/launch/types"
 	profiletypes "github.com/tendermint/spn/x/profile/types"
@@ -24,13 +20,10 @@
 	chainID     string
 	campaignID  uint64
 	noCheck     bool
-<<<<<<< HEAD
+	metadata    string
+	totalShares campaigntypes.Shares
+	totalSupply sdk.Coins
 	mainnet     bool
-=======
-	metadata    []byte
-	totalShares campaigntypes.Shares
->>>>>>> 3aa8790f
-	totalSupply sdk.Coins
 }
 
 // PublishOption configures chain creation.
@@ -64,19 +57,6 @@
 	}
 }
 
-<<<<<<< HEAD
-// WithTotalSupply add a total supply to campaign
-func WithTotalSupply(totalSupply sdk.Coins) PublishOption {
-	return func(o *publishOptions) {
-		o.totalSupply = totalSupply
-	}
-}
-
-// Mainnet initialize a published chain into the mainnet
-func Mainnet() PublishOption {
-	return func(o *publishOptions) {
-		o.mainnet = true
-=======
 // WithTotalShares provides a campaign total shares
 func WithTotalShares(totalShares campaigntypes.Shares) PublishOption {
 	return func(o *publishOptions) {
@@ -87,7 +67,7 @@
 // WithMetadata provides a meta data proposal to update the campaign.
 func WithMetadata(metadata string) PublishOption {
 	return func(c *publishOptions) {
-		c.metadata = []byte(metadata)
+		c.metadata = metadata
 	}
 }
 
@@ -95,7 +75,13 @@
 func WithTotalSupply(totalSupply sdk.Coins) PublishOption {
 	return func(c *publishOptions) {
 		c.totalSupply = totalSupply
->>>>>>> 3aa8790f
+	}
+}
+
+// Mainnet initialize a published chain into the mainnet
+func Mainnet() PublishOption {
+	return func(o *publishOptions) {
+		o.mainnet = true
 	}
 }
 
@@ -157,17 +143,7 @@
 			return 0, 0, 0, err
 		}
 	} else {
-<<<<<<< HEAD
-		campaignID, err = n.CreateCampaign(c.Name(), "", o.totalSupply)
-=======
-		msgCreateCampaign := campaigntypes.NewMsgCreateCampaign(
-			coordinatorAddress,
-			c.Name(),
-			o.totalSupply,
-			o.metadata,
-		)
-		res, err := n.cosmos.BroadcastTx(n.account.Name, msgCreateCampaign)
->>>>>>> 3aa8790f
+		campaignID, err = n.CreateCampaign(c.Name(), o.metadata, o.totalSupply)
 		if err != nil {
 			return 0, 0, 0, err
 		}
@@ -194,7 +170,12 @@
 		return 0, 0, 0, err
 	}
 
-<<<<<<< HEAD
+	if !o.totalShares.Empty() {
+		if err := n.UpdateCampaign(campaignID, WithCampaignTotalShares(o.totalShares)); err != nil {
+			return 0, 0, 0, err
+		}
+	}
+
 	if o.mainnet {
 		mainnetID, err = n.InitializeMainnet(campaignID, c.SourceURL(), c.SourceHash(), chainID)
 		if err != nil {
@@ -202,13 +183,4 @@
 		}
 	}
 	return createChainRes.LaunchID, campaignID, mainnetID, nil
-=======
-	if !o.totalShares.Empty() {
-		if err := n.UpdateCampaign(campaignID, WithCampaignTotalShares(o.totalShares)); err != nil {
-			return createChainRes.LaunchID, campaignID, err
-		}
-	}
-
-	return createChainRes.LaunchID, campaignID, nil
->>>>>>> 3aa8790f
 }