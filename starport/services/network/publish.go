package network

import (
	"context"

	sdk "github.com/cosmos/cosmos-sdk/types"
	campaigntypes "github.com/tendermint/spn/x/campaign/types"
	launchtypes "github.com/tendermint/spn/x/launch/types"
	profiletypes "github.com/tendermint/spn/x/profile/types"

	"github.com/tendermint/starport/starport/pkg/cosmoserror"
	"github.com/tendermint/starport/starport/pkg/cosmosutil"
	"github.com/tendermint/starport/starport/pkg/events"
	"github.com/tendermint/starport/starport/services/network/networktypes"
)

// publishOptions holds info about how to create a chain.
type publishOptions struct {
	genesisURL  string
	chainID     string
	campaignID  uint64
	noCheck     bool
	metadata    string
	totalShares campaigntypes.Shares
	totalSupply sdk.Coins
	mainnet     bool
}

// PublishOption configures chain creation.
type PublishOption func(*publishOptions)

// WithCampaign add a campaign id.
func WithCampaign(id uint64) PublishOption {
	return func(o *publishOptions) {
		o.campaignID = id
	}
}

// WithChainID use a custom chain id.
func WithChainID(chainID string) PublishOption {
	return func(o *publishOptions) {
		o.chainID = chainID
	}
}

// WithNoCheck disables checking integrity of the chain.
func WithNoCheck() PublishOption {
	return func(o *publishOptions) {
		o.noCheck = true
	}
}

// WithCustomGenesis enables using a custom genesis during publish.
func WithCustomGenesis(url string) PublishOption {
	return func(o *publishOptions) {
		o.genesisURL = url
	}
}

// WithTotalShares provides a campaign total shares
func WithTotalShares(totalShares campaigntypes.Shares) PublishOption {
	return func(o *publishOptions) {
		o.totalShares = totalShares
	}
}

// WithMetadata provides a meta data proposal to update the campaign.
func WithMetadata(metadata string) PublishOption {
	return func(c *publishOptions) {
		c.metadata = metadata
	}
}

// WithTotalSupply provides a total supply proposal to update the campaign.
func WithTotalSupply(totalSupply sdk.Coins) PublishOption {
	return func(c *publishOptions) {
		c.totalSupply = totalSupply
	}
}

// Mainnet initialize a published chain into the mainnet
func Mainnet() PublishOption {
	return func(o *publishOptions) {
		o.mainnet = true
	}
}

// Publish submits Genesis to SPN to announce a new network.
func (n Network) Publish(ctx context.Context, c Chain, options ...PublishOption) (launchID, campaignID, mainnetID uint64, err error) {
	o := publishOptions{}
	for _, apply := range options {
		apply(&o)
	}

	var (
		genesisHash string
		genesisFile []byte
		genesis     cosmosutil.ChainGenesis
	)

<<<<<<< HEAD
	// if the initial genesis is a genesis URL and no check are performed, we simply fetch it and get its hash.
	if o.noCheck && o.genesisURL != "" {
		genesisFile, genesisHash, err = cosmosutil.GenesisAndHashFromURL(ctx, o.genesisURL)
		if err != nil {
			return 0, 0, 0, err
		}
		genesis, err = cosmosutil.ParseChainGenesis(genesisFile)
		if err != nil {
=======
	if o.genesisURL != "" {
		if _, genesisHash, err = cosmosutil.GenesisAndHashFromURL(ctx, o.genesisURL); err != nil {
>>>>>>> 50f7c451
			return 0, 0, 0, err
		}
	}

	chainID := genesis.ChainID
	// use chain id flag always in the highest priority.
	if o.chainID != "" {
		chainID = o.chainID
	}
	// if the chain id is empty, use a default one.
	if chainID == "" {
		chainID, err = c.ChainID()
		if err != nil {
			return 0, 0, 0, err
		}
	}

	coordinatorAddress := n.account.Address(networktypes.SPN)
	campaignID = o.campaignID

	n.ev.Send(events.New(events.StatusOngoing, "Publishing the network"))

	_, err = profiletypes.
		NewQueryClient(n.cosmos.Context).
		CoordinatorByAddress(ctx, &profiletypes.QueryGetCoordinatorByAddressRequest{
			Address: coordinatorAddress,
		})
	if cosmoserror.Unwrap(err) == cosmoserror.ErrNotFound {
		msgCreateCoordinator := profiletypes.NewMsgCreateCoordinator(
			coordinatorAddress,
			"",
			"",
			"",
		)
		if _, err := n.cosmos.BroadcastTx(n.account.Name, msgCreateCoordinator); err != nil {
			return 0, 0, 0, err
		}
	} else if err != nil {
		return 0, 0, 0, err
	}

	if campaignID != 0 {
		_, err = campaigntypes.
			NewQueryClient(n.cosmos.Context).
			Campaign(ctx, &campaigntypes.QueryGetCampaignRequest{
				CampaignID: o.campaignID,
			})
		if err != nil {
			return 0, 0, 0, err
		}
	} else {
		campaignID, err = n.CreateCampaign(c.Name(), o.metadata, o.totalSupply)
		if err != nil {
			return 0, 0, 0, err
		}
	}

	msgCreateChain := launchtypes.NewMsgCreateChain(
		n.account.Address(networktypes.SPN),
		chainID,
		c.SourceURL(),
		c.SourceHash(),
		o.genesisURL,
		genesisHash,
		true,
		campaignID,
		nil,
	)
	res, err := n.cosmos.BroadcastTx(n.account.Name, msgCreateChain)
	if err != nil {
		return 0, 0, 0, err
	}

	var createChainRes launchtypes.MsgCreateChainResponse
	if err := res.Decode(&createChainRes); err != nil {
		return 0, 0, 0, err
	}

	if err := c.CacheBinary(createChainRes.LaunchID); err != nil {
		return 0, 0, 0, err

	}

	if !o.totalShares.Empty() {
		if err := n.UpdateCampaign(campaignID, WithCampaignTotalShares(o.totalShares)); err != nil {
			return 0, 0, 0, err
		}
	}

	if o.mainnet {
		mainnetID, err = n.InitializeMainnet(campaignID, c.SourceURL(), c.SourceHash(), chainID)
		if err != nil {
			return 0, 0, 0, err
		}
	}
	return createChainRes.LaunchID, campaignID, mainnetID, nil
}<|MERGE_RESOLUTION|>--- conflicted
+++ resolved
@@ -98,19 +98,14 @@
 		genesis     cosmosutil.ChainGenesis
 	)
 
-<<<<<<< HEAD
 	// if the initial genesis is a genesis URL and no check are performed, we simply fetch it and get its hash.
-	if o.noCheck && o.genesisURL != "" {
+	if o.genesisURL != "" {
 		genesisFile, genesisHash, err = cosmosutil.GenesisAndHashFromURL(ctx, o.genesisURL)
 		if err != nil {
 			return 0, 0, 0, err
 		}
 		genesis, err = cosmosutil.ParseChainGenesis(genesisFile)
 		if err != nil {
-=======
-	if o.genesisURL != "" {
-		if _, genesisHash, err = cosmosutil.GenesisAndHashFromURL(ctx, o.genesisURL); err != nil {
->>>>>>> 50f7c451
 			return 0, 0, 0, err
 		}
 	}
