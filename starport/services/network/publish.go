package network

import (
	"context"

	sdk "github.com/cosmos/cosmos-sdk/types"
	campaigntypes "github.com/tendermint/spn/x/campaign/types"
	launchtypes "github.com/tendermint/spn/x/launch/types"
	profiletypes "github.com/tendermint/spn/x/profile/types"

	"github.com/tendermint/starport/starport/pkg/cosmoserror"
	"github.com/tendermint/starport/starport/pkg/cosmosutil"
	"github.com/tendermint/starport/starport/pkg/events"
	"github.com/tendermint/starport/starport/services/network/networktypes"
)

// publishOptions holds info about how to create a chain.
type publishOptions struct {
	genesisURL  string
	chainID     string
	campaignID  uint64
	noCheck     bool
	metadata    string
	totalShares campaigntypes.Shares
	totalSupply sdk.Coins
	mainnet     bool
}

// PublishOption configures chain creation.
type PublishOption func(*publishOptions)

// WithCampaign add a campaign id.
func WithCampaign(id uint64) PublishOption {
	return func(o *publishOptions) {
		o.campaignID = id
	}
}

// WithChainID use a custom chain id.
func WithChainID(chainID string) PublishOption {
	return func(o *publishOptions) {
		o.chainID = chainID
	}
}

// WithNoCheck disables checking integrity of the chain.
func WithNoCheck() PublishOption {
	return func(o *publishOptions) {
		o.noCheck = true
	}
}

// WithCustomGenesis enables using a custom genesis during publish.
func WithCustomGenesis(url string) PublishOption {
	return func(o *publishOptions) {
		o.genesisURL = url
	}
}

// WithTotalShares provides a campaign total shares
func WithTotalShares(totalShares campaigntypes.Shares) PublishOption {
	return func(o *publishOptions) {
		o.totalShares = totalShares
	}
}

// WithMetadata provides a meta data proposal to update the campaign.
func WithMetadata(metadata string) PublishOption {
	return func(c *publishOptions) {
		c.metadata = metadata
	}
}

// WithTotalSupply provides a total supply proposal to update the campaign.
func WithTotalSupply(totalSupply sdk.Coins) PublishOption {
	return func(c *publishOptions) {
		c.totalSupply = totalSupply
	}
}

// Mainnet initialize a published chain into the mainnet
func Mainnet() PublishOption {
	return func(o *publishOptions) {
		o.mainnet = true
	}
}

// Publish submits Genesis to SPN to announce a new network.
func (n Network) Publish(ctx context.Context, c Chain, options ...PublishOption) (launchID, campaignID, mainnetID uint64, err error) {
	o := publishOptions{}
	for _, apply := range options {
		apply(&o)
	}

	var genesisHash string

	// if the initial genesis is a genesis URL and no check are performed, we simply fetch it and get its hash.
	if o.noCheck && o.genesisURL != "" {
		if _, genesisHash, err = cosmosutil.GenesisAndHashFromURL(ctx, o.genesisURL); err != nil {
			return 0, 0, 0, err
		}
	}

	chainID := o.chainID
	if chainID == "" {
		chainID, err = c.ID()
		if err != nil {
			return 0, 0, 0, err
		}
	}

	coordinatorAddress := n.account.Address(networktypes.SPN)
	campaignID = o.campaignID

	n.ev.Send(events.New(events.StatusOngoing, "Publishing the network"))

	_, err = profiletypes.
		NewQueryClient(n.cosmos.Context).
		CoordinatorByAddress(ctx, &profiletypes.QueryGetCoordinatorByAddressRequest{
			Address: coordinatorAddress,
		})
	if cosmoserror.Unwrap(err) == cosmoserror.ErrNotFound {
		msgCreateCoordinator := profiletypes.NewMsgCreateCoordinator(
			coordinatorAddress,
			"",
			"",
			"",
		)
		if _, err := n.cosmos.BroadcastTx(n.account.Name, msgCreateCoordinator); err != nil {
			return 0, 0, 0, err
		}
	} else if err != nil {
		return 0, 0, 0, err
	}

	if campaignID != 0 {
		_, err = campaigntypes.
			NewQueryClient(n.cosmos.Context).
			Campaign(ctx, &campaigntypes.QueryGetCampaignRequest{
				CampaignID: o.campaignID,
			})
		if err != nil {
			return 0, 0, 0, err
		}
	} else {
		campaignID, err = n.CreateCampaign(c.Name(), o.metadata, o.totalSupply)
		if err != nil {
			return 0, 0, 0, err
		}
	}

	msgCreateChain := launchtypes.NewMsgCreateChain(
		n.account.Address(networktypes.SPN),
		chainID,
		c.SourceURL(),
		c.SourceHash(),
		o.genesisURL,
		genesisHash,
		true,
		campaignID,
		nil,
	)
	res, err := n.cosmos.BroadcastTx(n.account.Name, msgCreateChain)
	if err != nil {
		return 0, 0, 0, err
	}

	var createChainRes launchtypes.MsgCreateChainResponse
	if err := res.Decode(&createChainRes); err != nil {
		return 0, 0, 0, err
	}

<<<<<<< HEAD
	// FIXME: get the operator address from the cosmos-sdk
	operatorAddress := ""
	if err := n.SetValidatorOperatorAddress(operatorAddress); err != nil {
		return 0, 0, 0, err
=======
	if err := c.CacheBinary(createChainRes.LaunchID); err != nil {
		return 0, 0, 0, err

>>>>>>> b88ab9a7
	}

	if !o.totalShares.Empty() {
		if err := n.UpdateCampaign(campaignID, WithCampaignTotalShares(o.totalShares)); err != nil {
			return 0, 0, 0, err
		}
	}

	if o.mainnet {
		mainnetID, err = n.InitializeMainnet(campaignID, c.SourceURL(), c.SourceHash(), chainID)
		if err != nil {
			return 0, 0, 0, err
		}
	}
	return createChainRes.LaunchID, campaignID, mainnetID, nil
}<|MERGE_RESOLUTION|>--- conflicted
+++ resolved
@@ -170,16 +170,15 @@
 		return 0, 0, 0, err
 	}
 
-<<<<<<< HEAD
+	if err := c.CacheBinary(createChainRes.LaunchID); err != nil {
+		return 0, 0, 0, err
+
+	}
+
 	// FIXME: get the operator address from the cosmos-sdk
 	operatorAddress := ""
 	if err := n.SetValidatorOperatorAddress(operatorAddress); err != nil {
 		return 0, 0, 0, err
-=======
-	if err := c.CacheBinary(createChainRes.LaunchID); err != nil {
-		return 0, 0, 0, err
-
->>>>>>> b88ab9a7
 	}
 
 	if !o.totalShares.Empty() {
