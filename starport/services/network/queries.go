package network

import (
	"context"
	"sync"

	"google.golang.org/grpc/status"

	"github.com/pkg/errors"
	campaigntypes "github.com/tendermint/spn/x/campaign/types"
	launchtypes "github.com/tendermint/spn/x/launch/types"
	rewardtypes "github.com/tendermint/spn/x/reward/types"
	"golang.org/x/sync/errgroup"
	"google.golang.org/grpc/codes"

	"github.com/tendermint/starport/starport/pkg/events"
	"github.com/tendermint/starport/starport/services/network/networktypes"
)

const errNotFoundMsg = "rpc error: code = InvalidArgument desc = not found: invalid request"

var (
	// ErrObjectNotFound is returned when the query returns a not found error.
	ErrObjectNotFound = errors.New("query object not found")
)

// ChainLaunch fetches the chain launch from Starport Network by launch id.
func (n Network) ChainLaunch(ctx context.Context, id uint64) (networktypes.ChainLaunch, error) {
	n.ev.Send(events.New(events.StatusOngoing, "Fetching chain information"))

	res, err := launchtypes.NewQueryClient(n.cosmos.Context).
<<<<<<< HEAD
		Chain(ctx,
			&launchtypes.QueryGetChainRequest{
				LaunchID: id,
			},
		)
=======
		Chain(ctx, &launchtypes.QueryGetChainRequest{LaunchID: id})
>>>>>>> dafc457e
	if err != nil {
		return networktypes.ChainLaunch{}, err
	}

	return networktypes.ToChainLaunch(res.Chain), nil
}

// ChainLaunchesWithReward fetches the chain launches with rewards from Starport Network
func (n Network) ChainLaunchesWithReward(ctx context.Context) ([]networktypes.ChainLaunch, error) {
	g, ctx := errgroup.WithContext(ctx)

	n.ev.Send(events.New(events.StatusOngoing, "Fetching chains information"))
	res, err := launchtypes.NewQueryClient(n.cosmos.Context).
		ChainAll(ctx, &launchtypes.QueryAllChainRequest{})
	if err != nil {
		return nil, err
	}

	n.ev.Send(events.New(events.StatusOngoing, "Fetching rewards"))
	var chainLaunches []networktypes.ChainLaunch
	var mu sync.Mutex

	// Parse fetched chains and fetch rewards
	for _, chain := range res.Chain {
		chain := chain
		g.Go(func() error {
			chainLaunch := networktypes.ToChainLaunch(chain)
			reward, err := n.ChainReward(ctx, chain.LaunchID)
			if err != nil && err != ErrObjectNotFound {
				return err
			}
			chainLaunch.Reward = reward.RemainingCoins.String()
			mu.Lock()
			chainLaunches = append(chainLaunches, chainLaunch)
			mu.Unlock()
			return nil
		})
	}
	return chainLaunches, g.Wait()
}

// GenesisInformation returns all the information to construct the genesis from a chain ID
func (n Network) GenesisInformation(ctx context.Context, launchID uint64) (gi networktypes.GenesisInformation, err error) {
	genAccs, err := n.GenesisAccounts(ctx, launchID)
	if err != nil {
		return gi, errors.Wrap(err, "error querying genesis accounts")
	}

	vestingAccs, err := n.VestingAccounts(ctx, launchID)
	if err != nil {
		return gi, errors.Wrap(err, "error querying vesting accounts")
	}

	genVals, err := n.GenesisValidators(ctx, launchID)
	if err != nil {
		return gi, errors.Wrap(err, "error querying genesis validators")
	}

	return networktypes.NewGenesisInformation(genAccs, vestingAccs, genVals), nil
}

// GenesisAccounts returns the list of approved genesis accounts for a launch from SPN
func (n Network) GenesisAccounts(ctx context.Context, launchID uint64) (genAccs []networktypes.GenesisAccount, err error) {
	n.ev.Send(events.New(events.StatusOngoing, "Fetching genesis accounts"))
	res, err := launchtypes.NewQueryClient(n.cosmos.Context).
		GenesisAccountAll(ctx,
			&launchtypes.QueryAllGenesisAccountRequest{
				LaunchID: launchID,
			},
		)
	if err != nil {
		return genAccs, err
	}

	for _, acc := range res.GenesisAccount {
		genAccs = append(genAccs, networktypes.ToGenesisAccount(acc))
	}

	return genAccs, nil
}

// VestingAccounts returns the list of approved genesis vesting accounts for a launch from SPN
func (n Network) VestingAccounts(ctx context.Context, launchID uint64) (vestingAccs []networktypes.VestingAccount, err error) {
	n.ev.Send(events.New(events.StatusOngoing, "Fetching genesis vesting accounts"))
	res, err := launchtypes.NewQueryClient(n.cosmos.Context).
		VestingAccountAll(ctx,
			&launchtypes.QueryAllVestingAccountRequest{
				LaunchID: launchID,
			},
		)
	if err != nil {
		return vestingAccs, err
	}

	for i, acc := range res.VestingAccount {
		parsedAcc, err := networktypes.ToVestingAccount(acc)
		if err != nil {
			return vestingAccs, errors.Wrapf(err, "error parsing vesting account %d", i)
		}

		vestingAccs = append(vestingAccs, parsedAcc)
	}

	return vestingAccs, nil
}

// GenesisValidators returns the list of approved genesis validators for a launch from SPN
func (n Network) GenesisValidators(ctx context.Context, launchID uint64) (genVals []networktypes.GenesisValidator, err error) {
	n.ev.Send(events.New(events.StatusOngoing, "Fetching genesis validators"))
	res, err := launchtypes.NewQueryClient(n.cosmos.Context).
		GenesisValidatorAll(ctx,
			&launchtypes.QueryAllGenesisValidatorRequest{
				LaunchID: launchID,
			},
		)
	if err != nil {
		return genVals, err
	}

	for _, acc := range res.GenesisValidator {
		genVals = append(genVals, networktypes.ToGenesisValidator(acc))
	}

	return genVals, nil
}

<<<<<<< HEAD
// ChainReward fetches the chain reward from SPN by launch id
func (n Network) ChainReward(ctx context.Context, launchID uint64) (rewardtypes.RewardPool, error) {
	res, err := rewardtypes.NewQueryClient(n.cosmos.Context).
		RewardPool(ctx,
			&rewardtypes.QueryGetRewardPoolRequest{
				LaunchID: launchID,
			},
		)

	statusErr, ok := status.FromError(err)
	if ok && statusErr.Code() == codes.InvalidArgument && statusErr.Message() == errNotFoundMsg {
		return rewardtypes.RewardPool{}, ErrObjectNotFound
	} else if err != nil {
		return rewardtypes.RewardPool{}, err
	}
	return res.RewardPool, nil
=======
// MainnetAccounts returns the list of campaign mainnet accounts for a launch from SPN
func (n Network) MainnetAccounts(ctx context.Context, campaignID uint64) (genAccs []networktypes.MainnetAccount, err error) {
	n.ev.Send(events.New(events.StatusOngoing, "Fetching campaign mainnet accounts"))
	res, err := campaigntypes.NewQueryClient(n.cosmos.Context).
		MainnetAccountAll(ctx,
			&campaigntypes.QueryAllMainnetAccountRequest{
				CampaignID: campaignID,
			},
		)
	if err != nil {
		return genAccs, err
	}

	for _, acc := range res.MainnetAccount {
		genAccs = append(genAccs, networktypes.ToMainnetAccount(acc))
	}

	return genAccs, nil
}

// MainnetVestingAccounts returns the list of campaign mainnet vesting accounts for a launch from SPN
func (n Network) MainnetVestingAccounts(ctx context.Context, campaignID uint64) (genAccs []networktypes.MainnetVestingAccount, err error) {
	n.ev.Send(events.New(events.StatusOngoing, "Fetching campaign mainnet vesting accounts"))
	res, err := campaigntypes.NewQueryClient(n.cosmos.Context).
		MainnetVestingAccountAll(ctx,
			&campaigntypes.QueryAllMainnetVestingAccountRequest{
				CampaignID: campaignID,
			},
		)
	if err != nil {
		return genAccs, err
	}

	for _, acc := range res.MainnetVestingAccount {
		genAccs = append(genAccs, networktypes.ToMainnetVestingAccount(acc))
	}

	return genAccs, nil
>>>>>>> dafc457e
}<|MERGE_RESOLUTION|>--- conflicted
+++ resolved
@@ -3,8 +3,6 @@
 import (
 	"context"
 	"sync"
-
-	"google.golang.org/grpc/status"
 
 	"github.com/pkg/errors"
 	campaigntypes "github.com/tendermint/spn/x/campaign/types"
@@ -12,6 +10,7 @@
 	rewardtypes "github.com/tendermint/spn/x/reward/types"
 	"golang.org/x/sync/errgroup"
 	"google.golang.org/grpc/codes"
+	"google.golang.org/grpc/status"
 
 	"github.com/tendermint/starport/starport/pkg/events"
 	"github.com/tendermint/starport/starport/services/network/networktypes"
@@ -29,15 +28,11 @@
 	n.ev.Send(events.New(events.StatusOngoing, "Fetching chain information"))
 
 	res, err := launchtypes.NewQueryClient(n.cosmos.Context).
-<<<<<<< HEAD
 		Chain(ctx,
 			&launchtypes.QueryGetChainRequest{
 				LaunchID: id,
 			},
 		)
-=======
-		Chain(ctx, &launchtypes.QueryGetChainRequest{LaunchID: id})
->>>>>>> dafc457e
 	if err != nil {
 		return networktypes.ChainLaunch{}, err
 	}
@@ -164,24 +159,6 @@
 	return genVals, nil
 }
 
-<<<<<<< HEAD
-// ChainReward fetches the chain reward from SPN by launch id
-func (n Network) ChainReward(ctx context.Context, launchID uint64) (rewardtypes.RewardPool, error) {
-	res, err := rewardtypes.NewQueryClient(n.cosmos.Context).
-		RewardPool(ctx,
-			&rewardtypes.QueryGetRewardPoolRequest{
-				LaunchID: launchID,
-			},
-		)
-
-	statusErr, ok := status.FromError(err)
-	if ok && statusErr.Code() == codes.InvalidArgument && statusErr.Message() == errNotFoundMsg {
-		return rewardtypes.RewardPool{}, ErrObjectNotFound
-	} else if err != nil {
-		return rewardtypes.RewardPool{}, err
-	}
-	return res.RewardPool, nil
-=======
 // MainnetAccounts returns the list of campaign mainnet accounts for a launch from SPN
 func (n Network) MainnetAccounts(ctx context.Context, campaignID uint64) (genAccs []networktypes.MainnetAccount, err error) {
 	n.ev.Send(events.New(events.StatusOngoing, "Fetching campaign mainnet accounts"))
@@ -220,5 +197,22 @@
 	}
 
 	return genAccs, nil
->>>>>>> dafc457e
+}
+
+// ChainReward fetches the chain reward from SPN by launch id
+func (n Network) ChainReward(ctx context.Context, launchID uint64) (rewardtypes.RewardPool, error) {
+	res, err := rewardtypes.NewQueryClient(n.cosmos.Context).
+		RewardPool(ctx,
+			&rewardtypes.QueryGetRewardPoolRequest{
+				LaunchID: launchID,
+			},
+		)
+
+	statusErr, ok := status.FromError(err)
+	if ok && statusErr.Code() == codes.InvalidArgument && statusErr.Message() == errNotFoundMsg {
+		return rewardtypes.RewardPool{}, ErrObjectNotFound
+	} else if err != nil {
+		return rewardtypes.RewardPool{}, err
+	}
+	return res.RewardPool, nil
 }