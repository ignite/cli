package network

import (
	"context"
	"os"

	"github.com/go-git/go-git/v5"
	"github.com/go-git/go-git/v5/plumbing"
	launchtypes "github.com/tendermint/spn/x/launch/types"
	"github.com/tendermint/starport/starport/pkg/chaincmd"
	"github.com/tendermint/starport/starport/pkg/cosmosaccount"
	"github.com/tendermint/starport/starport/pkg/cosmosclient"
	"github.com/tendermint/starport/starport/pkg/events"
)

const (
	SPNAddressPrefix = "spn"
	gentxFilename    = "gentx.json"
)

// Builder is network builder.
type Builder struct {
	ev      events.Bus
	cosmos  cosmosclient.Client
	account cosmosaccount.Account
}

type Option func(*Builder)

// CollectEvents collects events from Builder.
func CollectEvents(ev events.Bus) Option {
	return func(b *Builder) {
		b.ev = ev
	}
}

// New creates a Builder.
func New(cosmos cosmosclient.Client, account cosmosaccount.Account, options ...Option) (*Builder, error) {
	b := &Builder{
		cosmos:  cosmos,
		account: account,
	}
	for _, opt := range options {
		opt(b)
	}
	return b, nil
}

// initOptions holds blockchain initialization options.
type initOptions struct {
<<<<<<< HEAD
	launchID                 *uint64
=======
	launchID                 uint64
>>>>>>> 136c7a3d
	url                      string
	ref                      plumbing.ReferenceName
	hash                     string
	mustNotInitializedBefore bool
	homePath                 string
	keyringBackend           chaincmd.KeyringBackend
}

// SourceOption sets the source for blockchain.
type SourceOption func(*initOptions)

// InitOption sets other initialization options.
type InitOption func(*initOptions)

// SourceLaunchID makes source determined by the launch id
func SourceLaunchID(launchID uint64) SourceOption {
	return func(o *initOptions) {
<<<<<<< HEAD
		o.launchID = &launchID
=======
		o.launchID = launchID
>>>>>>> 136c7a3d
	}
}

// SourceRemote sets the default branch on a remote as source for the blockchain.
func SourceRemote(url string) SourceOption {
	return func(o *initOptions) {
		o.url = url
	}
}

// SourceRemoteBranch sets the branch on a remote as source for the blockchain.
func SourceRemoteBranch(url, branch string) SourceOption {
	return func(o *initOptions) {
		o.url = url
		o.ref = plumbing.NewBranchReferenceName(branch)
	}
}

// SourceRemoteTag sets the tag on a remote as source for the blockchain.
func SourceRemoteTag(url, tag string) SourceOption {
	return func(o *initOptions) {
		o.url = url
		o.ref = plumbing.NewTagReferenceName(tag)
	}
}

// SourceRemoteHash uses a remote hash as source for the blockchain.
func SourceRemoteHash(url, hash string) SourceOption {
	return func(o *initOptions) {
		o.url = url
		o.hash = hash
	}
}

// MustNotInitializedBefore makes the initialization process fail if data dir for
// the blockchain already exists.
func MustNotInitializedBefore() InitOption {
	return func(o *initOptions) {
		o.mustNotInitializedBefore = true
	}
}

// InitializationHomePath provides a specific home path for the blockchain for the initialization
func InitializationHomePath(homePath string) InitOption {
	return func(o *initOptions) {
		o.homePath = homePath
	}
}

// InitializationKeyringBackend provides the keyring backend to use to initialize the blockchain
func InitializationKeyringBackend(keyringBackend chaincmd.KeyringBackend) InitOption {
	return func(o *initOptions) {
		o.keyringBackend = keyringBackend
	}
}

// Blockchain initializes a blockchain from source and options.
func (b *Builder) Blockchain(ctx context.Context, source SourceOption, options ...InitOption) (*Blockchain, error) {
	var o initOptions
	for _, apply := range options {
		apply(&o)
	}
	source(&o)

	var (
		chainID     string
		genesisURL  string
		genesisHash string
		home        = o.homePath
		url         = o.url
		ref         = o.ref
		hash        = o.hash
	)

	// if a launch id is provided, chain information are fetched from Starport Network
<<<<<<< HEAD
	if o.launchID != nil {
		b.ev.Send(events.New(events.StatusOngoing, "Fetching chain information"))
		chainLaunch, err := b.fetchChainLaunch(ctx, *o.launchID)
=======
	if o.launchID > 0 {
		b.ev.Send(events.New(events.StatusOngoing, "Fetching chain information"))
		chainLaunch, err := b.fetchChainLaunch(ctx, o.launchID)
>>>>>>> 136c7a3d
		if err != nil {
			return nil, err
		}
		b.ev.Send(events.New(events.StatusOngoing, "Chain information fetched"))
		url = chainLaunch.SourceURL
		hash = chainLaunch.SourceHash
		chainID = chainLaunch.GenesisChainID

		// Check if custom genesis URL is provided
		if customGenesisURL := chainLaunch.InitialGenesis.GetGenesisURL(); customGenesisURL != nil {
			genesisURL = customGenesisURL.Url
			genesisHash = customGenesisURL.Hash
		}

		// If no custom home is provided, a default home determined from the launch ID is used
		if home == "" {
<<<<<<< HEAD
			home, err = ChainHome(*o.launchID)
=======
			home, err = ChainHome(o.launchID)
>>>>>>> 136c7a3d
			if err != nil {
				return nil, err
			}
		}
	}

	b.ev.Send(events.New(events.StatusOngoing, "Fetching the source code"))
	path, hash, err := b.fetchSource(ctx, url, ref, hash)
	if err != nil {
		return nil, err
	}
	b.ev.Send(events.New(events.StatusDone, "Source code fetched"))

	bc := &Blockchain{
		appPath:     path,
		url:         url,
		hash:        hash,
		builder:     b,
		genesisURL:  genesisURL,
		genesisHash: genesisHash,
	}
	return bc, bc.setup(chainID, home, o.keyringBackend)
}

// fetchChainLaunch fetches the chain launch from Starport Network from a launch id
func (b *Builder) fetchChainLaunch(ctx context.Context, launchID uint64) (launchtypes.Chain, error) {
	res, err := launchtypes.NewQueryClient(b.cosmos.Context).Chain(ctx, &launchtypes.QueryGetChainRequest{
		LaunchID: launchID,
	})
	if err != nil {
		return launchtypes.Chain{}, err
	}
	return res.Chain, err
}

// fetchSource fetches the chain source from url and returns a temporary path where source is saved
func (b *Builder) fetchSource(
	ctx context.Context,
	url string,
	ref plumbing.ReferenceName,
	customHash string,
) (path, hash string, err error) {
	var repo *git.Repository

	if path, err = os.MkdirTemp("", ""); err != nil {
		return "", "", err
	}

	// ensure the path for chain source exists
	if err := os.MkdirAll(path, 0755); err != nil {
		return "", "", err
	}

	// prepare clone options.
	gitoptions := &git.CloneOptions{
		URL: url,
	}

	// clone the ref when specified, this is used by chain coordinators on create.
	if ref != "" {
		gitoptions.ReferenceName = ref
		gitoptions.SingleBranch = true
	}
	if repo, err = git.PlainCloneContext(ctx, path, false, gitoptions); err != nil {
		return "", "", err
	}

	if customHash != "" {
		hash = customHash

		// checkout to a certain hash when specified. this is used by validators to make sure to use
		// the locked version of the blockchain.
		wt, err := repo.Worktree()
		if err != nil {
			return "", "", err
		}
		h, err := repo.ResolveRevision(plumbing.Revision(customHash))
		if err != nil {
			return "", "", err
		}
		githash := *h
		if err := wt.Checkout(&git.CheckoutOptions{
			Hash: githash,
		}); err != nil {
			return "", "", err
		}
	} else {
		// when no specific hash is provided. HEAD is fetched
		ref, err := repo.Head()
		if err != nil {
			return "", "", err
		}
		hash = ref.Hash().String()
	}

	return path, hash, nil
}<|MERGE_RESOLUTION|>--- conflicted
+++ resolved
@@ -48,11 +48,7 @@
 
 // initOptions holds blockchain initialization options.
 type initOptions struct {
-<<<<<<< HEAD
-	launchID                 *uint64
-=======
 	launchID                 uint64
->>>>>>> 136c7a3d
 	url                      string
 	ref                      plumbing.ReferenceName
 	hash                     string
@@ -70,11 +66,7 @@
 // SourceLaunchID makes source determined by the launch id
 func SourceLaunchID(launchID uint64) SourceOption {
 	return func(o *initOptions) {
-<<<<<<< HEAD
-		o.launchID = &launchID
-=======
 		o.launchID = launchID
->>>>>>> 136c7a3d
 	}
 }
 
@@ -150,15 +142,9 @@
 	)
 
 	// if a launch id is provided, chain information are fetched from Starport Network
-<<<<<<< HEAD
-	if o.launchID != nil {
-		b.ev.Send(events.New(events.StatusOngoing, "Fetching chain information"))
-		chainLaunch, err := b.fetchChainLaunch(ctx, *o.launchID)
-=======
 	if o.launchID > 0 {
 		b.ev.Send(events.New(events.StatusOngoing, "Fetching chain information"))
 		chainLaunch, err := b.fetchChainLaunch(ctx, o.launchID)
->>>>>>> 136c7a3d
 		if err != nil {
 			return nil, err
 		}
@@ -175,11 +161,7 @@
 
 		// If no custom home is provided, a default home determined from the launch ID is used
 		if home == "" {
-<<<<<<< HEAD
-			home, err = ChainHome(*o.launchID)
-=======
 			home, err = ChainHome(o.launchID)
->>>>>>> 136c7a3d
 			if err != nil {
 				return nil, err
 			}
