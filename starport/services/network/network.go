package network

import (
	"context"
	"strconv"

<<<<<<< HEAD
	"github.com/pkg/errors"
	launchtypes "github.com/tendermint/spn/x/launch/types"
=======
>>>>>>> ff59c3a3
	"github.com/tendermint/starport/starport/pkg/cosmosaccount"
	"github.com/tendermint/starport/starport/pkg/cosmosclient"
	"github.com/tendermint/starport/starport/pkg/events"
)

// Network is network builder.
type Network struct {
	ev      events.Bus
	cosmos  cosmosclient.Client
	account cosmosaccount.Account
}

type Chain interface {
	ID() (string, error)
	Name() string
	SourceURL() string
	SourceHash() string
	GentxPath() (string, error)
	GenesisPath() (string, error)
	Peer(ctx context.Context, addr string) (string, error)
}

type Option func(*Network)

// CollectEvents collects events from the network builder.
func CollectEvents(ev events.Bus) Option {
	return func(b *Network) {
		b.ev = ev
	}
}

// New creates a Builder.
func New(cosmos cosmosclient.Client, account cosmosaccount.Account, options ...Option) (Network, error) {
	n := Network{
		cosmos:  cosmos,
		account: account,
	}
	for _, opt := range options {
		opt(&n)
	}
	return n, nil
<<<<<<< HEAD
}

type LaunchInfo = networkchain.Launch

// LaunchInfo fetches the chain launch from Starport Network by launch id.
func (n Network) LaunchInfo(ctx context.Context, id uint64) (LaunchInfo, error) {
	n.ev.Send(events.New(events.StatusOngoing, "Fetching chain information"))

	res, err := launchtypes.NewQueryClient(n.cosmos.Context).Chain(ctx, &launchtypes.QueryGetChainRequest{
		LaunchID: id,
	})
	if err != nil {
		return LaunchInfo{}, err
	}

	info := LaunchInfo{
		ID:         id,
		ChainID:    res.Chain.GenesisChainID,
		SourceURL:  res.Chain.SourceURL,
		SourceHash: res.Chain.SourceHash,
	}

	// check if custom genesis URL is provided.
	if customGenesisURL := res.Chain.InitialGenesis.GetGenesisURL(); customGenesisURL != nil {
		info.GenesisURL = customGenesisURL.Url
		info.GenesisHash = customGenesisURL.Hash
	}

	n.ev.Send(events.New(events.StatusOngoing, "Chain information fetched"))
	return info, nil
}

func ParseLaunchID(id string) (uint64, error) {
	launchID, err := strconv.ParseUint(id, 10, 64)
	if err != nil {
		return 0, errors.Wrap(err, "error parsing launchID")
	}
	if launchID == 0 {
		return 0, errors.New("launch ID must be greater than 0")
	}
	return launchID, nil
=======
>>>>>>> ff59c3a3
}<|MERGE_RESOLUTION|>--- conflicted
+++ resolved
@@ -4,11 +4,8 @@
 	"context"
 	"strconv"
 
-<<<<<<< HEAD
 	"github.com/pkg/errors"
 	launchtypes "github.com/tendermint/spn/x/launch/types"
-=======
->>>>>>> ff59c3a3
 	"github.com/tendermint/starport/starport/pkg/cosmosaccount"
 	"github.com/tendermint/starport/starport/pkg/cosmosclient"
 	"github.com/tendermint/starport/starport/pkg/events"
@@ -50,7 +47,6 @@
 		opt(&n)
 	}
 	return n, nil
-<<<<<<< HEAD
 }
 
 type LaunchInfo = networkchain.Launch
@@ -92,6 +88,4 @@
 		return 0, errors.New("launch ID must be greater than 0")
 	}
 	return launchID, nil
-=======
->>>>>>> ff59c3a3
 }