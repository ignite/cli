package networktypes

import (
<<<<<<< HEAD
	"github.com/pkg/errors"
=======
	"errors"

	sdk "github.com/cosmos/cosmos-sdk/types"
>>>>>>> f8377d88
	launchtypes "github.com/tendermint/spn/x/launch/types"
)

// GenesisInformation represents all information for a chain to construct the genesis.
type GenesisInformation struct {
	GenesisAccounts   map[string]GenesisAccount
	VestingAccounts   map[string]VestingAccount
	GenesisValidators map[string]GenesisValidator
}

// GenesisAccount represents an account with initial coin allocation for the chain for the chain genesis
type GenesisAccount struct {
	Address string
	Coins   string
}

// VestingAccount represents a vesting account with initial coin allocation  and vesting option for the chain genesis
// VestingAccount supports currently only delayed vesting option
type VestingAccount struct {
	Address      string
	TotalBalance string
	Vesting      string
	EndTime      int64
}

// GenesisValidator represents a genesis validator associated with a gentx in the chain genesis
type GenesisValidator struct {
<<<<<<< HEAD
	Address string
	Gentx   []byte
	Peer    string
=======
	Gentx          []byte
	Peer           string
	Address        string
	SelfDelegation sdk.Coin
}

// NewGenesisInformation initializes a new GenesisInformation
func NewGenesisInformation(
	genAccs []GenesisAccount,
	vestingAccs []VestingAccount,
	genVals []GenesisValidator,
) GenesisInformation {
	return GenesisInformation{
		GenesisAccounts:   genAccs,
		VestingAccounts:   vestingAccs,
		GenesisValidators: genVals,
	}
>>>>>>> f8377d88
}

// ToGenesisAccount converts genesis account from SPN
func ToGenesisAccount(acc launchtypes.GenesisAccount) GenesisAccount {
	return GenesisAccount{
		Address: acc.Address,
		Coins:   acc.Coins.String(),
	}
}

// ToVestingAccount converts vesting account from SPN
func ToVestingAccount(acc launchtypes.VestingAccount) (VestingAccount, error) {
	delayedVesting := acc.VestingOptions.GetDelayedVesting()
	if delayedVesting == nil {
		return VestingAccount{}, errors.New("only delayed vesting option is supported")
	}

	return VestingAccount{
		Address:      acc.Address,
		TotalBalance: delayedVesting.TotalBalance.String(),
		Vesting:      delayedVesting.Vesting.String(),
		EndTime:      delayedVesting.EndTime,
	}, nil
}

// ToGenesisValidator converts genesis validator from SPN
func ToGenesisValidator(val launchtypes.GenesisValidator) GenesisValidator {
	return GenesisValidator{
<<<<<<< HEAD
		Address: val.Address,
		Gentx:   val.GenTx,
		Peer:    val.Peer,
	}
}

// NewGenesisInformation initializes a new GenesisInformation
func NewGenesisInformation(
	genAccs []GenesisAccount,
	vestingAccs []VestingAccount,
	genVals []GenesisValidator,
) (gi GenesisInformation) {

	// convert account arrays into maps
	gi.GenesisAccounts = make(map[string]GenesisAccount)
	for _, genAcc := range genAccs {
		gi.GenesisAccounts[genAcc.Address] = genAcc
	}
	gi.VestingAccounts = make(map[string]VestingAccount)
	for _, vestingAcc := range vestingAccs {
		gi.VestingAccounts[vestingAcc.Address] = vestingAcc
=======
		Gentx:          val.GenTx,
		Address:        val.Address,
		SelfDelegation: val.SelfDelegation,
		Peer:           val.Peer,
>>>>>>> f8377d88
	}
	gi.GenesisValidators = make(map[string]GenesisValidator)
	for _, genVal := range genVals {
		gi.GenesisValidators[genVal.Address] = genVal
	}
	return gi
}

// GetGenesisAccounts converts into array and returns genesis accounts
func (gi GenesisInformation) GetGenesisAccounts() (accs []GenesisAccount) {
	for _, genAcc := range gi.GenesisAccounts {
		accs = append(accs, genAcc)
	}
	return accs
}

// GetVestingAccounts converts into array and returns vesting accounts
func (gi GenesisInformation) GetVestingAccounts() (accs []VestingAccount) {
	for _, vestingAcc := range gi.VestingAccounts {
		accs = append(accs, vestingAcc)
	}
	return accs
}

// GetGenesisValidators converts into array and returns genesis validators
func (gi GenesisInformation) GetGenesisValidators() (vals []GenesisValidator) {
	for _, genVal := range gi.GenesisValidators {
		vals = append(vals, genVal)
	}
	return vals
}

// ApplyRequest applies to the genesisInformation the changes implied by the approval of a request
func (gi GenesisInformation) ApplyRequest(request launchtypes.Request) (GenesisInformation, error) {
	switch requestContent := request.Content.Content.(type) {
	case *launchtypes.RequestContent_GenesisAccount:
		// new genesis account in the genesis
		ga := ToGenesisAccount(*requestContent.GenesisAccount)
		_, genExist := gi.GenesisAccounts[ga.Address]
		_, vestingExist := gi.VestingAccounts[ga.Address]
		if genExist || vestingExist {
			return gi, NewWrappedErrInvalidRequest(request.RequestID, "genesis account already in genesis")
		}
		gi.GenesisAccounts[ga.Address] = ga

	case *launchtypes.RequestContent_VestingAccount:
		// new vesting account in the genesis
		va, err := ToVestingAccount(*requestContent.VestingAccount)
		if err != nil {
			// we don't treat this error as errInvalidRequests
			// because it can occur if we don't support this format of vesting account
			// but the request is still correct
			return gi, err
		}

		_, genExist := gi.GenesisAccounts[va.Address]
		_, vestingExist := gi.VestingAccounts[va.Address]
		if genExist || vestingExist {
			return gi, NewWrappedErrInvalidRequest(request.RequestID, "vesting account already in genesis")
		}
		gi.VestingAccounts[va.Address] = va

	case *launchtypes.RequestContent_AccountRemoval:
		// account removed from the genesis
		ar := requestContent.AccountRemoval
		_, genExist := gi.GenesisAccounts[ar.Address]
		_, vestingExist := gi.VestingAccounts[ar.Address]
		if !genExist && !vestingExist {
			return gi, NewWrappedErrInvalidRequest(request.RequestID, "account can't be removed because it doesn't exist")
		}
		delete(gi.GenesisAccounts, ar.Address)
		delete(gi.VestingAccounts, ar.Address)

	case *launchtypes.RequestContent_GenesisValidator:
		// new genesis validator in the genesis
		gv := ToGenesisValidator(*requestContent.GenesisValidator)
		if _, ok := gi.GenesisValidators[gv.Address]; ok {
			return gi, NewWrappedErrInvalidRequest(request.RequestID, "genesis validator already in genesis")
		}
		gi.GenesisValidators[gv.Address] = gv

	case *launchtypes.RequestContent_ValidatorRemoval:
		// validator removed from the genesis
		vr := requestContent.ValidatorRemoval
		if _, ok := gi.GenesisValidators[vr.ValAddress]; !ok {
			return gi, NewWrappedErrInvalidRequest(request.RequestID, "genesis validator can't be removed because it doesn't exist")
		}
	}

	return gi, nil
}<|MERGE_RESOLUTION|>--- conflicted
+++ resolved
@@ -1,13 +1,9 @@
 package networktypes
 
 import (
-<<<<<<< HEAD
 	"github.com/pkg/errors"
-=======
-	"errors"
 
 	sdk "github.com/cosmos/cosmos-sdk/types"
->>>>>>> f8377d88
 	launchtypes "github.com/tendermint/spn/x/launch/types"
 )
 
@@ -35,29 +31,10 @@
 
 // GenesisValidator represents a genesis validator associated with a gentx in the chain genesis
 type GenesisValidator struct {
-<<<<<<< HEAD
-	Address string
-	Gentx   []byte
-	Peer    string
-=======
+	Address        string
 	Gentx          []byte
 	Peer           string
-	Address        string
 	SelfDelegation sdk.Coin
-}
-
-// NewGenesisInformation initializes a new GenesisInformation
-func NewGenesisInformation(
-	genAccs []GenesisAccount,
-	vestingAccs []VestingAccount,
-	genVals []GenesisValidator,
-) GenesisInformation {
-	return GenesisInformation{
-		GenesisAccounts:   genAccs,
-		VestingAccounts:   vestingAccs,
-		GenesisValidators: genVals,
-	}
->>>>>>> f8377d88
 }
 
 // ToGenesisAccount converts genesis account from SPN
@@ -86,10 +63,10 @@
 // ToGenesisValidator converts genesis validator from SPN
 func ToGenesisValidator(val launchtypes.GenesisValidator) GenesisValidator {
 	return GenesisValidator{
-<<<<<<< HEAD
-		Address: val.Address,
-		Gentx:   val.GenTx,
-		Peer:    val.Peer,
+		Address:        val.Address,
+		Gentx:          val.GenTx,
+		Peer:           val.Peer,
+		SelfDelegation: val.SelfDelegation,
 	}
 }
 
@@ -108,12 +85,6 @@
 	gi.VestingAccounts = make(map[string]VestingAccount)
 	for _, vestingAcc := range vestingAccs {
 		gi.VestingAccounts[vestingAcc.Address] = vestingAcc
-=======
-		Gentx:          val.GenTx,
-		Address:        val.Address,
-		SelfDelegation: val.SelfDelegation,
-		Peer:           val.Peer,
->>>>>>> f8377d88
 	}
 	gi.GenesisValidators = make(map[string]GenesisValidator)
 	for _, genVal := range genVals {
