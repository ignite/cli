package networktypes

import (
	sdk "github.com/cosmos/cosmos-sdk/types"
	campaigntypes "github.com/tendermint/spn/x/campaign/types"
)

// Campaign represents the campaign of a chain on SPN
type Campaign struct {
	ID                 uint64               `json:"ID"`
	Name               string               `json:"Name"`
	CoordinatorID      uint64               `json:"CoordinatorID"`
	MainnetID          uint64               `json:"MainnetID"`
	MainnetInitialized bool                 `json:"MainnetInitialized"`
	TotalSupply        sdk.Coins            `json:"TotalSupply"`
<<<<<<< HEAD
	AllocatedShares    campaigntypes.Shares `json:"AllocatedShares"`
	DynamicShares      bool                 `json:"DynamicShares"`
	TotalShares        campaigntypes.Shares `json:"TotalShares"`
=======
	AllocatedShares    string               `json:"AllocatedShares"`
	DynamicShares      bool                 `json:"DynamicShares"`
	TotalShares        campaigntypes.Shares `json:"TotalShares"`
	Metadata           string               `json:"Metadata"`
>>>>>>> 3aa8790f
}

// ToCampaign converts a campaign data from SPN and returns a Campaign object
func ToCampaign(campaign campaigntypes.Campaign) Campaign {
	return Campaign{
		ID:                 campaign.CampaignID,
		Name:               campaign.CampaignName,
		CoordinatorID:      campaign.CoordinatorID,
		MainnetID:          campaign.MainnetID,
		MainnetInitialized: campaign.MainnetInitialized,
		TotalSupply:        campaign.TotalSupply,
<<<<<<< HEAD
		AllocatedShares:    campaign.AllocatedShares,
		DynamicShares:      campaign.DynamicShares,
		TotalShares:        campaign.TotalShares,
	}
}

// MainnetAccount represents the campaign mainnet account of a chain on SPN
type MainnetAccount struct {
	Address string               `json:"Address"`
	Shares  campaigntypes.Shares `json:"Shares"`
}

// ToMainnetAccount converts a mainnet account data from SPN and returns a MainnetAccount object
func ToMainnetAccount(acc campaigntypes.MainnetAccount) MainnetAccount {
	return MainnetAccount{
		Address: acc.Address,
		Shares:  acc.Shares,
	}
}

// MainnetVestingAccount represents the campaign mainnet vesting account of a chain on SPN
type MainnetVestingAccount struct {
	Address     string               `json:"Address"`
	TotalShares campaigntypes.Shares `json:"TotalShares"`
	Vesting     campaigntypes.Shares `json:"Vesting"`
	EndTime     int64                `json:"EndTime"`
}

// ToMainnetVestingAccount converts a mainnet vesting account data from SPN and returns a MainnetVestingAccount object
func ToMainnetVestingAccount(acc campaigntypes.MainnetVestingAccount) MainnetVestingAccount {
	delaydVesting := acc.VestingOptions.GetDelayedVesting()
	return MainnetVestingAccount{
		Address:     acc.Address,
		TotalShares: delaydVesting.TotalShares,
		Vesting:     delaydVesting.Vesting,
		EndTime:     delaydVesting.EndTime,
=======
		AllocatedShares:    campaign.AllocatedShares.String(),
		DynamicShares:      campaign.DynamicShares,
		TotalShares:        campaign.TotalShares,
		Metadata:           string(campaign.Metadata),
>>>>>>> 3aa8790f
	}
}<|MERGE_RESOLUTION|>--- conflicted
+++ resolved
@@ -13,16 +13,10 @@
 	MainnetID          uint64               `json:"MainnetID"`
 	MainnetInitialized bool                 `json:"MainnetInitialized"`
 	TotalSupply        sdk.Coins            `json:"TotalSupply"`
-<<<<<<< HEAD
-	AllocatedShares    campaigntypes.Shares `json:"AllocatedShares"`
-	DynamicShares      bool                 `json:"DynamicShares"`
-	TotalShares        campaigntypes.Shares `json:"TotalShares"`
-=======
 	AllocatedShares    string               `json:"AllocatedShares"`
 	DynamicShares      bool                 `json:"DynamicShares"`
 	TotalShares        campaigntypes.Shares `json:"TotalShares"`
 	Metadata           string               `json:"Metadata"`
->>>>>>> 3aa8790f
 }
 
 // ToCampaign converts a campaign data from SPN and returns a Campaign object
@@ -34,10 +28,10 @@
 		MainnetID:          campaign.MainnetID,
 		MainnetInitialized: campaign.MainnetInitialized,
 		TotalSupply:        campaign.TotalSupply,
-<<<<<<< HEAD
-		AllocatedShares:    campaign.AllocatedShares,
+		AllocatedShares:    campaign.AllocatedShares.String(),
 		DynamicShares:      campaign.DynamicShares,
 		TotalShares:        campaign.TotalShares,
+		Metadata:           string(campaign.Metadata),
 	}
 }
 
@@ -71,11 +65,5 @@
 		TotalShares: delaydVesting.TotalShares,
 		Vesting:     delaydVesting.Vesting,
 		EndTime:     delaydVesting.EndTime,
-=======
-		AllocatedShares:    campaign.AllocatedShares.String(),
-		DynamicShares:      campaign.DynamicShares,
-		TotalShares:        campaign.TotalShares,
-		Metadata:           string(campaign.Metadata),
->>>>>>> 3aa8790f
 	}
 }