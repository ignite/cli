--- conflicted
+++ resolved
@@ -2,22 +2,22 @@
 
 import launchtypes "github.com/tendermint/spn/x/launch/types"
 
-<<<<<<< HEAD
 type (
 	NetworkType string
 
 	// ChainLaunch represents the launch of a chain on SPN
 	ChainLaunch struct {
-		ID          uint64      `json:"ID"`
-		ChainID     string      `json:"ChainID"`
-		SourceURL   string      `json:"SourceURL"`
-		SourceHash  string      `json:"SourceHash"`
-		GenesisURL  string      `json:"GenesisURL"`
-		GenesisHash string      `json:"GenesisHash"`
-		LaunchTime  int64       `json:"LaunchTime"`
-		CampaignID  uint64      `json:"CampaignID"`
-		Network     NetworkType `json:"Network"`
-		Reward      string      `json:"Reward,omitempty"`
+		ID              uint64      `json:"ID"`
+		ChainID         string      `json:"ChainID"`
+		SourceURL       string      `json:"SourceURL"`
+		SourceHash      string      `json:"SourceHash"`
+		GenesisURL      string      `json:"GenesisURL"`
+		GenesisHash     string      `json:"GenesisHash"`
+		LaunchTime      int64       `json:"LaunchTime"`
+		CampaignID      uint64      `json:"CampaignID"`
+		LaunchTriggered bool        `json:"LaunchTriggered"`
+		Network         NetworkType `json:"Network"`
+		Reward          string      `json:"Reward,omitempty"`
 	}
 )
 
@@ -28,19 +28,6 @@
 
 func (n NetworkType) String() string {
 	return string(n)
-=======
-// ChainLaunch represents the launch of a chain on SPN
-type ChainLaunch struct {
-	ID              uint64 `json:"ID"`
-	ChainID         string `json:"ChainID"`
-	SourceURL       string `json:"SourceURL"`
-	SourceHash      string `json:"SourceHash"`
-	GenesisURL      string `json:"GenesisURL"`
-	GenesisHash     string `json:"GenesisHash"`
-	LaunchTime      int64  `json:"LaunchTime"`
-	CampaignID      uint64 `json:"CampaignID"`
-	LaunchTriggered bool   `json:"LaunchTriggered"`
->>>>>>> a8409909
 }
 
 // ToChainLaunch converts a chain launch data from SPN and returns a ChainLaunch object
@@ -56,15 +43,6 @@
 	}
 
 	launch := ChainLaunch{
-<<<<<<< HEAD
-		ID:         chain.LaunchID,
-		ChainID:    chain.GenesisChainID,
-		SourceURL:  chain.SourceURL,
-		SourceHash: chain.SourceHash,
-		LaunchTime: launchTime,
-		CampaignID: chain.CampaignID,
-		Network:    network,
-=======
 		ID:              chain.LaunchID,
 		ChainID:         chain.GenesisChainID,
 		SourceURL:       chain.SourceURL,
@@ -72,7 +50,7 @@
 		LaunchTime:      launchTime,
 		CampaignID:      chain.CampaignID,
 		LaunchTriggered: chain.LaunchTriggered,
->>>>>>> a8409909
+		Network:         network,
 	}
 
 	// check if custom genesis URL is provided.
