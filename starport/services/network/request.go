package network

import (
	"context"

	sdk "github.com/cosmos/cosmos-sdk/types"
	launchtypes "github.com/tendermint/spn/x/launch/types"
	"github.com/tendermint/starport/starport/pkg/events"
	"github.com/tendermint/starport/starport/pkg/sdkerror"
	"github.com/tendermint/starport/starport/services/network/networkchain"
)

// Reviewal keeps a request's reviewal.
type Reviewal struct {
	RequestID  uint64
	IsApproved bool
}

// ApproveRequest returns approval for a request with id.
func ApproveRequest(requestID uint64) Reviewal {
	return Reviewal{
		RequestID:  requestID,
		IsApproved: true,
	}
}

// RejectRequest returns rejection for a request with id.
func RejectRequest(requestID uint64) Reviewal {
	return Reviewal{
		RequestID:  requestID,
		IsApproved: false,
	}
}

// Requests fetches all the chain requests from SPN by launch id
func (n Network) Requests(ctx context.Context, launchID uint64) ([]launchtypes.Request, error) {
	res, err := launchtypes.NewQueryClient(n.cosmos.Context).RequestAll(ctx, &launchtypes.QueryAllRequestRequest{
		LaunchID: launchID,
	})
	if err != nil {
		return nil, sdkerror.Unwrap(err)
	}
	return res.Request, nil
}

// Request fetches the chain request from SPN by launch and request id
func (n Network) Request(ctx context.Context, launchID, requestID uint64) (launchtypes.Request, error) {
	res, err := launchtypes.NewQueryClient(n.cosmos.Context).Request(ctx, &launchtypes.QueryGetRequestRequest{
		LaunchID:  launchID,
		RequestID: requestID,
	})
	if err != nil {
		return launchtypes.Request{}, sdkerror.Unwrap(err)
	}
	return res.Request, nil
}

// RequestFromIDs fetches the chain requestd from SPN by launch and ptovided request IDs
// TODO: once implemented, use the SPN query from https://github.com/tendermint/spn/issues/420
func (n Network) RequestFromIDs(ctx context.Context, launchID uint64, requestIDs ...uint64) (reqs []launchtypes.Request, err error) {
	for _, id := range requestIDs {
		req, err := n.Request(ctx, launchID, id)
		if err != nil {
			return reqs, err
		}
		reqs = append(reqs, req)
	}
	return reqs, nil
}

// SubmitRequest submits reviewals for proposals in batch for chain.
func (n Network) SubmitRequest(launchID uint64, reviewal ...Reviewal) error {
	n.ev.Send(events.New(events.StatusOngoing, "Submitting requests..."))

	messages := make([]sdk.Msg, len(reviewal))
	for i, reviewal := range reviewal {
		messages[i] = launchtypes.NewMsgSettleRequest(
			n.account.Address(networkchain.SPN),
			launchID,
			reviewal.RequestID,
			reviewal.IsApproved,
		)
	}

	res, err := n.cosmos.BroadcastTx(n.account.Name, messages...)
	if err != nil {
		return sdkerror.Unwrap(err)
	}

	var requestRes launchtypes.MsgSettleRequestResponse
<<<<<<< HEAD
	return res.Decode(&requestRes)
=======
	err = res.Decode(&requestRes)
	if err != nil {
		return sdkerror.Unwrap(err)
	}
	return nil
}

// verifyAddValidatorRequest verify the validator request parameters
func (Network) verifyAddValidatorRequest(req *launchtypes.RequestContent_GenesisValidator) error {
	// If this is an add validator request
	var (
		peer           = req.GenesisValidator.Peer
		valAddress     = req.GenesisValidator.Address
		consPubKey     = req.GenesisValidator.ConsPubKey
		selfDelegation = req.GenesisValidator.SelfDelegation
	)

	// Check values inside the gentx are correct
	info, _, err := cosmosutil.ParseGentx(req.GenesisValidator.GenTx)
	if err != nil {
		return fmt.Errorf("cannot parse gentx %s", err.Error())
	}

	// Change the address prefix fetched from the gentx to the one used on SPN
	// Because all on-chain stored address on SPN uses the SPN prefix
	spnFetchedAddress, err := cosmosutil.ChangeAddressPrefix(info.DelegatorAddress, networkchain.SPN)
	if err != nil {
		return err
	}

	// Check validator address
	if valAddress != spnFetchedAddress {
		return fmt.Errorf(
			"the validator address %s doesn't match the one inside the gentx %s",
			valAddress,
			spnFetchedAddress,
		)
	}

	// Check validator address
	if !info.PubKey.Equal(consPubKey) {
		return fmt.Errorf(
			"the consensus pub key %s doesn't match the one inside the gentx %s",
			string(consPubKey),
			string(info.PubKey),
		)
	}

	// Check self delegation
	if selfDelegation.Denom != info.SelfDelegation.Denom ||
		!selfDelegation.IsEqual(info.SelfDelegation) {
		return fmt.Errorf(
			"the self delegation %s doesn't match the one inside the gentx %s",
			selfDelegation.String(),
			info.SelfDelegation.String(),
		)
	}

	// Check the format of the peer
	if !cosmosutil.VerifyPeerFormat(peer) {
		return fmt.Errorf(
			"the peer %s doesn't match the peer format <node-id>@<host>",
			peer,
		)
	}
	return nil
}

// VerifyRequests if the requests are correct and simulate them with the current launch information
// Correctness means checks that have to be performed off-chain
func (n Network) VerifyRequests(ctx context.Context, launchID uint64, requests ...uint64) error {
	n.ev.Send(events.New(events.StatusOngoing, "Verifying requests..."))
	// Check all request
	for _, id := range requests {
		request, err := n.Request(ctx, launchID, id)
		if err != nil {
			return err
		}

		req, ok := request.Content.Content.(*launchtypes.RequestContent_GenesisValidator)
		if ok {
			err := n.verifyAddValidatorRequest(req)
			if err != nil {
				return fmt.Errorf("request %d error: %s", id, err.Error())
			}
		}
	}
	n.ev.Send(events.New(events.StatusDone, "Requests verified"))

	// TODO simulate the requests
	// If all requests are correct, simulate them
	// return n.SimulateRequests(ctx, launchID, requests)

	return nil
>>>>>>> 928045dc
}<|MERGE_RESOLUTION|>--- conflicted
+++ resolved
@@ -88,102 +88,9 @@
 	}
 
 	var requestRes launchtypes.MsgSettleRequestResponse
-<<<<<<< HEAD
-	return res.Decode(&requestRes)
-=======
 	err = res.Decode(&requestRes)
 	if err != nil {
 		return sdkerror.Unwrap(err)
 	}
 	return nil
-}
-
-// verifyAddValidatorRequest verify the validator request parameters
-func (Network) verifyAddValidatorRequest(req *launchtypes.RequestContent_GenesisValidator) error {
-	// If this is an add validator request
-	var (
-		peer           = req.GenesisValidator.Peer
-		valAddress     = req.GenesisValidator.Address
-		consPubKey     = req.GenesisValidator.ConsPubKey
-		selfDelegation = req.GenesisValidator.SelfDelegation
-	)
-
-	// Check values inside the gentx are correct
-	info, _, err := cosmosutil.ParseGentx(req.GenesisValidator.GenTx)
-	if err != nil {
-		return fmt.Errorf("cannot parse gentx %s", err.Error())
-	}
-
-	// Change the address prefix fetched from the gentx to the one used on SPN
-	// Because all on-chain stored address on SPN uses the SPN prefix
-	spnFetchedAddress, err := cosmosutil.ChangeAddressPrefix(info.DelegatorAddress, networkchain.SPN)
-	if err != nil {
-		return err
-	}
-
-	// Check validator address
-	if valAddress != spnFetchedAddress {
-		return fmt.Errorf(
-			"the validator address %s doesn't match the one inside the gentx %s",
-			valAddress,
-			spnFetchedAddress,
-		)
-	}
-
-	// Check validator address
-	if !info.PubKey.Equal(consPubKey) {
-		return fmt.Errorf(
-			"the consensus pub key %s doesn't match the one inside the gentx %s",
-			string(consPubKey),
-			string(info.PubKey),
-		)
-	}
-
-	// Check self delegation
-	if selfDelegation.Denom != info.SelfDelegation.Denom ||
-		!selfDelegation.IsEqual(info.SelfDelegation) {
-		return fmt.Errorf(
-			"the self delegation %s doesn't match the one inside the gentx %s",
-			selfDelegation.String(),
-			info.SelfDelegation.String(),
-		)
-	}
-
-	// Check the format of the peer
-	if !cosmosutil.VerifyPeerFormat(peer) {
-		return fmt.Errorf(
-			"the peer %s doesn't match the peer format <node-id>@<host>",
-			peer,
-		)
-	}
-	return nil
-}
-
-// VerifyRequests if the requests are correct and simulate them with the current launch information
-// Correctness means checks that have to be performed off-chain
-func (n Network) VerifyRequests(ctx context.Context, launchID uint64, requests ...uint64) error {
-	n.ev.Send(events.New(events.StatusOngoing, "Verifying requests..."))
-	// Check all request
-	for _, id := range requests {
-		request, err := n.Request(ctx, launchID, id)
-		if err != nil {
-			return err
-		}
-
-		req, ok := request.Content.Content.(*launchtypes.RequestContent_GenesisValidator)
-		if ok {
-			err := n.verifyAddValidatorRequest(req)
-			if err != nil {
-				return fmt.Errorf("request %d error: %s", id, err.Error())
-			}
-		}
-	}
-	n.ev.Send(events.New(events.StatusDone, "Requests verified"))
-
-	// TODO simulate the requests
-	// If all requests are correct, simulate them
-	// return n.SimulateRequests(ctx, launchID, requests)
-
-	return nil
->>>>>>> 928045dc
 }