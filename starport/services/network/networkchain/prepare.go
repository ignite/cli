package networkchain

import (
	"context"
	"fmt"
	"io/ioutil"
	"os"
	"path/filepath"
	"strconv"
	"strings"

	"github.com/pelletier/go-toml"
	"github.com/pkg/errors"
	launchtypes "github.com/tendermint/spn/x/launch/types"

	"github.com/tendermint/starport/starport/pkg/clispinner"
	"github.com/tendermint/starport/starport/pkg/cosmosutil"
	"github.com/tendermint/starport/starport/pkg/events"
	"github.com/tendermint/starport/starport/services/network/networktypes"
)

// ResetGenesisTime reset the chain genesis time
func (c Chain) ResetGenesisTime() error {
	// set the genesis time for the chain
	genesisPath, err := c.GenesisPath()
	if err != nil {
		return errors.Wrap(err, "genesis of the blockchain can't be read")
	}
	if err := cosmosutil.SetGenesisTime(genesisPath, 0); err != nil {
		return errors.Wrap(err, "genesis time can't be set")
	}
	return nil
}

// Prepare prepares the chain to be launched from genesis information
func (c Chain) Prepare(ctx context.Context, gi networktypes.GenesisInformation) error {
	// chain initialization
	var binaryName string
	chainHome, err := c.chain.Home()
	if err != nil {
		return err
	}

	_, err = os.Stat(chainHome)

	switch {
	case os.IsNotExist(err):
		// if no config exists, perform a full initialization of the chain with a new validator key
		if err = c.Init(ctx); err != nil {
			return err
		}
		binaryName, err = c.chain.Binary()
		if err != nil {
			return err
		}
	case err != nil:
		return err
	default:
		// if config and validator key already exists, build the chain and initialize the genesis
		c.ev.Send(events.New(events.StatusOngoing, "Building the blockchain"))
<<<<<<< HEAD
		if _, err := c.Build(ctx); err != nil {
=======
		if binaryName, err = c.chain.Build(ctx, ""); err != nil {
>>>>>>> 1e3eee78
			return err
		}
		c.ev.Send(events.New(events.StatusDone, "Blockchain build complete"))

		c.ev.Send(events.New(events.StatusOngoing, "Initializing the genesis"))
		if err := c.initGenesis(ctx); err != nil {
			return err
		}
		c.ev.Send(events.New(events.StatusDone, "Genesis initialized"))
	}

	if err := c.buildGenesis(ctx, gi); err != nil {
		return err
	}

	cmd, err := c.chain.Commands(ctx)
	if err != nil {
		return err
	}

	// ensure genesis has a valid format
	if err := cmd.ValidateGenesis(ctx); err != nil {
		return err
	}

	// reset the saved state in case the chain has been started before
	if err := cmd.UnsafeReset(ctx); err != nil {
		return err
	}

	fmt.Printf("%s Chain is prepared for launch\n", clispinner.OK)
	fmt.Println("\nYou can start your node by running the following command:")
	fmt.Printf("\t%s start --home %s\n", binaryName, chainHome)

	return nil
}

// buildGenesis builds the genesis for the chain from the launch approved requests
func (c Chain) buildGenesis(ctx context.Context, gi networktypes.GenesisInformation) error {
	c.ev.Send(events.New(events.StatusOngoing, "Building the genesis"))

	addressPrefix, err := c.detectPrefix(ctx)
	if err != nil {
		return errors.Wrap(err, "error detecting chain prefix")
	}

	// apply genesis information to the genesis
	if err := c.applyGenesisAccounts(ctx, gi.GenesisAccounts, addressPrefix); err != nil {
		return errors.Wrap(err, "error applying genesis accounts to genesis")
	}
	if err := c.applyVestingAccounts(ctx, gi.VestingAccounts, addressPrefix); err != nil {
		return errors.Wrap(err, "error applying vesting accounts to genesis")
	}
	if err := c.applyGenesisValidators(ctx, gi.GenesisValidators); err != nil {
		return errors.Wrap(err, "error applying genesis validators to genesis")
	}

	// set the genesis time for the chain
	genesisPath, err := c.chain.GenesisPath()
	if err != nil {
		return errors.Wrap(err, "genesis of the blockchain can't be read")
	}
	if err := cosmosutil.SetGenesisTime(genesisPath, c.launchTime); err != nil {
		return errors.Wrap(err, "genesis time can't be set")
	}

	c.ev.Send(events.New(events.StatusDone, "Genesis built"))

	return nil
}

// applyGenesisAccounts adds the genesis account into the genesis using the chain CLI
func (c Chain) applyGenesisAccounts(
	ctx context.Context,
	genesisAccs []networktypes.GenesisAccount,
	addressPrefix string,
) error {
	var err error

	cmd, err := c.chain.Commands(ctx)
	if err != nil {
		return err
	}

	for _, acc := range genesisAccs {
		// change the address prefix to the target chain prefix
		acc.Address, err = cosmosutil.ChangeAddressPrefix(acc.Address, addressPrefix)
		if err != nil {
			return err
		}

		// call the add genesis account CLI command
		err = cmd.AddGenesisAccount(ctx, acc.Address, acc.Coins)
		if err != nil {
			return err
		}
	}

	return nil
}

// applyVestingAccounts adds the genesis vesting account into the genesis using the chain CLI
func (c Chain) applyVestingAccounts(
	ctx context.Context,
	vestingAccs []networktypes.VestingAccount,
	addressPrefix string,
) error {
	cmd, err := c.chain.Commands(ctx)
	if err != nil {
		return err
	}

	for _, acc := range vestingAccs {
		acc.Address, err = cosmosutil.ChangeAddressPrefix(acc.Address, addressPrefix)
		if err != nil {
			return err
		}

		// call the add genesis account CLI command with delayed vesting option
		err = cmd.AddVestingAccount(
			ctx,
			acc.Address,
			acc.TotalBalance,
			acc.Vesting,
			acc.EndTime,
		)
		if err != nil {
			return err
		}
	}

	return nil
}

// applyGenesisValidators gathers the validator gentxs into the genesis and adds peers in config
func (c Chain) applyGenesisValidators(ctx context.Context, genesisVals []networktypes.GenesisValidator) error {
	// no validator
	if len(genesisVals) == 0 {
		return nil
	}

	// reset the gentx directory
	gentxDir, err := c.chain.GentxsPath()
	if err != nil {
		return err
	}
	if err := os.RemoveAll(gentxDir); err != nil {
		return err
	}
	if err := os.MkdirAll(gentxDir, 0700); err != nil {
		return err
	}

	// write gentxs
	for i, val := range genesisVals {
		gentxPath := filepath.Join(gentxDir, fmt.Sprintf("gentx%d.json", i))
		if err = ioutil.WriteFile(gentxPath, val.Gentx, 0666); err != nil {
			return err
		}
	}

	// gather gentxs
	cmd, err := c.chain.Commands(ctx)
	if err != nil {
		return err
	}
	if err := cmd.CollectGentxs(ctx); err != nil {
		return err
	}

	return c.updateConfigFromGenesisValidators(genesisVals)
}

// updateConfigFromGenesisValidators adds the peer addresses into the config.toml of the chain
func (c Chain) updateConfigFromGenesisValidators(genesisVals []networktypes.GenesisValidator) error {
	var (
		p2pAddresses    []string
		tunnelAddresses []TunneledPeer
	)
	for i, val := range genesisVals {
		if !cosmosutil.VerifyPeerFormat(val.Peer) {
			return errors.Errorf("invalid peer: %s", val.Peer.Id)
		}
		switch conn := val.Peer.Connection.(type) {
		case *launchtypes.Peer_TcpAddress:
			p2pAddresses = append(p2pAddresses, fmt.Sprintf("%s@%s", val.Peer.Id, conn.TcpAddress))
		case *launchtypes.Peer_HttpTunnel:
			tunneledPeer := TunneledPeer{
				Name:      conn.HttpTunnel.Name,
				Address:   conn.HttpTunnel.Address,
				NodeID:    val.Peer.Id,
				LocalPort: strconv.Itoa(i + 22000),
			}
			tunnelAddresses = append(tunnelAddresses, tunneledPeer)
			p2pAddresses = append(p2pAddresses, fmt.Sprintf("%s@127.0.0.1:%s", tunneledPeer.NodeID, tunneledPeer.LocalPort))
		default:
			return fmt.Errorf("invalid peer type")
		}
	}

	if len(p2pAddresses) > 0 {
		// set persistent peers
		configPath, err := c.chain.ConfigTOMLPath()
		if err != nil {
			return err
		}
		configToml, err := toml.LoadFile(configPath)
		if err != nil {
			return err
		}
		configToml.Set("p2p.persistent_peers", strings.Join(p2pAddresses, ","))
		if err != nil {
			return err
		}

		// if there are tunneled peers they will be connected with tunnel clients via localhost,
		// so we need to allow to have few nodes with the same ip
		if len(tunnelAddresses) > 0 {
			configToml.Set("p2p.allow_duplicate_ip", true)
		}

		// save config.toml file
		configTomlFile, err := os.OpenFile(configPath, os.O_RDWR|os.O_TRUNC, 0644)
		if err != nil {
			return err
		}
		defer configTomlFile.Close()

		if _, err = configToml.WriteTo(configTomlFile); err != nil {
			return err
		}
	}

	if len(tunnelAddresses) > 0 {
		tunneledPeersConfigPath, err := c.SPNConfigPath()
		if err != nil {
			return err
		}

		if err = SetSPNConfig(Config{
			TunneledPeers: tunnelAddresses,
		}, tunneledPeersConfigPath); err != nil {
			return err
		}
	}
	return nil

}<|MERGE_RESOLUTION|>--- conflicted
+++ resolved
@@ -58,11 +58,7 @@
 	default:
 		// if config and validator key already exists, build the chain and initialize the genesis
 		c.ev.Send(events.New(events.StatusOngoing, "Building the blockchain"))
-<<<<<<< HEAD
-		if _, err := c.Build(ctx); err != nil {
-=======
-		if binaryName, err = c.chain.Build(ctx, ""); err != nil {
->>>>>>> 1e3eee78
+		if binaryName, err = c.Build(ctx); err != nil {
 			return err
 		}
 		c.ev.Send(events.New(events.StatusDone, "Blockchain build complete"))
