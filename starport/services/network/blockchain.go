--- conflicted
+++ resolved
@@ -120,32 +120,20 @@
 		apply(&o)
 	}
 
-	var err error
 	var genesisHash string
 
 	// if check must be performed, we initialize the chain to check the initial genesis
 	if !o.noCheck {
-<<<<<<< HEAD
-		if err := b.Init(ctx); err != nil {
-			return err
-=======
 		b.genesisURL = o.genesisURL
 		if err := b.Init(ctx); err != nil {
 			return 0, 0, err
->>>>>>> 136c7a3d
 		}
 		genesisHash = b.genesisHash
 	} else if b.genesisURL != "" {
 		// if the initial genesis is a genesis URL and no check are performed, we simply fetch it and get its hash
-<<<<<<< HEAD
-		_, genesisHash, err = genesisAndHashFromURL(ctx, b.genesisURL)
-		if err != nil {
-			return err
-=======
 		_, genesisHash, err = genesisAndHashFromURL(ctx, o.genesisURL)
 		if err != nil {
 			return 0, 0, err
->>>>>>> 136c7a3d
 		}
 	}
 
@@ -216,10 +204,6 @@
 		true,
 		campaignID,
 	)
-<<<<<<< HEAD
-	_, err = b.builder.cosmos.BroadcastTx(b.builder.account.Name, msgCreateChain)
-	return err
-=======
 	res, err := b.builder.cosmos.BroadcastTx(b.builder.account.Name, msgCreateChain)
 	if err != nil {
 		return 0, 0, err
@@ -231,5 +215,4 @@
 	}
 
 	return createChainRes.LaunchID, campaignID, nil
->>>>>>> 136c7a3d
 }