package starportserve

import (
	"bytes"
	"context"
	"encoding/json"
	"fmt"
	"go/build"
	"io"
	"io/ioutil"
	"net"
	"net/http"
	"os"
	"os/exec"
	"path"
	"path/filepath"
	"strings"
	"sync"
	"time"

	"github.com/go-git/go-git/v5"
	"github.com/gookit/color"
	"github.com/imdario/mergo"
	"github.com/pkg/errors"
	"github.com/tendermint/starport/starport/pkg/cmdrunner"
	"github.com/tendermint/starport/starport/pkg/cmdrunner/step"
	"github.com/tendermint/starport/starport/pkg/fswatcher"
	"github.com/tendermint/starport/starport/pkg/xexec"
	"github.com/tendermint/starport/starport/pkg/xos"
	"github.com/tendermint/starport/starport/pkg/xurl"
	starportconf "github.com/tendermint/starport/starport/services/serve/conf"
	"golang.org/x/sync/errgroup"
)

var (
	appBackendWatchPaths = append([]string{
		"app",
		"cmd",
		"x",
	}, starportconf.FileNames...)

	vuePath = "vue"

	errorColor = color.Red.Render
	infoColor  = color.Yellow.Render
)

type version struct {
	tag  string
	hash string
}

type Serve struct {
	app            App
	plugin         Plugin
	version        version
	verbose        bool
	serveCancel    context.CancelFunc
	serveRefresher chan struct{}
	stdout, stderr io.Writer
}

func New(app App, verbose bool) (*Serve, error) {
	s := &Serve{
		app:            app,
		verbose:        verbose,
		serveRefresher: make(chan struct{}, 1),
		stdout:         ioutil.Discard,
		stderr:         ioutil.Discard,
	}

	if verbose {
		s.stdout = os.Stdout
		s.stderr = os.Stderr
	}

	var err error

	s.version, err = s.appVersion()
	if err != nil && err != git.ErrRepositoryNotExists {
		return nil, err
	}

	s.plugin, err = s.pickPlugin()
	if err != nil {
		return nil, err
	}
	return s, nil
}

// Build builds an app.
func (s *Serve) Build(ctx context.Context) error {
	if err := s.setup(ctx); err != nil {
		return err
	}
	conf, err := s.config()
	if err != nil {
		return &CannotBuildAppError{err}
	}
	steps, binaries := s.buildSteps(ctx, conf)
	if err := cmdrunner.
		New(s.cmdOptions()...).
		Run(ctx, steps...); err != nil {
		return err
	}
	fmt.Fprintf(s.stdLog(logStarport).out, "🗃  Installed. Use with: %s\n", infoColor(strings.Join(binaries, ", ")))
	return nil
}

// Serve serves an app.
func (s *Serve) Serve(ctx context.Context) error {
	if err := s.setup(ctx); err != nil {
		return err
	}

	g, ctx := errgroup.WithContext(ctx)
	g.Go(func() error {
		return s.watchAppFrontend(ctx)
	})
	g.Go(func() error {
		return s.runDevServer(ctx)
	})
	g.Go(func() error {
		s.refreshServe()
		for {
			if ctx.Err() != nil {
				return ctx.Err()
			}
			select {
			case <-ctx.Done():
				return ctx.Err()

			case <-s.serveRefresher:
				var (
					serveCtx context.Context
					buildErr *CannotBuildAppError
				)
				serveCtx, s.serveCancel = context.WithCancel(ctx)
				err := s.serve(serveCtx)
				switch {
				case err == nil:
				case errors.Is(err, context.Canceled):
				case errors.As(err, &buildErr):
					fmt.Fprintf(s.stdLog(logStarport).err, "%s\n", errorColor(err.Error()))

					var validationErr *starportconf.ValidationError
					if errors.As(err, &validationErr) {
						fmt.Fprintln(s.stdLog(logStarport).out, "see: https://github.com/tendermint/starport#configure")
					}

					fmt.Fprintf(s.stdLog(logStarport).out, "%s\n", infoColor("waiting for a fix before retrying..."))
				default:
					return err
				}
			}
		}
	})
	g.Go(func() error {
		return s.watchAppBackend(ctx)
	})
	return g.Wait()
}

func (s *Serve) setup(ctx context.Context) error {
	fmt.Fprintf(s.stdLog(logStarport).out, "Cosmos' version is: %s\n", infoColor(s.plugin.Name()))

	if err := s.checkSystem(); err != nil {
		return err
	}
	if err := s.plugin.Migrate(ctx); err != nil {
		return err
	}
	return nil
}

// checkSystem checks if developer's work environment comply must to have
// dependencies and pre-conditions.
func (s *Serve) checkSystem() error {
	// check if Go has installed.
	if !xexec.IsCommandAvailable("go") {
		return errors.New("Please, check that Go language is installed correctly in $PATH. See https://golang.org/doc/install")
	}
	// check if Go's bin added to System's path.
	gobinpath := path.Join(build.Default.GOPATH, "bin")
	if err := xos.IsInPath(gobinpath); err != nil {
		return errors.New("$(go env GOPATH)/bin must be added to your $PATH. See https://golang.org/doc/gopath_code.html#GOPATH")
	}
	return nil
}

func (s *Serve) refreshServe() {
	if s.serveCancel != nil {
		s.serveCancel()
	}
	s.serveRefresher <- struct{}{}
}

func (s *Serve) watchAppBackend(ctx context.Context) error {
	return fswatcher.Watch(
		ctx,
		appBackendWatchPaths,
		fswatcher.Workdir(s.app.Path),
		fswatcher.OnChange(s.refreshServe),
		fswatcher.IgnoreHidden(),
	)
}

func (s *Serve) cmdOptions() []cmdrunner.Option {
	return []cmdrunner.Option{
		cmdrunner.DefaultWorkdir(s.app.Path),
	}
}

func (s *Serve) serve(ctx context.Context) error {
	conf, err := s.config()
	if err != nil {
		return &CannotBuildAppError{err}
	}

	buildSteps, _ := s.buildSteps(ctx, conf)
	if err := cmdrunner.
		New(s.cmdOptions()...).
		Run(ctx, buildSteps...); err != nil {
		return err
	}
	if err := cmdrunner.
		New(s.cmdOptions()...).
		Run(ctx, s.initSteps(ctx, conf)...); err != nil {
		return err
	}

	return cmdrunner.
<<<<<<< HEAD
		New(append(opts, cmdrunner.RunParallel())...).
		Run(ctx, s.serverSteps(conf)...)
=======
		New(append(s.cmdOptions(), cmdrunner.RunParallel())...).
		Run(ctx, s.serverSteps()...)
>>>>>>> 083b262b
}

func (s *Serve) initSteps(ctx context.Context, conf starportconf.Config) (
	steps step.Steps) {
	// cleanup persistent data from previous `serve`.
	steps.Add(step.New(
		step.PreExec(func() error {
			for _, path := range s.plugin.StoragePaths() {
				if err := xos.RemoveAllUnderHome(path); err != nil {
					return err
				}
			}
			return nil
		}),
	))

	// init node.
	steps.Add(step.New(step.NewOptions().
		Add(
			step.Exec(
				s.app.d(),
				"init",
				"mynode",
				"--chain-id", s.app.n(),
			),
			step.PostExec(func(err error) error {
				// overwrite Genesis with user configs.
				if err != nil {
					return err
				}
				if conf.Genesis == nil {
					return nil
				}
				home, err := os.UserHomeDir()
				if err != nil {
					return err
				}
				path := filepath.Join(home, s.plugin.GenesisPath())
				file, err := os.OpenFile(path, os.O_RDWR, 644)
				if err != nil {
					return err
				}
				defer file.Close()
				var genesis map[string]interface{}
				if err := json.NewDecoder(file).Decode(&genesis); err != nil {
					return err
				}
				if err := mergo.Merge(&genesis, conf.Genesis, mergo.WithOverride); err != nil {
					return err
				}
				if err := file.Truncate(0); err != nil {
					return err
				}
				if _, err := file.Seek(0, 0); err != nil {
					return err
				}
				return json.NewEncoder(file).Encode(&genesis)
			}),
			step.PostExec(func(err error) error {
				if err != nil {
					return err
				}
				return s.plugin.PostInit(conf)
			}),
		).
		Add(s.stdSteps(logAppd)...)...,
	))

	for _, account := range conf.Accounts {
		account := account
		var (
			key      = &bytes.Buffer{}
			mnemonic = &bytes.Buffer{}
		)
		steps.Add(step.New(step.NewOptions().
			Add(
				s.plugin.AddUserCommand(account.Name),
				step.PostExec(func(exitErr error) error {
					if exitErr != nil {
						return errors.Wrapf(exitErr, "cannot create %s account", account.Name)
					}
					var user struct {
						Mnemonic string `json:"mnemonic"`
					}
					if err := json.NewDecoder(mnemonic).Decode(&user); err != nil {
						return errors.Wrap(err, "cannot decode mnemonic")
					}
					fmt.Fprintf(s.stdLog(logStarport).out, "🙂 Created an account. Password (mnemonic): %[1]v\n", user.Mnemonic)
					return nil
				}),
			).
			Add(s.stdSteps(logAppcli)...).
			// Stargate pipes from stdout, Launchpad pipes from stderr.
			Add(step.Stderr(mnemonic), step.Stdout(mnemonic))...,
		))
		steps.Add(step.New(step.NewOptions().
			Add(
				s.plugin.ShowAccountCommand(account.Name),
				step.PostExec(func(err error) error {
					if err != nil {
						return err
					}
					coins := strings.Join(account.Coins, ",")
					key := strings.TrimSpace(key.String())
					return cmdrunner.
						New().
						Run(ctx, step.New(step.NewOptions().
							Add(step.Exec(
								s.app.d(),
								"add-genesis-account",
								key,
								coins,
							)).
							Add(s.stdSteps(logAppd)...)...,
						))
				}),
			).
			Add(s.stdSteps(logAppcli)...).
			Add(step.Stdout(key))...,
		))
	}

	for _, execOption := range s.plugin.ConfigCommands() {
		steps.Add(step.New(step.NewOptions().
			Add(execOption).
			Add(s.stdSteps(logAppcli)...)...,
		))
	}

	steps.Add(step.New(step.NewOptions().
		Add(s.plugin.GentxCommand(conf)).
		Add(s.stdSteps(logAppd)...)...,
	))
	steps.Add(step.New(step.NewOptions().
		Add(step.Exec(
			s.app.d(),
			"collect-gentxs",
		)).
		Add(s.stdSteps(logAppd)...)...,
	))
	return
}

<<<<<<< HEAD
func (s *starportServe) serverSteps(conf starportconf.Config) (steps step.Steps) {
=======
func (s *Serve) buildSteps(ctx context.Context, conf starportconf.Config) (
	steps step.Steps, binaries []string) {
	ldflags := fmt.Sprintf(`'-X github.com/cosmos/cosmos-sdk/version.Name=NewApp 
	-X github.com/cosmos/cosmos-sdk/version.ServerName=%sd 
	-X github.com/cosmos/cosmos-sdk/version.ClientName=%scli 
	-X github.com/cosmos/cosmos-sdk/version.Version=%s 
	-X github.com/cosmos/cosmos-sdk/version.Commit=%s'`, s.app.Name, s.app.Name, s.version.tag, s.version.hash)
	var (
		buildErr = &bytes.Buffer{}
	)
	captureBuildErr := func(err error) error {
		var exitErr *exec.ExitError
		if errors.As(err, &exitErr) {
			return &CannotBuildAppError{errors.New(buildErr.String())}
		}
		return err
	}
	steps.Add(step.New(step.NewOptions().
		Add(
			step.Exec(
				"go",
				"mod",
				"tidy",
			),
			step.PreExec(func() error {
				fmt.Fprintln(s.stdLog(logStarport).out, "\n📦 Installing dependencies...")
				return nil
			}),
			step.PostExec(captureBuildErr),
		).
		Add(s.stdSteps(logStarport)...).
		Add(step.Stderr(buildErr))...,
	))
	steps.Add(step.New(step.NewOptions().
		Add(
			step.Exec(
				"go",
				"mod",
				"verify",
			),
			step.PostExec(captureBuildErr),
		).
		Add(s.stdSteps(logBuild)...).
		Add(step.Stderr(buildErr))...,
	))

	// install the app.
	steps.Add(step.New(
		step.PreExec(func() error {
			fmt.Fprintln(s.stdLog(logStarport).out, "🛠️  Building the app...")
			return nil
		}),
	))
	installOptions, binaries := s.plugin.InstallCommands(ldflags)
	for _, execOption := range installOptions {
		steps.Add(step.New(step.NewOptions().
			Add(
				execOption,
				step.PostExec(captureBuildErr),
			).
			Add(s.stdSteps(logStarport)...).
			Add(step.Stderr(buildErr))...,
		))
	}
	return steps, binaries
}

func (s *Serve) serverSteps() (steps step.Steps) {
>>>>>>> 083b262b
	var wg sync.WaitGroup
	wg.Add(len(s.plugin.StartCommands(conf)))
	go func() {
		wg.Wait()
		fmt.Fprintf(s.stdLog(logStarport).out, "🌍 Running a Cosmos '%[1]v' app with Tendermint at %s.\n", s.app.Name, xurl.HTTP(conf.Servers.RPCAddr))
		fmt.Fprintln(s.stdLog(logStarport).out, "🌍 Running a server at %s (LCD)", xurl.HTTP(conf.Servers.APIAddr))
		fmt.Fprintf(s.stdLog(logStarport).out, "\n🚀 Get started: %s\n\n", xurl.HTTP(conf.Servers.DevUIAddr))
	}()
	for _, execOption := range s.plugin.StartCommands(conf) {
		steps.Add(step.New(step.NewOptions().
			Add(execOption...).
			Add(step.InExec(func() error {
				wg.Done()
				return nil
			})).
			Add(s.stdSteps(logAppd)...)...,
		))
	}
	return
}

<<<<<<< HEAD
func (s *starportServe) watchAppFrontend(ctx context.Context) error {
	conf, err := s.config()
	if err != nil {
		return err
	}
=======
func (s *Serve) watchAppFrontend(ctx context.Context) error {
>>>>>>> 083b262b
	vueFullPath := filepath.Join(s.app.Path, vuePath)
	if _, err := os.Stat(vueFullPath); os.IsNotExist(err) {
		return nil
	}
	frontendErr := &bytes.Buffer{}
	postExec := func(err error) error {
		var exitErr *exec.ExitError
		if errors.As(err, &exitErr) && exitErr.ExitCode() > 0 {
			fmt.Fprintf(s.stdLog(logStarport).err, "%s\n%s",
				infoColor("skipping serving Vue frontend due to following errors:"), errorColor(frontendErr.String()))
		}
		return nil // ignore errors.
	}
	host, port, err := net.SplitHostPort(conf.Servers.FrontendAddr)
	if err != nil {
		return err
	}
	return cmdrunner.
		New(
			cmdrunner.DefaultWorkdir(vueFullPath),
			cmdrunner.DefaultStderr(frontendErr),
		).
		Run(ctx,
			step.New(
				step.Exec("npm", "i"),
				step.PostExec(postExec),
			),
			step.New(
				step.Exec("npm", "run", "serve"),
				step.Env(
					fmt.Sprintf("HOST=%s", host),
					fmt.Sprintf("PORT=%s", port),
					fmt.Sprintf("VUE_APP_API_COSMOS=%s", xurl.HTTP(conf.Servers.APIAddr)),
					fmt.Sprintf("VUE_APP_API_TENDERMINT=%s", xurl.HTTP(conf.Servers.RPCAddr)),
					fmt.Sprintf("VUE_APP_WS_TENDERMINT=%s/websocket", xurl.WS(conf.Servers.RPCAddr)),
				),
				step.PostExec(postExec),
			),
		)
}

<<<<<<< HEAD
func (s *starportServe) runDevServer(ctx context.Context) error {
	c, err := s.config()
	if err != nil {
		return err
	}
=======
func (s *Serve) runDevServer(ctx context.Context) error {
>>>>>>> 083b262b
	conf := Config{
		SdkVersion:      s.plugin.Name(),
		EngineAddr:      xurl.HTTP(c.Servers.RPCAddr),
		AppBackendAddr:  xurl.HTTP(c.Servers.APIAddr),
		AppFrontendAddr: xurl.HTTP(c.Servers.FrontendAddr),
	} // TODO get vals from const
	handler, err := newDevHandler(s.app, conf)
	if err != nil {
		return err
	}
	sv := &http.Server{
		Addr:    c.Servers.DevUIAddr,
		Handler: handler,
	}
	go func() {
		<-ctx.Done()
		shutdownCtx, cancel := context.WithTimeout(context.Background(), time.Second*5)
		defer cancel()
		sv.Shutdown(shutdownCtx)
	}()
	err = sv.ListenAndServe()
	if errors.Is(err, http.ErrServerClosed) {
		return nil
	}
	return err
}

func (s *Serve) appVersion() (v version, err error) {
	repo, err := git.PlainOpen(s.app.Path)
	if err != nil {
		return version{}, err
	}
	iter, err := repo.Tags()
	if err != nil {
		return version{}, err
	}
	ref, err := iter.Next()
	if err != nil {
		return version{}, nil
	}
	v.tag = strings.TrimPrefix(ref.Name().Short(), "v")
	v.hash = ref.Hash().String()
	return v, nil
}

func (s *Serve) config() (starportconf.Config, error) {
	var paths []string
	for _, name := range starportconf.FileNames {
		paths = append(paths, filepath.Join(s.app.Path, name))
	}
	confFile, err := xos.OpenFirst(paths...)
	if err != nil {
		return starportconf.Config{}, errors.Wrap(err, "config file cannot be found")
	}
	defer confFile.Close()
	return starportconf.Parse(confFile)
}

type CannotBuildAppError struct {
	Err error
}

func (e *CannotBuildAppError) Error() string {
	return fmt.Sprintf("cannot build app:\n\n\t%s", e.Err)
}

func (e *CannotBuildAppError) Unwrap() error {
	return e.Err
}<|MERGE_RESOLUTION|>--- conflicted
+++ resolved
@@ -230,13 +230,8 @@
 	}
 
 	return cmdrunner.
-<<<<<<< HEAD
-		New(append(opts, cmdrunner.RunParallel())...).
+		New(append(s.cmdOptions(), cmdrunner.RunParallel())...).
 		Run(ctx, s.serverSteps(conf)...)
-=======
-		New(append(s.cmdOptions(), cmdrunner.RunParallel())...).
-		Run(ctx, s.serverSteps()...)
->>>>>>> 083b262b
 }
 
 func (s *Serve) initSteps(ctx context.Context, conf starportconf.Config) (
@@ -380,9 +375,6 @@
 	return
 }
 
-<<<<<<< HEAD
-func (s *starportServe) serverSteps(conf starportconf.Config) (steps step.Steps) {
-=======
 func (s *Serve) buildSteps(ctx context.Context, conf starportconf.Config) (
 	steps step.Steps, binaries []string) {
 	ldflags := fmt.Sprintf(`'-X github.com/cosmos/cosmos-sdk/version.Name=NewApp 
@@ -450,8 +442,7 @@
 	return steps, binaries
 }
 
-func (s *Serve) serverSteps() (steps step.Steps) {
->>>>>>> 083b262b
+func (s *Serve) serverSteps(conf starportconf.Config) (steps step.Steps) {
 	var wg sync.WaitGroup
 	wg.Add(len(s.plugin.StartCommands(conf)))
 	go func() {
@@ -473,15 +464,11 @@
 	return
 }
 
-<<<<<<< HEAD
-func (s *starportServe) watchAppFrontend(ctx context.Context) error {
+func (s *Serve) watchAppFrontend(ctx context.Context) error {
 	conf, err := s.config()
 	if err != nil {
 		return err
 	}
-=======
-func (s *Serve) watchAppFrontend(ctx context.Context) error {
->>>>>>> 083b262b
 	vueFullPath := filepath.Join(s.app.Path, vuePath)
 	if _, err := os.Stat(vueFullPath); os.IsNotExist(err) {
 		return nil
@@ -523,15 +510,11 @@
 		)
 }
 
-<<<<<<< HEAD
-func (s *starportServe) runDevServer(ctx context.Context) error {
+func (s *Serve) runDevServer(ctx context.Context) error {
 	c, err := s.config()
 	if err != nil {
 		return err
 	}
-=======
-func (s *Serve) runDevServer(ctx context.Context) error {
->>>>>>> 083b262b
 	conf := Config{
 		SdkVersion:      s.plugin.Name(),
 		EngineAddr:      xurl.HTTP(c.Servers.RPCAddr),
