package scaffolder

import (
	"os"

	"github.com/gobuffalo/genny"
	"github.com/tendermint/starport/starport/pkg/field"
	"github.com/tendermint/starport/starport/pkg/gomodulepath"
	"github.com/tendermint/starport/starport/pkg/multiformatname"
	"github.com/tendermint/starport/starport/pkg/placeholder"
	"github.com/tendermint/starport/starport/pkg/xgenny"
	"github.com/tendermint/starport/starport/templates/query"
)

// AddQuery adds a new query to scaffolded app
func (s *Scaffolder) AddQuery(
	tracer *placeholder.Tracer,
	moduleName,
	queryName,
	description string,
	reqFields,
	resFields []string,
	paginated bool,
) (sm xgenny.SourceModification, err error) {
	path, err := gomodulepath.ParseAt(s.path)
	if err != nil {
		return sm, err
	}

	// If no module is provided, we add the type to the app's module
	if moduleName == "" {
		moduleName = path.Package
	}
<<<<<<< HEAD
	if err := checkComponentValidity(s.path, moduleName, queryName); err != nil {
		return sm, err
=======

	name, err := multiformatname.NewName(queryName)
	if err != nil {
		return err
	}

	if err := checkComponentValidity(s.path, moduleName, name); err != nil {
		return err
>>>>>>> 73a5169b
	}

	// Parse provided fields
	parsedReqFields, err := field.ParseFields(reqFields, checkGoReservedWord)
	if err != nil {
		return sm, err
	}
	parsedResFields, err := field.ParseFields(resFields, checkGoReservedWord)
	if err != nil {
		return sm, err
	}

	var (
		g    *genny.Generator
		opts = &query.Options{
			AppName:     path.Package,
			ModulePath:  path.RawPath,
			ModuleName:  moduleName,
			OwnerName:   owner(path.RawPath),
			QueryName:   name,
			ReqFields:   parsedReqFields,
			ResFields:   parsedResFields,
			Description: description,
			Paginated:   paginated,
		}
	)

	// Scaffold
	g, err = query.NewStargate(tracer, opts)
	if err != nil {
		return sm, err
	}
	sm, err = xgenny.RunWithValidation(tracer, g)
	if err != nil {
		return sm, err
	}
	pwd, err := os.Getwd()
	if err != nil {
		return sm, err
	}
	return sm, s.finish(pwd, path.RawPath)
}<|MERGE_RESOLUTION|>--- conflicted
+++ resolved
@@ -31,19 +31,14 @@
 	if moduleName == "" {
 		moduleName = path.Package
 	}
-<<<<<<< HEAD
-	if err := checkComponentValidity(s.path, moduleName, queryName); err != nil {
-		return sm, err
-=======
 
 	name, err := multiformatname.NewName(queryName)
 	if err != nil {
-		return err
+		return sm, err
 	}
 
 	if err := checkComponentValidity(s.path, moduleName, name); err != nil {
-		return err
->>>>>>> 73a5169b
+		return sm, err
 	}
 
 	// Parse provided fields
