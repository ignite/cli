package scaffolder

import (
	"context"
	"errors"
	"fmt"

	module_create "github.com/tendermint/starport/starport/templates/module/create"
	module_import "github.com/tendermint/starport/starport/templates/module/import"

	"go/parser"
	"go/token"
	"os"
	"path/filepath"
	"strings"

	"github.com/gobuffalo/genny"
	"github.com/tendermint/starport/starport/pkg/cmdrunner"
	"github.com/tendermint/starport/starport/pkg/cmdrunner/step"
	"github.com/tendermint/starport/starport/pkg/cosmosver"
	"github.com/tendermint/starport/starport/pkg/gomodulepath"
)

const (
	wasmImport                 = "github.com/CosmWasm/wasmd"
	apppkg                     = "app"
	moduleDir                  = "x"
	wasmVersionCommitLaunchpad = "b30902fe1fbe5237763775950f729b90bf34d53f"
	wasmVersionCommitStargate  = "f9015cba4793d03cf7a77d7253375b16ad3d3eef"
)

// CreateModule creates a new empty module in the scaffolded app
func (s *Scaffolder) CreateModule(moduleName string) error {
	version, err := s.version()
	if err != nil {
		return err
	}
	majorVersion := version.Major()
	// Check if the module already exist
	ok, err := ModuleExists(s.path, moduleName)
	if err != nil {
		return err
	}
	if ok {
		return fmt.Errorf("the module %v already exists", moduleName)
	}
	path, err := gomodulepath.ParseAt(s.path)
	if err != nil {
		return err
	}

	var (
		g    *genny.Generator
		opts = &module_create.CreateOptions{
			ModuleName: moduleName,
			ModulePath: path.RawPath,
			AppName:    path.Package,
			OwnerName:  owner(path.RawPath),
		}
	)
	if majorVersion == cosmosver.Launchpad {
		g, err = module_create.NewCreateLaunchpad(opts)
	} else {
		g, err = module_create.NewCreateStargate(opts)
	}

	if err != nil {
		return err
	}
	run := genny.WetRunner(context.Background())
	run.With(g)
	if err := run.Run(); err != nil {
		return err
	}
	pwd, err := os.Getwd()
	if err != nil {
		return err
	}
<<<<<<< HEAD
	return s.protoc(pwd, majorVersion)
=======
	if err := s.protoc(pwd, version); err != nil {
		return err
	}
	return fmtProject(pwd)
>>>>>>> 76b079f6
}

// ImportModule imports specified module with name to the scaffolded app.
func (s *Scaffolder) ImportModule(name string) error {
	version, err := s.version()
	if err != nil {
		return err
	}
	majorVersion := version.Major()
	ok, err := isWasmImported(s.path)
	if err != nil {
		return err
	}
	if ok {
		return errors.New("wasm is already imported")
	}

	// import a specific version of ComsWasm
	err = installWasm(version)
	if err != nil {
		return err
	}

	path, err := gomodulepath.ParseAt(s.path)
	if err != nil {
		return err
	}

	// run generator
	var g *genny.Generator
	if majorVersion == cosmosver.Launchpad {
		g, err = module_import.NewImportLaunchpad(&module_import.ImportOptions{
			Feature: name,
			AppName: path.Package,
		})
	} else {
		g, err = module_import.NewImportStargate(&module_import.ImportOptions{
			Feature:          name,
			AppName:          path.Package,
			BinaryNamePrefix: path.Root,
		})
	}

	if err != nil {
		return err
	}
	run := genny.WetRunner(context.Background())
	run.With(g)
	if err := run.Run(); err != nil {
		return err
	}
	pwd, err := os.Getwd()
	if err != nil {
		return err
	}
	return fmtProject(pwd)
}

func ModuleExists(appPath string, moduleName string) (bool, error) {
	abspath, err := filepath.Abs(filepath.Join(appPath, moduleDir, moduleName))
	if err != nil {
		return false, err
	}

	_, err = os.Stat(abspath)
	if err == nil {
		// The module already exists
		return true, nil
	}
	if os.IsNotExist(err) {
		return false, nil
	}
	// Error reading the directory
	return false, err
}

func isWasmImported(appPath string) (bool, error) {
	abspath, err := filepath.Abs(filepath.Join(appPath, apppkg))
	if err != nil {
		return false, err
	}
	fset := token.NewFileSet()
	all, err := parser.ParseDir(fset, abspath, func(os.FileInfo) bool { return true }, parser.ImportsOnly)
	if err != nil {
		return false, err
	}
	for _, pkg := range all {
		for _, f := range pkg.Files {
			for _, imp := range f.Imports {
				if strings.Contains(imp.Path.Value, wasmImport) {
					return true, nil
				}
			}
		}
	}
	return false, nil
}

func installWasm(version cosmosver.Version) error {
	switch version {
	case cosmosver.LaunchpadAny:
		return cmdrunner.
			New(
				cmdrunner.DefaultStderr(os.Stderr),
			).
			Run(context.Background(),
				step.New(
					step.Exec(
						"go",
						"get",
						wasmImport+"@"+wasmVersionCommitLaunchpad,
					),
				),
			)
	case cosmosver.StargateZeroFourtyAndAbove:
		return cmdrunner.
			New(
				cmdrunner.DefaultStderr(os.Stderr),
			).
			Run(context.Background(),
				step.New(
					step.Exec(
						"go",
						"get",
						wasmImport+"@"+wasmVersionCommitStargate,
					),
				),
			)
	default:
		return errors.New("version not supported")
	}
}<|MERGE_RESOLUTION|>--- conflicted
+++ resolved
@@ -76,14 +76,11 @@
 	if err != nil {
 		return err
 	}
-<<<<<<< HEAD
-	return s.protoc(pwd, majorVersion)
-=======
-	if err := s.protoc(pwd, version); err != nil {
+
+	if err := s.protoc(pwd, majorVersion); err != nil {
 		return err
 	}
 	return fmtProject(pwd)
->>>>>>> 76b079f6
 }
 
 // ImportModule imports specified module with name to the scaffolded app.
