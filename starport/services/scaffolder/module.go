--- conflicted
+++ resolved
@@ -111,16 +111,8 @@
 		}
 	)
 
-<<<<<<< HEAD
-	g, err = module_create.NewStargate(opts)
-=======
 	// Generator from Cosmos SDK version
-	if majorVersion == cosmosver.Launchpad {
-		g, err = modulecreate.NewLaunchpad(opts)
-	} else {
-		g, err = modulecreate.NewStargate(opts)
-	}
->>>>>>> c98b3066
+	g, err = modulecreate.NewStargate(opts)
 	if err != nil {
 		return err
 	}
@@ -180,27 +172,11 @@
 	}
 
 	// run generator
-<<<<<<< HEAD
-	g, err := module_import.NewStargate(&module_import.ImportOptions{
+	g, err := moduleimport.NewStargate(&moduleimport.ImportOptions{
 		Feature:          name,
 		AppName:          path.Package,
 		BinaryNamePrefix: path.Root,
 	})
-=======
-	var g *genny.Generator
-	if majorVersion == cosmosver.Launchpad {
-		g, err = moduleimport.NewLaunchpad(&moduleimport.ImportOptions{
-			Feature: name,
-			AppName: path.Package,
-		})
-	} else {
-		g, err = moduleimport.NewStargate(&moduleimport.ImportOptions{
-			Feature:          name,
-			AppName:          path.Package,
-			BinaryNamePrefix: path.Root,
-		})
-	}
->>>>>>> c98b3066
 
 	if err != nil {
 		return err
