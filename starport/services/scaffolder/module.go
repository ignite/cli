package scaffolder

import (
	"context"
	"errors"
	"fmt"
	"go/parser"
	"go/token"
	"io/ioutil"
	"os"
	"path/filepath"
	"strings"

	"github.com/gobuffalo/genny"
	"github.com/tendermint/starport/starport/pkg/cmdrunner"
	"github.com/tendermint/starport/starport/pkg/cmdrunner/step"
	"github.com/tendermint/starport/starport/pkg/cosmosver"
	"github.com/tendermint/starport/starport/pkg/gocmd"
	"github.com/tendermint/starport/starport/pkg/gomodulepath"
	"github.com/tendermint/starport/starport/templates/module"
	modulecreate "github.com/tendermint/starport/starport/templates/module/create"
	moduleimport "github.com/tendermint/starport/starport/templates/module/import"
)

var (
	ErrNoIBCRouterPlaceholder = errors.New("app.go doesn't contain the necessary placeholder to generate an IBC module")
)

const (
	wasmImport                 = "github.com/CosmWasm/wasmd"
	apppkg                     = "app"
	moduleDir                  = "x"
	wasmVersionCommitLaunchpad = "b30902fe1fbe5237763775950f729b90bf34d53f"
	wasmVersionCommitStargate  = "f9015cba4793d03cf7a77d7253375b16ad3d3eef"
)

// moduleCreationOptions holds options for creating a new module
type moduleCreationOptions struct {
	// chainID is the chain's id.
	ibc bool

	// homePath of the chain's config dir.
	ibcChannelOrdering string
}

// Option configures Chain.
type ModuleCreationOption func(*moduleCreationOptions)

// WithIBC scaffolds a module with IBC enabled
func WithIBC() ModuleCreationOption {
	return func(m *moduleCreationOptions) {
		m.ibc = true
	}
}

// WithIBCChannelOrdering configures channel ordering of the IBC module
func WithIBCChannelOrdering(ordering string) ModuleCreationOption {
	return func(m *moduleCreationOptions) {
		switch ordering {
		case "ordered":
			m.ibcChannelOrdering = "ORDERED"
		case "unordered":
			m.ibcChannelOrdering = "UNORDERED"
		default:
			m.ibcChannelOrdering = "NONE"
		}
	}
}

// CreateModule creates a new empty module in the scaffolded app
func (s *Scaffolder) CreateModule(moduleName string, options ...ModuleCreationOption) error {
	version, err := s.version()
	if err != nil {
		return err
	}
	majorVersion := version.Major()

	// Apply the options
	var creationOpts moduleCreationOptions
	for _, apply := range options {
		apply(&creationOpts)
	}

	// Check if the module already exist
	ok, err := moduleExists(s.path, moduleName)
	if err != nil {
		return err
	}
	if ok {
		return fmt.Errorf("the module %v already exists", moduleName)
	}
	path, err := gomodulepath.ParseAt(s.path)
	if err != nil {
		return err
	}

	// Check if the IBC module can be scaffolded
	if creationOpts.ibc {
		// Cannot scaffold IBC module for Launchpad
		if majorVersion == cosmosver.Launchpad {
			return errors.New("launchpad doesn't support IBC")
		}

		// Old scaffolded apps miss a necessary placeholder, we give instruction for the change
		ibcPlaceholder, err := checkIBCRouterPlaceholder(s.path)
		if err != nil {
			return err
		}

		if !ibcPlaceholder {
			return ErrNoIBCRouterPlaceholder
		}
	}

	var (
		g    *genny.Generator
		opts = &modulecreate.CreateOptions{
			ModuleName:  moduleName,
			ModulePath:  path.RawPath,
			AppName:     path.Package,
			OwnerName:   owner(path.RawPath),
			IsIBC:       creationOpts.ibc,
			IBCOrdering: creationOpts.ibcChannelOrdering,
		}
	)

	// Generator from Cosmos SDK version
	if majorVersion == cosmosver.Launchpad {
<<<<<<< HEAD
		g, err = modulecreate.NewCreateLaunchpad(opts)
	} else {
		g, err = modulecreate.NewCreateStargate(opts)
=======
		g, err = module_create.NewLaunchpad(opts)
	} else {
		g, err = module_create.NewStargate(opts)
>>>>>>> 9b4ad958
	}
	if err != nil {
		return err
	}
	run := genny.WetRunner(context.Background())
	run.With(g)
	if err := run.Run(); err != nil {
		return err
	}

	// Scaffold IBC module
	if creationOpts.ibc {
		g, err = modulecreate.NewIBC(opts)
		if err != nil {
			return err
		}
		run := genny.WetRunner(context.Background())
		run.With(g)
		if err := run.Run(); err != nil {
			return err
		}
	}

	// Generate proto and format the source
	pwd, err := os.Getwd()
	if err != nil {
		return err
	}
	if err := s.protoc(pwd, path.RawPath, majorVersion); err != nil {
		return err
	}
	return fmtProject(pwd)
}

// ImportModule imports specified module with name to the scaffolded app.
func (s *Scaffolder) ImportModule(name string) error {
	// Only wasm is currently supported
	if name != "wasm" {
		return errors.New("module cannot be imported. Supported module: wasm")
	}

	version, err := s.version()
	if err != nil {
		return err
	}
	majorVersion := version.Major()
	ok, err := isWasmImported(s.path)
	if err != nil {
		return err
	}
	if ok {
		return errors.New("wasm is already imported")
	}

	// import a specific version of ComsWasm
	err = installWasm(version)
	if err != nil {
		return err
	}

	path, err := gomodulepath.ParseAt(s.path)
	if err != nil {
		return err
	}

	// run generator
	var g *genny.Generator
	if majorVersion == cosmosver.Launchpad {
<<<<<<< HEAD
		g, err = moduleimport.NewImportLaunchpad(&moduleimport.ImportOptions{
=======
		g, err = module_import.NewLaunchpad(&module_import.ImportOptions{
>>>>>>> 9b4ad958
			Feature: name,
			AppName: path.Package,
		})
	} else {
<<<<<<< HEAD
		g, err = moduleimport.NewImportStargate(&moduleimport.ImportOptions{
=======
		g, err = module_import.NewStargate(&module_import.ImportOptions{
>>>>>>> 9b4ad958
			Feature:          name,
			AppName:          path.Package,
			BinaryNamePrefix: path.Root,
		})
	}

	if err != nil {
		return err
	}
	run := genny.WetRunner(context.Background())
	run.With(g)
	if err := run.Run(); err != nil {
		return err
	}
	pwd, err := os.Getwd()
	if err != nil {
		return err
	}
	return fmtProject(pwd)
}

func moduleExists(appPath string, moduleName string) (bool, error) {
	absPath, err := filepath.Abs(filepath.Join(appPath, moduleDir, moduleName))
	if err != nil {
		return false, err
	}

	_, err = os.Stat(absPath)
	if os.IsNotExist(err) {
		// The module doesn't exist
		return false, nil
	}

	return true, err
}

func isWasmImported(appPath string) (bool, error) {
	abspath, err := filepath.Abs(filepath.Join(appPath, apppkg))
	if err != nil {
		return false, err
	}
	fset := token.NewFileSet()
	all, err := parser.ParseDir(fset, abspath, func(os.FileInfo) bool { return true }, parser.ImportsOnly)
	if err != nil {
		return false, err
	}
	for _, pkg := range all {
		for _, f := range pkg.Files {
			for _, imp := range f.Imports {
				if strings.Contains(imp.Path.Value, wasmImport) {
					return true, nil
				}
			}
		}
	}
	return false, nil
}

func installWasm(version cosmosver.Version) error {
	switch version {
	case cosmosver.LaunchpadAny:
		return cmdrunner.
			New(
				cmdrunner.DefaultStderr(os.Stderr),
			).
			Run(context.Background(),
				step.New(
					step.Exec(
						gocmd.Name(),
						"get",
						wasmImport+"@"+wasmVersionCommitLaunchpad,
					),
				),
			)
	case cosmosver.StargateZeroFourtyAndAbove:
		return cmdrunner.
			New(
				cmdrunner.DefaultStderr(os.Stderr),
			).
			Run(context.Background(),
				step.New(
					step.Exec(
						gocmd.Name(),
						"get",
						wasmImport+"@"+wasmVersionCommitStargate,
					),
				),
			)
	default:
		return errors.New("version not supported")
	}
}

// checkIBCRouterPlaceholder checks if app.go contains PlaceholderIBCAppRouter
// this placeholder is necessary to scaffold a new IBC module
// if it doesn't exist, we give instruction to add it to the user
func checkIBCRouterPlaceholder(appPath string) (bool, error) {
	appGo, err := filepath.Abs(filepath.Join(appPath, module.PathAppGo))
	if err != nil {
		return false, err
	}

	content, err := ioutil.ReadFile(appGo)
	if err != nil {
		return false, err
	}

	return strings.Contains(string(content), module.PlaceholderIBCAppRouter), nil
}<|MERGE_RESOLUTION|>--- conflicted
+++ resolved
@@ -126,15 +126,9 @@
 
 	// Generator from Cosmos SDK version
 	if majorVersion == cosmosver.Launchpad {
-<<<<<<< HEAD
-		g, err = modulecreate.NewCreateLaunchpad(opts)
+		g, err = modulecreate.NewLaunchpad(opts)
 	} else {
-		g, err = modulecreate.NewCreateStargate(opts)
-=======
-		g, err = module_create.NewLaunchpad(opts)
-	} else {
-		g, err = module_create.NewStargate(opts)
->>>>>>> 9b4ad958
+		g, err = modulecreate.NewStargate(opts)
 	}
 	if err != nil {
 		return err
@@ -203,20 +197,12 @@
 	// run generator
 	var g *genny.Generator
 	if majorVersion == cosmosver.Launchpad {
-<<<<<<< HEAD
-		g, err = moduleimport.NewImportLaunchpad(&moduleimport.ImportOptions{
-=======
-		g, err = module_import.NewLaunchpad(&module_import.ImportOptions{
->>>>>>> 9b4ad958
+		g, err = moduleimport.NewLaunchpad(&moduleimport.ImportOptions{
 			Feature: name,
 			AppName: path.Package,
 		})
 	} else {
-<<<<<<< HEAD
-		g, err = moduleimport.NewImportStargate(&moduleimport.ImportOptions{
-=======
-		g, err = module_import.NewStargate(&module_import.ImportOptions{
->>>>>>> 9b4ad958
+		g, err = moduleimport.NewStargate(&moduleimport.ImportOptions{
 			Feature:          name,
 			AppName:          path.Package,
 			BinaryNamePrefix: path.Root,
