--- conflicted
+++ resolved
@@ -19,15 +19,10 @@
 )
 
 const (
-<<<<<<< HEAD
-	wasmImport = "github.com/CosmWasm/wasmd"
-	apppkg     = "app"
-	moduleDir  = "x"
-=======
 	wasmImport        = "github.com/CosmWasm/wasmd"
 	apppkg            = "app"
+	moduleDir         = "x"
 	wasmVersionCommit = "b30902fe1fbe5237763775950f729b90bf34d53f"
->>>>>>> 32af7ae2
 )
 
 // CreateModule creates a new empty module in the scaffolded app
