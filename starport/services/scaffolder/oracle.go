--- conflicted
+++ resolved
@@ -16,7 +16,11 @@
 	"github.com/tendermint/starport/starport/templates/ibc"
 )
 
-<<<<<<< HEAD
+const (
+	bandImport  = "github.com/bandprotocol/bandchain-packet"
+	bandVersion = "v0.0.0"
+)
+
 // OracleOption configures options for AddOracle.
 type OracleOption func(*oracleOptions)
 
@@ -37,12 +41,6 @@
 		m.signer = signer
 	}
 }
-=======
-const (
-	bandImport  = "github.com/bandprotocol/bandchain-packet"
-	bandVersion = "v0.0.0"
-)
->>>>>>> 5e143f19
 
 // AddOracle adds a new BandChain oracle integration.
 func (s *Scaffolder) AddOracle(
@@ -51,15 +49,14 @@
 	queryName string,
 	options ...OracleOption,
 ) (sm xgenny.SourceModification, err error) {
-<<<<<<< HEAD
+	if err := s.installBandPacket(); err != nil {
+		return sm, err
+	}
+
 
 	o := newOracleOptions()
 	for _, apply := range options {
 		apply(&o)
-=======
-	if err := s.installBandPacket(); err != nil {
-		return sm, err
->>>>>>> 5e143f19
 	}
 
 	path, err := gomodulepath.ParseAt(s.path)
