--- conflicted
+++ resolved
@@ -45,12 +45,8 @@
 }
 
 // AddMessage adds a new message to scaffolded app
-<<<<<<< HEAD
-func (s *Scaffolder) AddMessage(
+func (s Scaffolder) AddMessage(
 	ctx context.Context,
-=======
-func (s Scaffolder) AddMessage(
->>>>>>> 3fc40624
 	tracer *placeholder.Tracer,
 	moduleName,
 	msgName string,
