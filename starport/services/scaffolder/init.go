package scaffolder

import (
	"context"
	"os"
	"path/filepath"
	"time"

	"github.com/go-git/go-git/v5"
	"github.com/go-git/go-git/v5/plumbing/object"
	"github.com/gobuffalo/genny"
	conf "github.com/tendermint/starport/starport/chainconf"
	"github.com/tendermint/starport/starport/pkg/cosmosanalysis/module"
	"github.com/tendermint/starport/starport/pkg/cosmosgen"
	"github.com/tendermint/starport/starport/pkg/giturl"
	"github.com/tendermint/starport/starport/pkg/gomodulepath"
	"github.com/tendermint/starport/starport/pkg/localfs"
	"github.com/tendermint/starport/starport/templates/app"
	modulecreate "github.com/tendermint/starport/starport/templates/module/create"
	"github.com/tendermint/vue"
)

var (
	commitMessage = "Initialized with Starport"
	devXAuthor    = &object.Signature{
		Name:  "Developer Experience team at Tendermint",
		Email: "hello@tendermint.com",
		When:  time.Now(),
	}
)

// Init initializes a new app with name and given options.
// path is the relative path to the scaffoled app.
func (s *Scaffolder) Init(name string) (path string, err error) {
	pathInfo, err := gomodulepath.Parse(name)
	if err != nil {
		return "", err
	}
	pwd, err := os.Getwd()
	if err != nil {
		return "", err
	}
	absRoot := filepath.Join(pwd, pathInfo.Root)

	// create the project
	if err := s.generate(pathInfo, absRoot); err != nil {
		return "", err
	}

	// generate protobuf types
	if err := s.protoc(absRoot, pathInfo.RawPath); err != nil {
		return "", err
	}

	// format the source
	if err := fmtProject(absRoot); err != nil {
		return "", err
	}

	// initialize git repository and perform the first commit
	if err := initGit(pathInfo.Root); err != nil {
		return "", err
	}
	return pathInfo.Root, nil
}

func (s *Scaffolder) generate(pathInfo gomodulepath.Path, absRoot string) error {
<<<<<<< HEAD
	g, err := app.New(&app.Options{
=======
	// generate application template
	g, err := app.New(s.options.sdkVersion, &app.Options{
>>>>>>> c98b3066
		ModulePath:       pathInfo.RawPath,
		AppName:          pathInfo.Package,
		OwnerName:        owner(pathInfo.RawPath),
		BinaryNamePrefix: pathInfo.Root,
		AddressPrefix:    s.options.addressPrefix,
	})
	if err != nil {
		return err
	}
	run := genny.WetRunner(context.Background())
	run.With(g)
	run.Root = absRoot
	if err := run.Run(); err != nil {
		return err
	}

	// generate module template
	// Launchpad module template is self contained in the application template
	// so we don't run this part if version is Launchpad
	if !s.options.sdkVersion.Is(cosmosver.Launchpad) {
		g, err = modulecreate.NewStargate(&modulecreate.CreateOptions{
			ModuleName: pathInfo.Package, // App name
			ModulePath: pathInfo.RawPath,
			AppName:    pathInfo.Package,
			OwnerName:  owner(pathInfo.RawPath),
			IsIBC:      false,
		})

		if err != nil {
			return err
		}
		run = genny.WetRunner(context.Background())
		run.With(g)
		run.Root = absRoot
		if err := run.Run(); err != nil {
			return err
		}
	}

	// generate the vue app.
	vuepath := filepath.Join(absRoot, "vue")
	return localfs.Save(vue.Boilerplate(), vuepath)
}

<<<<<<< HEAD
func (s *Scaffolder) protoc(projectPath, gomodPath string) error {
=======
func (s *Scaffolder) protoc(projectPath, gomodPath string, version cosmosver.MajorVersion) error {
	if !version.Is(cosmosver.Stargate) {
		return nil
	}

>>>>>>> c98b3066
	if err := cosmosgen.InstallDependencies(context.Background(), projectPath); err != nil {
		return err
	}

	confpath, err := conf.LocateDefault(projectPath)
	if err != nil {
		return err
	}
	conf, err := conf.ParseFile(confpath)
	if err != nil {
		return err
	}

	options := []cosmosgen.Option{
		cosmosgen.WithGoGeneration(gomodPath),
		cosmosgen.IncludeDirs(conf.Build.Proto.ThirdPartyPaths),
	}

	// generate Vuex code as well if it is enabled.
	if conf.Client.Vuex.Path != "" {
		storeRootPath := filepath.Join(projectPath, conf.Client.Vuex.Path, "generated")

		options = append(options,
			cosmosgen.WithVuexGeneration(
				false,
				func(m module.Module) string {
					parsedGitURL, _ := giturl.Parse(m.Pkg.GoImportName)
					return filepath.Join(storeRootPath, parsedGitURL.UserAndRepo(), m.Pkg.Name, "module")
				},
				storeRootPath,
			),
		)
	}

	return cosmosgen.Generate(context.Background(), projectPath, conf.Build.Proto.Path, options...)
}

func initGit(path string) error {
	repo, err := git.PlainInit(path, false)
	if err != nil {
		return err
	}
	wt, err := repo.Worktree()
	if err != nil {
		return err
	}
	if _, err := wt.Add("."); err != nil {
		return err
	}
	_, err = wt.Commit(commitMessage, &git.CommitOptions{
		All:    true,
		Author: devXAuthor,
	})
	return err
}<|MERGE_RESOLUTION|>--- conflicted
+++ resolved
@@ -65,12 +65,8 @@
 }
 
 func (s *Scaffolder) generate(pathInfo gomodulepath.Path, absRoot string) error {
-<<<<<<< HEAD
 	g, err := app.New(&app.Options{
-=======
-	// generate application template
-	g, err := app.New(s.options.sdkVersion, &app.Options{
->>>>>>> c98b3066
+		// generate application template
 		ModulePath:       pathInfo.RawPath,
 		AppName:          pathInfo.Package,
 		OwnerName:        owner(pathInfo.RawPath),
@@ -88,26 +84,22 @@
 	}
 
 	// generate module template
-	// Launchpad module template is self contained in the application template
-	// so we don't run this part if version is Launchpad
-	if !s.options.sdkVersion.Is(cosmosver.Launchpad) {
-		g, err = modulecreate.NewStargate(&modulecreate.CreateOptions{
-			ModuleName: pathInfo.Package, // App name
-			ModulePath: pathInfo.RawPath,
-			AppName:    pathInfo.Package,
-			OwnerName:  owner(pathInfo.RawPath),
-			IsIBC:      false,
-		})
+	g, err = modulecreate.NewStargate(&modulecreate.CreateOptions{
+		ModuleName: pathInfo.Package, // App name
+		ModulePath: pathInfo.RawPath,
+		AppName:    pathInfo.Package,
+		OwnerName:  owner(pathInfo.RawPath),
+		IsIBC:      false,
+	})
 
-		if err != nil {
-			return err
-		}
-		run = genny.WetRunner(context.Background())
-		run.With(g)
-		run.Root = absRoot
-		if err := run.Run(); err != nil {
-			return err
-		}
+	if err != nil {
+		return err
+	}
+	run = genny.WetRunner(context.Background())
+	run.With(g)
+	run.Root = absRoot
+	if err := run.Run(); err != nil {
+		return err
 	}
 
 	// generate the vue app.
@@ -115,15 +107,7 @@
 	return localfs.Save(vue.Boilerplate(), vuepath)
 }
 
-<<<<<<< HEAD
 func (s *Scaffolder) protoc(projectPath, gomodPath string) error {
-=======
-func (s *Scaffolder) protoc(projectPath, gomodPath string, version cosmosver.MajorVersion) error {
-	if !version.Is(cosmosver.Stargate) {
-		return nil
-	}
-
->>>>>>> c98b3066
 	if err := cosmosgen.InstallDependencies(context.Background(), projectPath); err != nil {
 		return err
 	}
