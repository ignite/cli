package scaffolder

import (
	"fmt"
	"os"
	"path/filepath"

	"github.com/gobuffalo/genny"
	"github.com/tendermint/starport/starport/pkg/field"
	"github.com/tendermint/starport/starport/pkg/gomodulepath"
	"github.com/tendermint/starport/starport/pkg/multiformatname"
	"github.com/tendermint/starport/starport/pkg/placeholder"
	"github.com/tendermint/starport/starport/pkg/xgenny"
	"github.com/tendermint/starport/starport/templates/ibc"
)

const (
	ibcModuleImplementation = "module_ibc.go"
)

// AddPacket adds a new type stype to scaffolded app by using optional type fields.
func (s *Scaffolder) AddPacket(
	tracer *placeholder.Tracer,
	moduleName,
	packetName string,
	packetFields,
	ackFields []string,
	noMessage bool,
) (sm xgenny.SourceModification, err error) {
	path, err := gomodulepath.ParseAt(s.path)
	if err != nil {
		return sm, err
	}

<<<<<<< HEAD
	if err := checkComponentValidity(s.path, moduleName, packetName); err != nil {
		return sm, err
=======
	name, err := multiformatname.NewName(packetName)
	if err != nil {
		return err
	}

	if err := checkComponentValidity(s.path, moduleName, name); err != nil {
		return err
>>>>>>> 73a5169b
	}

	// Module must implement IBC
	ok, err := isIBCModule(s.path, moduleName)
	if err != nil {
		return sm, err
	}
	if !ok {
		return sm, fmt.Errorf("the module %s doesn't implement IBC module interface", moduleName)
	}

	// Parse packet fields
	parsedPacketFields, err := field.ParseFields(packetFields, checkForbiddenPacketField)
	if err != nil {
		return sm, err
	}

	// Parse acknowledgment fields
	parsedAcksFields, err := field.ParseFields(ackFields, checkGoReservedWord)
	if err != nil {
		return sm, err
	}

	// Generate the packet
	var (
		g    *genny.Generator
		opts = &ibc.PacketOptions{
			AppName:    path.Package,
			ModulePath: path.RawPath,
			ModuleName: moduleName,
			OwnerName:  owner(path.RawPath),
			PacketName: name,
			Fields:     parsedPacketFields,
			AckFields:  parsedAcksFields,
			NoMessage:  noMessage,
		}
	)
	g, err = ibc.NewPacket(tracer, opts)
	if err != nil {
		return sm, err
	}
	sm, err = xgenny.RunWithValidation(tracer, g)
	if err != nil {
		return sm, err
	}
	pwd, err := os.Getwd()
	if err != nil {
		return sm, err
	}
	return sm, s.finish(pwd, path.RawPath)
}

// isIBCModule returns true if the provided module implements the IBC module interface
// we naively check the existence of module_ibc.go for this check
func isIBCModule(appPath string, moduleName string) (bool, error) {
	absPath, err := filepath.Abs(filepath.Join(appPath, moduleDir, moduleName, ibcModuleImplementation))
	if err != nil {
		return false, err
	}

	_, err = os.Stat(absPath)
	if os.IsNotExist(err) {
		// Not an IBC module
		return false, nil
	}

	return true, err
}

// checkForbiddenPacketField returns true if the name is forbidden as a packet name
func checkForbiddenPacketField(name string) error {
	switch name {
	case
		"sender",
		"port",
		"channelID":
		return fmt.Errorf("%s is used by the packet scaffolder", name)
	}

	return checkGoReservedWord(name)
}<|MERGE_RESOLUTION|>--- conflicted
+++ resolved
@@ -32,18 +32,13 @@
 		return sm, err
 	}
 
-<<<<<<< HEAD
-	if err := checkComponentValidity(s.path, moduleName, packetName); err != nil {
-		return sm, err
-=======
 	name, err := multiformatname.NewName(packetName)
 	if err != nil {
-		return err
+		return sm, err
 	}
 
 	if err := checkComponentValidity(s.path, moduleName, name); err != nil {
-		return err
->>>>>>> 73a5169b
+		return sm, err
 	}
 
 	// Module must implement IBC
