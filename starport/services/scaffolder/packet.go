--- conflicted
+++ resolved
@@ -49,12 +49,8 @@
 }
 
 // AddPacket adds a new type stype to scaffolded app by using optional type fields.
-<<<<<<< HEAD
-func (s *Scaffolder) AddPacket(
+func (s Scaffolder) AddPacket(
 	ctx context.Context,
-=======
-func (s Scaffolder) AddPacket(
->>>>>>> 3fc40624
 	tracer *placeholder.Tracer,
 	moduleName,
 	packetName string,
