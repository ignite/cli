package scaffolder

import (
	"context"
	"fmt"
	"go/ast"
	"go/parser"
	"go/token"
	"os"
	"path/filepath"
	"strings"

	"github.com/gobuffalo/genny"
	"github.com/tendermint/starport/starport/pkg/cosmosver"
	"github.com/tendermint/starport/starport/pkg/gomodulepath"
	"github.com/tendermint/starport/starport/templates/typed"
)

const (
	TypeString = "string"
	TypeBool   = "bool"
	TypeInt32  = "int32"
)

// AddType adds a new type stype to scaffolded app by using optional type fields.
func (s *Scaffolder) AddType(moduleName string, stype string, fields ...string) error {
	version, err := s.version()
	if err != nil {
		return err
	}
	majorVersion := version.Major()
	path, err := gomodulepath.ParseAt(s.path)
	if err != nil {
		return err
	}

	// If no module is provided, we add the type to the app's module
	if moduleName == "" {
		moduleName = path.Package
	}
	ok, err := ModuleExists(s.path, moduleName)
	if err != nil {
		return err
	}
	if !ok {
		return fmt.Errorf("the module %s doesn't exist", moduleName)
	}

	// Ensure the type name is not a Go reserved name, it would generate an incorrect code
	if isGoReservedWord(stype) {
		return fmt.Errorf("%s can't be used as a type name", stype)
	}

	ok, err = isTypeCreated(s.path, moduleName, stype)
	if err != nil {
		return err
	}
	if ok {
		return fmt.Errorf("%s type is already added", stype)
	}

	// Used to check duplicated field
	existingFields := make(map[string]bool)

	var tfields []typed.Field
	for _, f := range fields {
		fs := strings.Split(f, ":")
		name := fs[0]

		// Ensure the field name is not a Go reserved name, it would generate an incorrect code
		if isGoReservedWord(name) {
			return fmt.Errorf("%s can't be used as a field name", name)
		}

		// Ensure the field is not duplicated
		if _, exists := existingFields[name]; exists {
			return fmt.Errorf("the field %s is duplicated", name)
		}
		existingFields[name] = true

		datatypeName, datatype := TypeString, TypeString
		acceptedTypes := map[string]string{
			"string": TypeString,
			"bool":   TypeBool,
			"int":    TypeInt32,
		}
		isTypeSpecified := len(fs) == 2
		if isTypeSpecified {
			if t, ok := acceptedTypes[fs[1]]; ok {
				datatype = t
				datatypeName = fs[1]
			} else {
				return fmt.Errorf("the field type %s doesn't exist", fs[1])
			}
		}
		tfields = append(tfields, typed.Field{
			Name:         name,
			Datatype:     datatype,
			DatatypeName: datatypeName,
		})
	}

	var (
		g    *genny.Generator
		opts = &typed.Options{
			AppName:    path.Package,
			ModulePath: path.RawPath,
			ModuleName: moduleName,
			OwnerName:  owner(path.RawPath),
			TypeName:   stype,
			Fields:     tfields,
		}
	)
	if majorVersion == cosmosver.Launchpad {
		g, err = typed.NewLaunchpad(opts)
	} else {
		g, err = typed.NewStargate(opts)
	}
	if err != nil {
		return err
	}
	run := genny.WetRunner(context.Background())
	run.With(g)
	if err := run.Run(); err != nil {
		return err
	}
	pwd, err := os.Getwd()
	if err != nil {
		return err
	}
<<<<<<< HEAD
	return s.protoc(pwd, majorVersion)
=======
	if err := s.protoc(pwd, version); err != nil {
		return err
	}
	return fmtProject(pwd)
>>>>>>> 76b079f6
}

func isTypeCreated(appPath, moduleName, typeName string) (isCreated bool, err error) {
	abspath, err := filepath.Abs(filepath.Join(appPath, "x", moduleName, "types"))
	if err != nil {
		return false, err
	}
	fset := token.NewFileSet()
	all, err := parser.ParseDir(fset, abspath, func(os.FileInfo) bool { return true }, parser.ParseComments)
	if err != nil {
		return false, err
	}
	// To check if the file is created, we check if the message MsgCreate[TypeName] or Msg[TypeName] is defined
	for _, pkg := range all {
		for _, f := range pkg.Files {
			ast.Inspect(f, func(x ast.Node) bool {
				typeSpec, ok := x.(*ast.TypeSpec)
				if !ok {
					return true
				}
				if _, ok := typeSpec.Type.(*ast.StructType); !ok {
					return true
				}
				if ("MsgCreate"+strings.Title(typeName) != typeSpec.Name.Name) && ("Msg"+strings.Title(typeName) != typeSpec.Name.Name) {
					return true
				}
				isCreated = true
				return false
			})
		}
	}
	return
}

func isGoReservedWord(name string) bool {

	// Check keyword or literal
	if token.Lookup(name).IsKeyword() {
		return true
	}

	// Check with builtin identifier
	switch name {
	case
		"panic",
		"recover",
		"append",
		"bool",
		"byte",
		"cap",
		"close",
		"complex",
		"complex64",
		"complex128",
		"uint16",
		"copy",
		"false",
		"float32",
		"float64",
		"imag",
		"int",
		"int8",
		"int16",
		"uint32",
		"int32",
		"int64",
		"iota",
		"len",
		"make",
		"new",
		"nil",
		"uint64",
		"print",
		"println",
		"real",
		"string",
		"true",
		"uint",
		"uint8",
		"uintptr":
		return true
	}
	return false
}<|MERGE_RESOLUTION|>--- conflicted
+++ resolved
@@ -128,14 +128,10 @@
 	if err != nil {
 		return err
 	}
-<<<<<<< HEAD
-	return s.protoc(pwd, majorVersion)
-=======
-	if err := s.protoc(pwd, version); err != nil {
+	if err := s.protoc(pwd, majorVersion); err != nil {
 		return err
 	}
 	return fmtProject(pwd)
->>>>>>> 76b079f6
 }
 
 func isTypeCreated(appPath, moduleName, typeName string) (isCreated bool, err error) {
