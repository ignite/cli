--- conflicted
+++ resolved
@@ -3,11 +3,7 @@
 import (
 	"context"
 	"fmt"
-<<<<<<< HEAD
-	"os"
 	"strings"
-=======
->>>>>>> 3fc40624
 
 	"github.com/gobuffalo/genny"
 	"github.com/tendermint/starport/starport/pkg/field"
@@ -110,12 +106,8 @@
 // if non of the list, map or singleton given, a dry type without anything extra (like a storage layer, models, CLI etc.)
 // will be scaffolded.
 // if no module is given, the type will be scaffolded inside the app's default module.
-<<<<<<< HEAD
-func (s *Scaffolder) AddType(
+func (s Scaffolder) AddType(
 	ctx context.Context,
-=======
-func (s Scaffolder) AddType(
->>>>>>> 3fc40624
 	typeName string,
 	tracer *placeholder.Tracer,
 	kind AddTypeKind,
@@ -271,8 +263,8 @@
 
 	// Indexes and type fields must be disjoint
 	exists := make(map[string]struct{})
-	for _, field := range opts.Fields {
-		exists[field.Name.LowerCamel] = struct{}{}
+	for _, name := range opts.Fields {
+		exists[name.Name.LowerCamel] = struct{}{}
 	}
 	for _, index := range parsedIndexes {
 		if _, ok := exists[index.Name.LowerCamel]; ok {
