--- conflicted
+++ resolved
@@ -251,11 +251,7 @@
 	switch mfName.LowerCase {
 	case
 		"id",
-<<<<<<< HEAD
-=======
-		"creator",
 		"params",
->>>>>>> 25dbd8b5
 		"appendedvalue",
 		datatype.TypeCustom:
 		return fmt.Errorf("%s is used by type scaffolder", name)
