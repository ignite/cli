--- conflicted
+++ resolved
@@ -114,25 +114,6 @@
 			g, err = indexed.NewStargate(opts)
 		} else {
 			// Scaffolding a type with ID
-<<<<<<< HEAD
-=======
-
-			// check if the msgServer convention is used
-			var msgServerDefined bool
-			msgServerDefined, err = isMsgServerDefined(s.path, moduleName)
-			if err != nil {
-				return err
-			}
-			if !msgServerDefined {
-				opts.Legacy = true
-			}
-
-			// Can't use no message option for legacy types
-			if opts.Legacy && opts.NoMessage {
-				return errors.New("legacy types cannot by scaffolded with no message option")
-			}
-
->>>>>>> a5f9dedd
 			g, err = typed.NewStargate(opts)
 		}
 	}
