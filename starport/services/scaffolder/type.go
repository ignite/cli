--- conflicted
+++ resolved
@@ -31,7 +31,7 @@
 	isMap       bool
 	isSingleton bool
 
-	index []string
+	indexes []string
 
 	withoutMessage bool
 }
@@ -45,10 +45,10 @@
 
 // MapType makes the type stored in a key-value convention in the storage with a custom
 // index option.
-func MapType(index ...string) AddTypeKind {
+func MapType(indexes ...string) AddTypeKind {
 	return func(o *addTypeOptions) {
 		o.isMap = true
-		o.index = index
+		o.indexes = indexes
 	}
 }
 
@@ -59,16 +59,9 @@
 	}
 }
 
-<<<<<<< HEAD
 // DryType only creates a type with a basic definition.
 func DryType() AddTypeKind {
 	return func(o *addTypeOptions) {}
-=======
-type AddTypeOption struct {
-	Model     TypeModel
-	NoMessage bool
-	Indexes   []string
->>>>>>> d8dff73a
 }
 
 // TypeWithModule module to scaffold type into.
@@ -172,15 +165,9 @@
 	switch {
 	case o.isList:
 		g, err = typed.NewStargate(tracer, opts)
-<<<<<<< HEAD
 	case o.isMap:
-		g, err = indexed.NewStargate(tracer, opts)
+		g, err = mapGenerator(tracer, opts, o.indexes)
 	case o.isSingleton:
-=======
-	case Map:
-		g, err = mapGenerator(tracer, opts, addTypeOptions.Indexes)
-	case Singleton:
->>>>>>> d8dff73a
 		g, err = singleton.NewStargate(tracer, opts)
 	default:
 		g, err = dry.NewStargate(opts)
