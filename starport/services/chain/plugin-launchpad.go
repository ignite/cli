--- conflicted
+++ resolved
@@ -19,14 +19,6 @@
 )
 
 type launchpadPlugin struct {
-<<<<<<< HEAD
-	app App
-}
-
-func newLaunchpadPlugin(app App) *launchpadPlugin {
-	return &launchpadPlugin{
-		app: app,
-=======
 	app   App
 	chain *Chain
 }
@@ -35,7 +27,6 @@
 	return &launchpadPlugin{
 		app:   app,
 		chain: chain,
->>>>>>> c80e5605
 	}
 }
 
@@ -69,36 +60,6 @@
 	}
 }
 
-<<<<<<< HEAD
-func (p *launchpadPlugin) AddUserCommand(cmd chaincmd.ChainCmd, accountName string) step.Options {
-	return step.NewOptions().Add(cmd.AddKeyCommand(accountName))
-}
-
-func (p *launchpadPlugin) ImportUserCommand(cmd chaincmd.ChainCmd, name, mnemonic string) step.Options {
-	return step.NewOptions().
-		Add(
-			cmd.ImportKeyCommand(name),
-			step.Write([]byte(mnemonic+"\n")),
-		)
-}
-
-func (p *launchpadPlugin) ShowAccountCommand(cmd chaincmd.ChainCmd, accountName string) step.Option {
-	return cmd.ShowKeyAddressCommand(accountName)
-}
-
-func (p *launchpadPlugin) ConfigCommands(cmd chaincmd.ChainCmd, chainID string) []step.Option {
-	return []step.Option{
-		cmd.LaunchpadSetConfigCommand("keyring-backend", "test"),
-		cmd.LaunchpadSetConfigCommand("chain-id", chainID),
-		cmd.LaunchpadSetConfigCommand("output", "json"),
-		cmd.LaunchpadSetConfigCommand("indent", "true"),
-		cmd.LaunchpadSetConfigCommand("trust-node", "true"),
-	}
-}
-
-func (p *launchpadPlugin) GentxCommand(cmd chaincmd.ChainCmd, v Validator) step.Option {
-	return cmd.GentxCommand(
-=======
 func (p *launchpadPlugin) Configure(ctx context.Context, chainID string) error {
 	return p.chain.Commands().LaunchpadSetConfigs(ctx,
 		chaincmdrunner.NewKV("keyring-backend", "test"),
@@ -112,7 +73,6 @@
 func (p *launchpadPlugin) Gentx(ctx context.Context, v Validator) (path string, err error) {
 	return p.chain.Commands().Gentx(
 		ctx,
->>>>>>> c80e5605
 		v.Name,
 		v.StakingAmount,
 		chaincmd.GentxWithMoniker(v.Moniker),
@@ -171,8 +131,6 @@
 	return err
 }
 
-<<<<<<< HEAD
-=======
 func (p *launchpadPlugin) Start(ctx context.Context, conf starportconf.Config) error {
 	g, ctx := errgroup.WithContext(ctx)
 
@@ -189,7 +147,6 @@
 	return g.Wait()
 }
 
->>>>>>> c80e5605
 func (p *launchpadPlugin) StoragePaths() []string {
 	return []string{
 		launchpadHome(p.app),
