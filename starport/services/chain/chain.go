--- conflicted
+++ resolved
@@ -69,13 +69,7 @@
 	}
 }
 
-<<<<<<< HEAD
-// TODO document noCheck (basically it stands to enable Chain initialization without
-// need of source code)
-func New(app App, noCheck bool, logLevel LogLevel, chainOptions ...Option) (*Chain, error) {
-=======
-func New(app App, logLevel LogLevel) (*Chain, error) {
->>>>>>> e7f51cd1
+func New(app App, logLevel LogLevel, chainOptions ...Option) (*Chain, error) {
 	c := &Chain{
 		app:            app,
 		logLevel:       logLevel,
