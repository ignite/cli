--- conflicted
+++ resolved
@@ -80,13 +80,9 @@
 	var err error
 
 	if !noCheck {
-<<<<<<< HEAD
-		if _, err := s.Config(); err != nil {
+		if _, err := c.Config(); err != nil {
 			return nil, ErrCouldntLocateConfig
-=======
-		if _, err := c.Config(); err != nil {
-			return nil, errors.New("could not locate a config.yml in your chain. please follow the link for how-to: https://github.com/tendermint/starport/blob/develop/docs/1%20Introduction/4%20Configuration.md")
->>>>>>> cf583337
+
 		}
 
 		c.version, err = c.appVersion()
