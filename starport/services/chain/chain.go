--- conflicted
+++ resolved
@@ -358,21 +358,6 @@
 		chaincmd.WithNodeAddress(xurl.TCP(config.Host.RPC)),
 	}
 
-<<<<<<< HEAD
-	if c.plugin.Version() == cosmosver.Launchpad {
-		cliHome, err := c.CLIHome()
-		if err != nil {
-			return chaincmdrunner.Runner{}, err
-		}
-
-		chainCommandOptions = append(chainCommandOptions,
-			chaincmd.WithLaunchpadCLI(c.BinaryCLI()),
-			chaincmd.WithLaunchpadCLIHome(cliHome),
-		)
-	}
-
-=======
->>>>>>> 55245137
 	// use keyring backend if specified
 	if c.options.keyringBackend != chaincmd.KeyringBackendUnspecified {
 		chainCommandOptions = append(chainCommandOptions, chaincmd.WithKeyringBackend(c.options.keyringBackend))
