package chain

import (
	"bytes"
	"context"
	"fmt"
	"go/build"
	"net"
	"net/http"
	"os"
	"os/exec"
	"os/signal"
	"path"
	"path/filepath"

	"github.com/tendermint/starport/starport/pkg/dirchange"

	"github.com/tendermint/starport/starport/services"

	"github.com/otiai10/copy"
	"github.com/pkg/errors"
	conf "github.com/tendermint/starport/starport/chainconf"
<<<<<<< HEAD
	secretconf "github.com/tendermint/starport/starport/chainconf/secret"
	chaincmdrunner "github.com/tendermint/starport/starport/pkg/chaincmd/runner"
=======
>>>>>>> 64163cf9
	"github.com/tendermint/starport/starport/pkg/cmdrunner"
	"github.com/tendermint/starport/starport/pkg/cmdrunner/step"
	"github.com/tendermint/starport/starport/pkg/cosmosfaucet"
	"github.com/tendermint/starport/starport/pkg/fswatcher"
	"github.com/tendermint/starport/starport/pkg/xexec"
	"github.com/tendermint/starport/starport/pkg/xhttp"
	"github.com/tendermint/starport/starport/pkg/xos"
	"github.com/tendermint/starport/starport/pkg/xurl"
	"golang.org/x/sync/errgroup"
)

var (
	// ignoredExts holds a list of ignored files from watching.
	ignoredExts = []string{"pb.go", "pb.gw.go"}

	// chainSavePath is the place where chain exported genesis are saved
	chainSavePath = filepath.Join(services.StarportConfDir, "local-chains")

	// exportedGenesis is the name of the exported genesis file for a chain
	exportedGenesis = "exported_genesis.json"

	// sourceChecksum is the file containing the checksum to detect source modification
	sourceChecksum = "source_checksum.txt"

	// configChecksum is the file containing the checksum to detect config modification
	configChecksum = "config_checksum.txt"
)

type serveOptions struct {
	forceReset bool
	resetOnce  bool
}

func newServeOption() serveOptions {
	return serveOptions{
		forceReset: false,
		resetOnce:  false,
	}
}

// ServeOption provides options for the serve command
type ServeOption func(*serveOptions)

// ServeForceReset allows to force reset of the state when the chain is served and on every source change
func ServeForceReset() ServeOption {
	return func(c *serveOptions) {
		c.forceReset = true
	}
}

// ServeResetOnce allows to reset of the state when the chain is served once
func ServeResetOnce() ServeOption {
	return func(c *serveOptions) {
		c.resetOnce = true
	}
}

// Serve serves an app.
func (c *Chain) Serve(ctx context.Context, options ...ServeOption) error {
	serveOptions := newServeOption()

	// apply the options
	for _, apply := range options {
		apply(&serveOptions)
	}

	// initial checks and setup.
	if err := c.setup(ctx); err != nil {
		return err
	}

	// make sure that config.yml exists.
	if _, err := conf.Locate(c.app.Path); err != nil {
		return err
	}

	// initialize the relayer if application supports it so, secret.yml
	// can be generated and watched for changes.
	if err := c.checkIBCRelayerSupport(); err == nil {
		if _, err := c.RelayerInfo(); err != nil {
			return err
		}
	}

	// start serving components.
	g, ctx := errgroup.WithContext(ctx)

	// routine to watch front-end
	g.Go(func() error {
		return c.watchAppFrontend(ctx)
	})

	// development server routine
	g.Go(func() error {
		return c.runDevServer(ctx)
	})

	// blockchain node routine
	g.Go(func() error {
		c.refreshServe()

		for {
			if ctx.Err() != nil {
				return ctx.Err()
			}
			select {
			case <-ctx.Done():
				return ctx.Err()

			case <-c.serveRefresher:
<<<<<<< HEAD
				commands, err := c.Commands(ctx)
				if err != nil {
					return err
				}
=======
>>>>>>> 64163cf9

				var (
					serveCtx context.Context
					buildErr *CannotBuildAppError
					startErr *CannotStartAppError
				)
				serveCtx, c.serveCancel = context.WithCancel(ctx)

				// determine if the chain should reset the state
				shouldReset := serveOptions.forceReset || serveOptions.resetOnce

				// serve the app.
<<<<<<< HEAD
				err = c.serve(serveCtx)
=======
				err := c.serve(serveCtx, shouldReset)
				serveOptions.resetOnce = false
>>>>>>> 64163cf9

				switch {
				case err == nil:
				case errors.Is(err, context.Canceled):
					// If the app has been served, we save the genesis state
					if c.served {
						c.served = false

						fmt.Fprintln(c.stdLog(logStarport).out, "💿 Saving genesis state...")

						// If serve has been stopped, save the genesis state
						if err := c.saveChainState(context.TODO(), commands); err != nil {
							fmt.Fprint(c.stdLog(logStarport).err, err.Error())
							return err
						}

						genesisPath, err := c.exportedGenesisPath()
						if err != nil {
							fmt.Fprintln(c.stdLog(logStarport).err, err.Error())
							return err
						}
						fmt.Fprintf(c.stdLog(logStarport).out, "💿 Genesis state saved in %s\n", genesisPath)
					}
				case errors.As(err, &buildErr):
					fmt.Fprintf(c.stdLog(logStarport).err, "%s\n", errorColor(err.Error()))

					var validationErr *conf.ValidationError
					if errors.As(err, &validationErr) {
						fmt.Fprintln(c.stdLog(logStarport).out, "see: https://github.com/tendermint/starport#configure")
					}

					fmt.Fprintf(c.stdLog(logStarport).out, "%s\n", infoColor("Waiting for a fix before retrying..."))
				case errors.As(err, &startErr):
					fmt.Fprintf(c.stdLog(logStarport).out, "%s %s\n", infoColor(`Blockchain failed to start.
If the new code is no longer compatible with the saved state, you can reset the database by launching:`), "starport serve --force-reset")

					return err
				default:
					return err
				}
			}
		}
	})

	// routine to watch back-end
	g.Go(func() error {
		return c.watchAppBackend(ctx)
	})

	// save the source checksum on exit
	// this goroutine is not in the waiting group to not block the program in case the blockchain start fails
	go func() {
		interrupt := make(chan os.Signal, 1)
		signal.Notify(interrupt, os.Interrupt)
		<-interrupt

		fmt.Fprintf(c.stdLog(logStarport).out, "\nExiting...\n")
		saveDir, err := c.chainSavePath()
		if err != nil {
			fmt.Fprintf(c.stdLog(logStarport).err, "Failed to save source checksum:%s \n", err.Error())
		}
		if err := dirchange.SaveDirChecksum(c.app.Path, appBackendSourceWatchPaths, saveDir, sourceChecksum); err != nil {
			fmt.Fprintf(c.stdLog(logStarport).err, "Failed to save source checksum:%s \n", err.Error())
		}
		if err := dirchange.SaveDirChecksum(c.app.Path, appBackendConfigWatchPaths, saveDir, configChecksum); err != nil {
			fmt.Fprintf(c.stdLog(logStarport).err, "Failed to save config checksum:%s \n", err.Error())
		}
	}()

	return g.Wait()
}

func (c *Chain) setup(ctx context.Context) error {
	fmt.Fprintf(c.stdLog(logStarport).out, "Cosmos SDK's version is: %s\n\n", infoColor(c.Version))

	if err := c.checkSystem(); err != nil {
		return err
	}
	if err := c.plugin.Setup(ctx); err != nil {
		return err
	}
	return nil
}

// checkSystem checks if developer's work environment comply must to have
// dependencies and pre-conditions.
func (c *Chain) checkSystem() error {
	// check if Go has installed.
	if !xexec.IsCommandAvailable("go") {
		return errors.New("Please, check that Go language is installed correctly in $PATH. See https://golang.org/doc/install")
	}
	// check if Go's bin added to System's path.
	gobinpath := path.Join(build.Default.GOPATH, "bin")
	if err := xos.IsInPath(gobinpath); err != nil {
		return errors.New("$(go env GOPATH)/bin must be added to your $PATH. See https://golang.org/doc/gopath_code.html#GOPATH")
	}
	return nil
}

func (c *Chain) refreshServe() {
	if c.serveCancel != nil {
		c.serveCancel()
	}
	c.serveRefresher <- struct{}{}
}

func (c *Chain) watchAppBackend(ctx context.Context) error {
	return fswatcher.Watch(
		ctx,
		append(appBackendSourceWatchPaths, appBackendConfigWatchPaths...),
		fswatcher.Workdir(c.app.Path),
		fswatcher.OnChange(c.refreshServe),
		fswatcher.IgnoreHidden(),
		fswatcher.IgnoreExt(ignoredExts...),
	)
}

func (c *Chain) cmdOptions() []cmdrunner.Option {
	return []cmdrunner.Option{
		cmdrunner.DefaultWorkdir(c.app.Path),
	}
}

// serve performs the operations to serve the blockchain: build, init and start
// if the chain is already initialized and the file didn't changed, the app is directly started
// if the files changed, the state is imported
func (c *Chain) serve(ctx context.Context, forceReset bool) error {
	conf, err := c.Config()
	if err != nil {
		return &CannotBuildAppError{err}
	}

	saveDir, err := c.chainSavePath()
	if err != nil {
		return err
	}

	// isInit determine
	var isInit bool

	// determine if the app must reset the state
	// if the state must be reset, then we consider the chain as being not initialized
	isInit, err = c.IsInitialized()
	if err != nil {
		return err
	}
	if isInit {
		configModified, err := dirchange.HasDirChecksumChanged(c.app.Path, appBackendConfigWatchPaths, saveDir, configChecksum)
		if err != nil {
			return err
		}

		if forceReset || configModified {
			// if forceReset is set, we consider the app as being not initialized
			fmt.Fprintln(c.stdLog(logStarport).out, "🔄 Resetting the app state...")
			isInit = false
		}
	}

	// check if source has been modified since last serve
	// if the state must not be reset but the source has changed, we rebuild the chain and import the exported state
	sourceModified, err := dirchange.HasDirChecksumChanged(c.app.Path, appBackendSourceWatchPaths, saveDir, sourceChecksum)
	if err != nil {
		return err
	}

	// check if exported genesis exists
	exportGenesisExists := true
	exportedGenesisPath, err := c.exportedGenesisPath()
	if err != nil {
		return err
	}
	if _, err := os.Stat(exportedGenesisPath); os.IsNotExist(err) {
		exportGenesisExists = false
	} else if err != nil {
		return err
	}

<<<<<<< HEAD
	commands, err := c.Commands(ctx)
	if err != nil {
		return err
	}

	for _, account := range conf.Accounts {
		acc, err := commands.AddAccount(ctx, account.Name, "")
		if err != nil {
			return err
		}

		coins := strings.Join(account.Coins, ",")
		if err := commands.AddGenesisAccount(ctx, acc.Address, coins); err != nil {
=======
	// build phase
	if !isInit || sourceModified {
		// build proto
		if err := c.buildProto(ctx); err != nil {
			return err
		}

		// build the blockchain app
		buildSteps, err := c.buildSteps()
		if err != nil {
			return err
		}
		if err := cmdrunner.
			New(c.cmdOptions()...).
			Run(ctx, buildSteps...); err != nil {
>>>>>>> 64163cf9
			return err
		}
	}

<<<<<<< HEAD
	for _, account := range sconf.Accounts {
		acc, err := commands.AddAccount(ctx, account.Name, account.Mnemonic)
		if err != nil {
			return err
		}

		coins := strings.Join(account.Coins, ",")
		if err := commands.AddGenesisAccount(ctx, acc.Address, coins); err != nil {
=======
	// init phase
	// nolint:gocritic
	if !isInit || (sourceModified && !exportGenesisExists) {
		fmt.Fprintln(c.stdLog(logStarport).out, "💿 Initializing the app...")

		// initialize the blockchain
		if err := c.Init(ctx); err != nil {
			return err
		}

		// initialize the blockchain accounts
		if err := c.InitAccounts(ctx, conf); err != nil {
>>>>>>> 64163cf9
			return err
		}
	} else if sourceModified {
		// if the chain is already initialized but the source has been modified
		// we reset the chain database and import the genesis state
		fmt.Fprintln(c.stdLog(logStarport).out, "💿 Existent genesis detected, restoring the database...")

<<<<<<< HEAD
	if _, err := c.plugin.Gentx(ctx, commands, Validator{
		Name:          conf.Validator.Name,
		StakingAmount: conf.Validator.Staked,
	}); err != nil {
		return err
	}

	if err := commands.CollectGentxs(ctx); err != nil {
		return err
=======
		if err := c.cmd.UnsafeReset(ctx); err != nil {
			return err
		}

		if err := c.importChainState(); err != nil {
			return err
		}
	} else {
		fmt.Fprintln(c.stdLog(logStarport).out, "▶️  Restarting existing app...")
>>>>>>> 64163cf9
	}

	// start the blockchain
	return c.start(ctx, conf)
}

func (c *Chain) start(ctx context.Context, conf conf.Config) error {
	commands, err := c.Commands(ctx)
	if err != nil {
		return err
	}

	g, ctx := errgroup.WithContext(ctx)

	// start the blockchain.
	g.Go(func() error { return c.plugin.Start(ctx, commands, conf) })

	// run relayer.
	go func() {
		if err := c.initRelayer(ctx, conf); err != nil && ctx.Err() == nil {
			fmt.Fprintf(c.stdLog(logStarport).err, "could not init relayer: %s", err)
		}
	}()

	// start the faucet if enabled.
	faucet, err := c.Faucet(ctx)
	isFaucetEnabled := err != ErrFaucetIsNotEnabled

	if isFaucetEnabled {
		if err == ErrFaucetAccountDoesNotExist {
			return &CannotBuildAppError{errors.Wrap(err, "faucet account doesn't exist")}
		}
		if err != nil {
			return err
		}

		g.Go(func() (err error) {
			if err := c.runFaucetServer(ctx, faucet); err != nil {
				return &CannotBuildAppError{err}
			}
			return nil
		})
	}

	// set the app as being served
	c.served = true

	// print the server addresses.
	fmt.Fprintf(c.stdLog(logStarport).out, "🌍 Running a Cosmos '%[1]v' app with Tendermint at %s.\n", c.app.Name, xurl.HTTP(conf.Servers.RPCAddr))
	fmt.Fprintf(c.stdLog(logStarport).out, "🌍 Running a server at %s (LCD)\n", xurl.HTTP(conf.Servers.APIAddr))

	if isFaucetEnabled {
		fmt.Fprintf(c.stdLog(logStarport).out, "🌍 Running a faucet at http://0.0.0.0:%d\n", conf.Faucet.Port)
	}

	fmt.Fprintf(c.stdLog(logStarport).out, "\n🚀 Get started: %s\n\n", xurl.HTTP(conf.Servers.DevUIAddr))

	return g.Wait()
}

func (c *Chain) watchAppFrontend(ctx context.Context) error {
	conf, err := c.Config()
	if err != nil {
		return err
	}
	vueFullPath := filepath.Join(c.app.Path, vuePath)
	if _, err := os.Stat(vueFullPath); os.IsNotExist(err) {
		return nil
	}
	frontendErr := &bytes.Buffer{}
	postExec := func(err error) error {
		var exitErr *exec.ExitError
		if errors.As(err, &exitErr) && exitErr.ExitCode() > 0 {
			fmt.Fprintf(c.stdLog(logStarport).err, "%s\n%s",
				infoColor("skipping serving Vue frontend due to following errors:"), errorColor(frontendErr.String()))
		}
		return nil // ignore errors.
	}
	host, port, err := net.SplitHostPort(conf.Servers.FrontendAddr)
	if err != nil {
		return err
	}
	return cmdrunner.
		New(
			cmdrunner.DefaultWorkdir(vueFullPath),
			cmdrunner.DefaultStderr(frontendErr),
		).
		Run(ctx,
			step.New(
				step.Exec("npm", "i"),
				step.PostExec(postExec),
			),
			step.New(
				step.Exec("npm", "run", "serve"),
				step.Env(
					fmt.Sprintf("HOST=%s", host),
					fmt.Sprintf("PORT=%s", port),
					fmt.Sprintf("VUE_APP_API_COSMOS=%s", xurl.HTTP(conf.Servers.APIAddr)),
					fmt.Sprintf("VUE_APP_API_TENDERMINT=%s", xurl.HTTP(conf.Servers.RPCAddr)),
					fmt.Sprintf("VUE_APP_WS_TENDERMINT=%s/websocket", xurl.WS(conf.Servers.RPCAddr)),
				),
				step.PostExec(postExec),
			),
		)
}

func (c *Chain) runDevServer(ctx context.Context) error {
	config, err := c.Config()
	if err != nil {
		return err
	}

	grpcconn, grpcHandler, err := newGRPCWebProxyHandler(config.Servers.GRPCAddr)
	if err != nil {
		return err
	}
	defer grpcconn.Close()

	conf := Config{
		SdkVersion:      c.plugin.Name(),
		EngineAddr:      xurl.HTTP(config.Servers.RPCAddr),
		AppBackendAddr:  xurl.HTTP(config.Servers.APIAddr),
		AppFrontendAddr: xurl.HTTP(config.Servers.FrontendAddr),
	} // TODO get vals from const
	handler, err := newDevHandler(c.app, conf, grpcHandler)
	if err != nil {
		return err
	}

	return xhttp.Serve(ctx, &http.Server{
		Addr:    config.Servers.DevUIAddr,
		Handler: handler,
	})
}

func (c *Chain) runFaucetServer(ctx context.Context, faucet cosmosfaucet.Faucet) error {
	conf, err := c.Config()
	if err != nil {
		return err
	}

	return xhttp.Serve(ctx, &http.Server{
		Addr:    fmt.Sprintf("0.0.0.0:%d", conf.Faucet.Port),
		Handler: faucet,
	})
}

// saveChainState runs the export command of the chain and store the exported genesis in the chain saved config
func (c *Chain) saveChainState(ctx context.Context, commands chaincmdrunner.Runner) error {
	genesisPath, err := c.exportedGenesisPath()
	if err != nil {
		return err
	}

	return commands.Export(ctx, genesisPath)
}

// importChainState imports the saved genesis in chain config to use it as the genesis
func (c *Chain) importChainState() error {
	exportGenesisPath, err := c.exportedGenesisPath()
	if err != nil {
		return err
	}
	genesisPath, err := c.GenesisPath()
	if err != nil {
		return err
	}

	return copy.Copy(exportGenesisPath, genesisPath)
}

// chainSavePath returns the path where the chain state is saved
// create the path if it doesn't exist
func (c *Chain) chainSavePath() (string, error) {
	chainID, err := c.ID()
	if err != nil {
		return "", err
	}
	savePath := filepath.Join(chainSavePath, chainID)

	// ensure the path exists
	if err := os.MkdirAll(savePath, 0700); err != nil && !os.IsExist(err) {
		return "", err
	}

	return savePath, nil
}

// exportedGenesisPath returns the path of the exported genesis file
func (c *Chain) exportedGenesisPath() (string, error) {
	savePath, err := c.chainSavePath()
	if err != nil {
		return "", err
	}

	return filepath.Join(savePath, exportedGenesis), nil
}

type CannotBuildAppError struct {
	Err error
}

func (e *CannotBuildAppError) Error() string {
	return fmt.Sprintf("cannot build app:\n\n\t%s", e.Err)
}

func (e *CannotBuildAppError) Unwrap() error {
	return e.Err
}

type CannotStartAppError struct {
	AppName string
	Err     error
}

func (e *CannotStartAppError) Error() string {
	return fmt.Sprintf("cannot run %sd start:\n\n\t%s", e.AppName, e.Err)
}

func (e *CannotStartAppError) Unwrap() error {
	return e.Err
}<|MERGE_RESOLUTION|>--- conflicted
+++ resolved
@@ -20,11 +20,7 @@
 	"github.com/otiai10/copy"
 	"github.com/pkg/errors"
 	conf "github.com/tendermint/starport/starport/chainconf"
-<<<<<<< HEAD
-	secretconf "github.com/tendermint/starport/starport/chainconf/secret"
 	chaincmdrunner "github.com/tendermint/starport/starport/pkg/chaincmd/runner"
-=======
->>>>>>> 64163cf9
 	"github.com/tendermint/starport/starport/pkg/cmdrunner"
 	"github.com/tendermint/starport/starport/pkg/cmdrunner/step"
 	"github.com/tendermint/starport/starport/pkg/cosmosfaucet"
@@ -135,13 +131,10 @@
 				return ctx.Err()
 
 			case <-c.serveRefresher:
-<<<<<<< HEAD
 				commands, err := c.Commands(ctx)
 				if err != nil {
 					return err
 				}
-=======
->>>>>>> 64163cf9
 
 				var (
 					serveCtx context.Context
@@ -154,12 +147,8 @@
 				shouldReset := serveOptions.forceReset || serveOptions.resetOnce
 
 				// serve the app.
-<<<<<<< HEAD
-				err = c.serve(serveCtx)
-=======
-				err := c.serve(serveCtx, shouldReset)
+				err = c.serve(serveCtx, shouldReset)
 				serveOptions.resetOnce = false
->>>>>>> 64163cf9
 
 				switch {
 				case err == nil:
@@ -292,6 +281,11 @@
 		return &CannotBuildAppError{err}
 	}
 
+	commands, err := c.Commands(ctx)
+	if err != nil {
+		return err
+	}
+
 	saveDir, err := c.chainSavePath()
 	if err != nil {
 		return err
@@ -338,21 +332,6 @@
 		return err
 	}
 
-<<<<<<< HEAD
-	commands, err := c.Commands(ctx)
-	if err != nil {
-		return err
-	}
-
-	for _, account := range conf.Accounts {
-		acc, err := commands.AddAccount(ctx, account.Name, "")
-		if err != nil {
-			return err
-		}
-
-		coins := strings.Join(account.Coins, ",")
-		if err := commands.AddGenesisAccount(ctx, acc.Address, coins); err != nil {
-=======
 	// build phase
 	if !isInit || sourceModified {
 		// build proto
@@ -368,21 +347,10 @@
 		if err := cmdrunner.
 			New(c.cmdOptions()...).
 			Run(ctx, buildSteps...); err != nil {
->>>>>>> 64163cf9
-			return err
-		}
-	}
-
-<<<<<<< HEAD
-	for _, account := range sconf.Accounts {
-		acc, err := commands.AddAccount(ctx, account.Name, account.Mnemonic)
-		if err != nil {
-			return err
-		}
-
-		coins := strings.Join(account.Coins, ",")
-		if err := commands.AddGenesisAccount(ctx, acc.Address, coins); err != nil {
-=======
+			return err
+		}
+	}
+
 	// init phase
 	// nolint:gocritic
 	if !isInit || (sourceModified && !exportGenesisExists) {
@@ -395,7 +363,6 @@
 
 		// initialize the blockchain accounts
 		if err := c.InitAccounts(ctx, conf); err != nil {
->>>>>>> 64163cf9
 			return err
 		}
 	} else if sourceModified {
@@ -403,18 +370,7 @@
 		// we reset the chain database and import the genesis state
 		fmt.Fprintln(c.stdLog(logStarport).out, "💿 Existent genesis detected, restoring the database...")
 
-<<<<<<< HEAD
-	if _, err := c.plugin.Gentx(ctx, commands, Validator{
-		Name:          conf.Validator.Name,
-		StakingAmount: conf.Validator.Staked,
-	}); err != nil {
-		return err
-	}
-
-	if err := commands.CollectGentxs(ctx); err != nil {
-		return err
-=======
-		if err := c.cmd.UnsafeReset(ctx); err != nil {
+		if err := commands.UnsafeReset(ctx); err != nil {
 			return err
 		}
 
@@ -423,7 +379,6 @@
 		}
 	} else {
 		fmt.Fprintln(c.stdLog(logStarport).out, "▶️  Restarting existing app...")
->>>>>>> 64163cf9
 	}
 
 	// start the blockchain
