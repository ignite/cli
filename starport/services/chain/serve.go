package chain

import (
	"bytes"
	"context"
	"fmt"
	"go/build"
	"net"
	"net/http"
	"os"
	"os/exec"
	"path"
	"path/filepath"
	"strings"
	"time"

	"github.com/pkg/errors"
	"github.com/tendermint/starport/starport/pkg/cmdrunner"
	"github.com/tendermint/starport/starport/pkg/cmdrunner/step"
	"github.com/tendermint/starport/starport/pkg/fswatcher"
	"github.com/tendermint/starport/starport/pkg/xexec"
	"github.com/tendermint/starport/starport/pkg/xos"
	"github.com/tendermint/starport/starport/pkg/xurl"
	"github.com/tendermint/starport/starport/services/chain/conf"
	secretconf "github.com/tendermint/starport/starport/services/chain/conf/secret"
	"golang.org/x/sync/errgroup"
)

var (
	// ignoredExts holds a list of ignored files from watching.
	ignoredExts = []string{"pb.go", "pb.gw.go"}
)

// Serve serves an app.
func (c *Chain) Serve(ctx context.Context) error {
	// initial checks and setup.
	if err := c.setup(ctx); err != nil {
		return err
	}

	// make sure that config.yml exists.
	if _, err := conf.Locate(c.app.Path); err != nil {
		return err
	}

	// initialize the relayer if application supports it so, secret.yml
	// can be generated and watched for changes.
	if err := c.checkIBCRelayerSupport(); err == nil {
		if _, err := c.RelayerInfo(); err != nil {
			return err
		}
	}

	// start serving components.
	g, ctx := errgroup.WithContext(ctx)
	g.Go(func() error {
		return c.watchAppFrontend(ctx)
	})
	g.Go(func() error {
		return c.runDevServer(ctx)
	})
	g.Go(func() error {
		c.refreshServe()
		for {
			if ctx.Err() != nil {
				return ctx.Err()
			}
			select {
			case <-ctx.Done():
				return ctx.Err()

			case <-c.serveRefresher:
				var (
					serveCtx context.Context
					buildErr *CannotBuildAppError
				)
				serveCtx, c.serveCancel = context.WithCancel(ctx)

				// serve the app.
				err := c.serve(serveCtx)
				switch {
				case err == nil:
				case errors.Is(err, context.Canceled):
				case errors.As(err, &buildErr):
					fmt.Fprintf(c.stdLog(logStarport).err, "%s\n", errorColor(err.Error()))

					var validationErr *conf.ValidationError
					if errors.As(err, &validationErr) {
						fmt.Fprintln(c.stdLog(logStarport).out, "see: https://github.com/tendermint/starport#configure")
					}

					fmt.Fprintf(c.stdLog(logStarport).out, "%s\n", infoColor("waiting for a fix before retrying..."))
				default:
					return err
				}
			}
		}
	})
	g.Go(func() error {
		return c.watchAppBackend(ctx)
	})
	return g.Wait()
}

func (c *Chain) setup(ctx context.Context) error {
	fmt.Fprintf(c.stdLog(logStarport).out, "Cosmos' version is: %s\n\n", infoColor(c.plugin.Name()))

	if err := c.checkSystem(); err != nil {
		return err
	}
	if err := c.plugin.Setup(ctx); err != nil {
		return err
	}
	return nil
}

// checkSystem checks if developer's work environment comply must to have
// dependencies and pre-conditions.
func (c *Chain) checkSystem() error {
	// check if Go has installed.
	if !xexec.IsCommandAvailable("go") {
		return errors.New("Please, check that Go language is installed correctly in $PATH. See https://golang.org/doc/install")
	}
	// check if Go's bin added to System's path.
	gobinpath := path.Join(build.Default.GOPATH, "bin")
	if err := xos.IsInPath(gobinpath); err != nil {
		return errors.New("$(go env GOPATH)/bin must be added to your $PATH. See https://golang.org/doc/gopath_code.html#GOPATH")
	}
	return nil
}

func (c *Chain) refreshServe() {
	if c.serveCancel != nil {
		c.serveCancel()
	}
	c.serveRefresher <- struct{}{}
}

func (c *Chain) watchAppBackend(ctx context.Context) error {
	return fswatcher.Watch(
		ctx,
		appBackendWatchPaths,
		fswatcher.Workdir(c.app.Path),
		fswatcher.OnChange(c.refreshServe),
		fswatcher.IgnoreHidden(),
		fswatcher.IgnoreExt(ignoredExts...),
	)
}

func (c *Chain) cmdOptions() []cmdrunner.Option {
	return []cmdrunner.Option{
		cmdrunner.DefaultWorkdir(c.app.Path),
	}
}

func (c *Chain) serve(ctx context.Context) error {
	conf, err := c.Config()
	if err != nil {
		return &CannotBuildAppError{err}
	}
	sconf, err := secretconf.Open(c.app.Path)
	if err != nil {
		return err
	}

	if err := c.buildProto(ctx); err != nil {
		return err
	}

	buildSteps, err := c.buildSteps()
	if err != nil {
		return err
	}
	if err := cmdrunner.
		New(c.cmdOptions()...).
		Run(ctx, buildSteps...); err != nil {
		return err
	}

	if err := c.Init(ctx); err != nil {
		return err
	}

	for _, account := range conf.Accounts {
		acc, err := c.Commands().AddAccount(ctx, account.Name, "")
		if err != nil {
			return err
		}

		coins := strings.Join(account.Coins, ",")
		if err := c.Commands().AddGenesisAccount(ctx, acc.Address, coins); err != nil {
			return err
		}

		fmt.Fprintf(c.stdLog(logStarport).out, "🙂 Created an account. Password (mnemonic): %[1]v\n", acc.Mnemonic)
	}

	for _, account := range sconf.Accounts {
		acc, err := c.Commands().AddAccount(ctx, account.Name, account.Mnemonic)
		if err != nil {
			return err
		}

		coins := strings.Join(account.Coins, ",")
		if err := c.Commands().AddGenesisAccount(ctx, acc.Address, coins); err != nil {
			return err
		}
	}

	if err := c.configure(ctx); err != nil {
		return err
	}

	if _, err := c.plugin.Gentx(ctx, Validator{
		Name:          conf.Validator.Name,
		StakingAmount: conf.Validator.Staked,
	}); err != nil {
		return err
	}

	if err := c.Commands().CollectGentxs(ctx); err != nil {
		return err
	}

	return c.start(ctx, conf)
}

func (c *Chain) start(ctx context.Context, conf conf.Config) error {
	g, ctx := errgroup.WithContext(ctx)

	g.Go(func() error { return c.plugin.Start(ctx, conf) })

	fmt.Fprintf(c.stdLog(logStarport).out, "🌍 Running a Cosmos '%[1]v' app with Tendermint at %s.\n", c.app.Name, xurl.HTTP(conf.Servers.RPCAddr))
	fmt.Fprintf(c.stdLog(logStarport).out, "🌍 Running a server at %s (LCD)\n", xurl.HTTP(conf.Servers.APIAddr))
	fmt.Fprintf(c.stdLog(logStarport).out, "\n🚀 Get started: %s\n\n", xurl.HTTP(conf.Servers.DevUIAddr))

	go func() {
		if err := c.initRelayer(ctx, conf); err != nil && ctx.Err() == nil {
			fmt.Fprintf(c.stdLog(logStarport).err, "could not init relayer: %s", err)
		}
	}()

<<<<<<< HEAD
	return cmdrunner.
		New(append(c.cmdOptions(), cmdrunner.RunParallel())...).
		Run(ctx, c.serverSteps(ctx, &wr, conf)...)
}

func (c *Chain) serverSteps(_ context.Context, wr *sync.WaitGroup, conf conf.Config) (steps step.Steps) {
	var wg sync.WaitGroup
	wg.Add(len(c.plugin.StartCommands(c.cmd, conf)))
	go func() {
		wg.Wait()
		fmt.Fprintf(c.stdLog(logStarport).out, "🌍 Running a Cosmos '%[1]v' app with Tendermint at %s.\n", c.app.Name, xurl.HTTP(conf.Servers.RPCAddr))
		fmt.Fprintf(c.stdLog(logStarport).out, "🌍 Running a server at %s (LCD)\n", xurl.HTTP(conf.Servers.APIAddr))
		fmt.Fprintf(c.stdLog(logStarport).out, "\n🚀 Get started: %s\n\n", xurl.HTTP(conf.Servers.DevUIAddr))
		wr.Done()
	}()

	for _, exec := range c.plugin.StartCommands(c.cmd, conf) {
		steps.Add(
			step.New(
				step.NewOptions().
					Add(exec...).
					Add(
						step.InExec(func() error {
							wg.Done()
							return nil
						}),
					).
					Add(c.stdSteps(logAppd)...)...,
			),
		)
	}

	return
=======
	return g.Wait()
>>>>>>> c80e5605
}

func (c *Chain) watchAppFrontend(ctx context.Context) error {
	conf, err := c.Config()
	if err != nil {
		return err
	}
	vueFullPath := filepath.Join(c.app.Path, vuePath)
	if _, err := os.Stat(vueFullPath); os.IsNotExist(err) {
		return nil
	}
	frontendErr := &bytes.Buffer{}
	postExec := func(err error) error {
		var exitErr *exec.ExitError
		if errors.As(err, &exitErr) && exitErr.ExitCode() > 0 {
			fmt.Fprintf(c.stdLog(logStarport).err, "%s\n%s",
				infoColor("skipping serving Vue frontend due to following errors:"), errorColor(frontendErr.String()))
		}
		return nil // ignore errors.
	}
	host, port, err := net.SplitHostPort(conf.Servers.FrontendAddr)
	if err != nil {
		return err
	}
	return cmdrunner.
		New(
			cmdrunner.DefaultWorkdir(vueFullPath),
			cmdrunner.DefaultStderr(frontendErr),
		).
		Run(ctx,
			step.New(
				step.Exec("npm", "i"),
				step.PostExec(postExec),
			),
			step.New(
				step.Exec("npm", "run", "serve"),
				step.Env(
					fmt.Sprintf("HOST=%s", host),
					fmt.Sprintf("PORT=%s", port),
					fmt.Sprintf("VUE_APP_API_COSMOS=%s", xurl.HTTP(conf.Servers.APIAddr)),
					fmt.Sprintf("VUE_APP_API_TENDERMINT=%s", xurl.HTTP(conf.Servers.RPCAddr)),
					fmt.Sprintf("VUE_APP_WS_TENDERMINT=%s/websocket", xurl.WS(conf.Servers.RPCAddr)),
				),
				step.PostExec(postExec),
			),
		)
}

func (c *Chain) runDevServer(ctx context.Context) error {
	config, err := c.Config()
	if err != nil {
		return err
	}

	grpcconn, grpcHandler, err := newGRPCWebProxyHandler(config.Servers.GRPCAddr)
	if err != nil {
		return err
	}
	defer grpcconn.Close()

	conf := Config{
		SdkVersion:      c.plugin.Name(),
		EngineAddr:      xurl.HTTP(config.Servers.RPCAddr),
		AppBackendAddr:  xurl.HTTP(config.Servers.APIAddr),
		AppFrontendAddr: xurl.HTTP(config.Servers.FrontendAddr),
	} // TODO get vals from const
	handler, err := newDevHandler(c.app, conf, grpcHandler)
	if err != nil {
		return err
	}
	sv := &http.Server{
		Addr:    config.Servers.DevUIAddr,
		Handler: handler,
	}

	go func() {
		<-ctx.Done()
		shutdownCtx, cancel := context.WithTimeout(context.Background(), time.Second*5)
		defer cancel()
		sv.Shutdown(shutdownCtx)
	}()

	err = sv.ListenAndServe()
	if errors.Is(err, http.ErrServerClosed) {
		return nil
	}
	return err
}

type CannotBuildAppError struct {
	Err error
}

func (e *CannotBuildAppError) Error() string {
	return fmt.Sprintf("cannot build app:\n\n\t%s", e.Err)
}

func (e *CannotBuildAppError) Unwrap() error {
	return e.Err
}<|MERGE_RESOLUTION|>--- conflicted
+++ resolved
@@ -240,43 +240,7 @@
 		}
 	}()
 
-<<<<<<< HEAD
-	return cmdrunner.
-		New(append(c.cmdOptions(), cmdrunner.RunParallel())...).
-		Run(ctx, c.serverSteps(ctx, &wr, conf)...)
-}
-
-func (c *Chain) serverSteps(_ context.Context, wr *sync.WaitGroup, conf conf.Config) (steps step.Steps) {
-	var wg sync.WaitGroup
-	wg.Add(len(c.plugin.StartCommands(c.cmd, conf)))
-	go func() {
-		wg.Wait()
-		fmt.Fprintf(c.stdLog(logStarport).out, "🌍 Running a Cosmos '%[1]v' app with Tendermint at %s.\n", c.app.Name, xurl.HTTP(conf.Servers.RPCAddr))
-		fmt.Fprintf(c.stdLog(logStarport).out, "🌍 Running a server at %s (LCD)\n", xurl.HTTP(conf.Servers.APIAddr))
-		fmt.Fprintf(c.stdLog(logStarport).out, "\n🚀 Get started: %s\n\n", xurl.HTTP(conf.Servers.DevUIAddr))
-		wr.Done()
-	}()
-
-	for _, exec := range c.plugin.StartCommands(c.cmd, conf) {
-		steps.Add(
-			step.New(
-				step.NewOptions().
-					Add(exec...).
-					Add(
-						step.InExec(func() error {
-							wg.Done()
-							return nil
-						}),
-					).
-					Add(c.stdSteps(logAppd)...)...,
-			),
-		)
-	}
-
-	return
-=======
 	return g.Wait()
->>>>>>> c80e5605
 }
 
 func (c *Chain) watchAppFrontend(ctx context.Context) error {
