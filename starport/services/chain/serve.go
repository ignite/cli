package chain

import (
	"bytes"
	"context"
	"fmt"
	"go/build"
	"net"
	"net/http"
	"os"
	"os/exec"
	"path"
	"path/filepath"
	"sync"
	"time"

	"github.com/pkg/errors"
	"github.com/tendermint/starport/starport/pkg/cmdrunner"
	"github.com/tendermint/starport/starport/pkg/cmdrunner/step"
	"github.com/tendermint/starport/starport/pkg/confile"
	"github.com/tendermint/starport/starport/pkg/fswatcher"
	"github.com/tendermint/starport/starport/pkg/xexec"
	"github.com/tendermint/starport/starport/pkg/xos"
	"github.com/tendermint/starport/starport/pkg/xurl"
	"github.com/tendermint/starport/starport/services/chain/conf"
	secretconf "github.com/tendermint/starport/starport/services/chain/conf/secret"
	"golang.org/x/sync/errgroup"
)

// Serve serves an app.
func (s *Chain) Serve(ctx context.Context) error {
	// initial checks and setup.
	if err := s.setup(ctx); err != nil {
		return err
	}
	// initialize the relayer if application supports it so, secret.yml
	// can be generated and watched for changes.
	if err := s.checkIBCRelayerSupport(); err == nil {
		if _, err := s.RelayerInfo(); err != nil {
			return err
		}
	}

	// start serving components.
	g, ctx := errgroup.WithContext(ctx)
	g.Go(func() error {
		return s.watchAppFrontend(ctx)
	})
	g.Go(func() error {
		return s.runDevServer(ctx)
	})
	g.Go(func() error {
		s.refreshServe()
		for {
			if ctx.Err() != nil {
				return ctx.Err()
			}
			select {
			case <-ctx.Done():
				return ctx.Err()

			case <-s.serveRefresher:
				var (
					serveCtx context.Context
					buildErr *CannotBuildAppError
				)
				serveCtx, s.serveCancel = context.WithCancel(ctx)
				err := s.serve(serveCtx)
				switch {
				case err == nil:
				case errors.Is(err, context.Canceled):
				case errors.As(err, &buildErr):
					fmt.Fprintf(s.stdLog(logStarport).err, "%s\n", errorColor(err.Error()))

					var validationErr *conf.ValidationError
					if errors.As(err, &validationErr) {
						fmt.Fprintln(s.stdLog(logStarport).out, "see: https://github.com/tendermint/starport#configure")
					}

					fmt.Fprintf(s.stdLog(logStarport).out, "%s\n", infoColor("waiting for a fix before retrying..."))
				default:
					return err
				}
			}
		}
	})
	g.Go(func() error {
		return s.watchAppBackend(ctx)
	})
	return g.Wait()
}

func (s *Chain) setup(ctx context.Context) error {
	fmt.Fprintf(s.stdLog(logStarport).out, "Cosmos' version is: %s\n", infoColor(s.plugin.Name()))

	if err := s.checkSystem(); err != nil {
		return err
	}
	if err := s.plugin.Setup(ctx); err != nil {
		return err
	}
	return nil
}

// checkSystem checks if developer's work environment comply must to have
// dependencies and pre-conditions.
func (s *Chain) checkSystem() error {
	// check if Go has installed.
	if !xexec.IsCommandAvailable("go") {
		return errors.New("Please, check that Go language is installed correctly in $PATH. See https://golang.org/doc/install")
	}
	// check if Go's bin added to System's path.
	gobinpath := path.Join(build.Default.GOPATH, "bin")
	if err := xos.IsInPath(gobinpath); err != nil {
		return errors.New("$(go env GOPATH)/bin must be added to your $PATH. See https://golang.org/doc/gopath_code.html#GOPATH")
	}
	return nil
}

func (s *Chain) refreshServe() {
	if s.serveCancel != nil {
		s.serveCancel()
	}
	s.serveRefresher <- struct{}{}
}

func (s *Chain) watchAppBackend(ctx context.Context) error {
	return fswatcher.Watch(
		ctx,
		appBackendWatchPaths,
		fswatcher.Workdir(s.app.Path),
		fswatcher.OnChange(s.refreshServe),
		fswatcher.IgnoreHidden(),
	)
}

func (s *Chain) cmdOptions() []cmdrunner.Option {
	return []cmdrunner.Option{
		cmdrunner.DefaultWorkdir(s.app.Path),
	}
}

func (s *Chain) serve(ctx context.Context) error {
	conf, err := s.Config()
	if err != nil {
		return &CannotBuildAppError{err}
	}
	sconf, err := secretconf.Open(s.app.Path)
	if err != nil {
		return err
	}

	buildSteps, _ := s.buildSteps(ctx, conf)
	if err := cmdrunner.
		New(s.cmdOptions()...).
		Run(ctx, buildSteps...); err != nil {
		return err
	}

	if err := s.Init(ctx); err != nil {
		return err
	}

	for _, account := range conf.Accounts {
		if _, _, err := s.CreateAccount(ctx, account.Name, "", account.Coins, false); err != nil {
			return err
		}
	}
	for _, account := range sconf.Accounts {
		if _, _, err := s.CreateAccount(ctx, account.Name, account.Mnemonic, account.Coins, false); err != nil {
			return err
		}
	}

	setupSteps, err := s.setupSteps(ctx, conf)
	if err != nil {
		return err
	}
	if err := cmdrunner.
		New(s.cmdOptions()...).
		Run(ctx, setupSteps...); err != nil {
		return err
	}
	if _, err := s.Gentx(ctx, Validator{
		Name:          conf.Validator.Name,
		StakingAmount: conf.Validator.Staked,
	}); err != nil {
		return err
	}
	if err := s.CollectGentx(ctx); err != nil {
		return err
	}

	wr := sync.WaitGroup{}
	wr.Add(1)

	go func() {
		wr.Wait()
		if err := s.initRelayer(ctx, conf); err != nil && ctx.Err() == nil {
			fmt.Fprintf(s.stdLog(logStarport).err, "could not init relayer: %s", err)
		}
	}()

	return cmdrunner.
		New(append(s.cmdOptions(), cmdrunner.RunParallel())...).
		Run(ctx, s.serverSteps(ctx, &wr, conf)...)
}

<<<<<<< HEAD
=======
func (s *Chain) initSteps(ctx context.Context, conf conf.Config) (steps step.Steps, err error) {
	chainID, err := s.ID()
	if err != nil {
		return nil, err
	}

	sconf, err := secretconf.Open(s.app.Path)
	if err != nil {
		return nil, err
	}

	// cleanup persistent data from previous `serve`.
	steps.Add(step.New(
		step.PreExec(func() error {
			for _, path := range s.plugin.StoragePaths() {
				if err := xos.RemoveAllUnderHome(path); err != nil {
					return err
				}
			}
			return nil
		}),
	))

	// init node.
	steps.Add(step.New(step.NewOptions().
		Add(
			step.Exec(
				s.app.d(),
				"init",
				"mynode",
				"--chain-id", chainID,
			),
			// overwrite configuration changes from Starport's config.yml to
			// over app's sdk configs.
			step.PostExec(func(err error) error {
				if err != nil {
					return err
				}

				appconfigs := []struct {
					ec      confile.EncodingCreator
					path    string
					changes map[string]interface{}
				}{
					{confile.DefaultJSONEncodingCreator, s.GenesisPath(), conf.Genesis},
					{confile.DefaultTOMLEncodingCreator, s.AppTOMLPath(), conf.Init.App},
					{confile.DefaultTOMLEncodingCreator, s.ConfigTOMLPath(), conf.Init.Config},
				}

				for _, ac := range appconfigs {
					cf := confile.New(ac.ec, ac.path)
					var conf map[string]interface{}
					if err := cf.Load(&conf); err != nil {
						return err
					}
					if err := mergo.Merge(&conf, ac.changes, mergo.WithOverride); err != nil {
						return err
					}
					if err := cf.Save(conf); err != nil {
						return err
					}
				}
				return nil
			}),
			step.PostExec(func(err error) error {
				if err != nil {
					return err
				}
				return s.plugin.PostInit(conf)
			}),
		).
		Add(s.stdSteps(logAppd)...)...,
	))

	for _, account := range conf.Accounts {
		steps.Add(s.createAccountSteps(ctx, account.Name, "", account.Coins, false)...)
	}

	for _, account := range sconf.Accounts {
		steps.Add(s.createAccountSteps(ctx, account.Name, account.Mnemonic, account.Coins, false)...)
	}

	if err := s.checkIBCRelayerSupport(); err == nil {
		steps.Add(step.New(
			step.PreExec(func() error {
				if err := xos.RemoveAllUnderHome(".relayer"); err != nil {
					return err
				}
				info, err := s.RelayerInfo()
				if err != nil {

					return err
				}
				fmt.Fprintf(s.stdLog(logStarport).out, "✨ Relayer info: %s\n", info)
				return nil
			}),
		))
	} else {
		fmt.Fprintf(s.stdLog(logStarport).out, "⚠️ Relayer error: %s\n", err)
	}

	for _, execOption := range s.plugin.ConfigCommands(chainID) {
		execOption := execOption
		steps.Add(step.New(step.NewOptions().
			Add(execOption).
			Add(s.stdSteps(logAppcli)...)...,
		))
	}

	steps.Add(step.New(step.NewOptions().
		Add(s.plugin.GentxCommand(chainID, conf)).
		Add(s.stdSteps(logAppd)...)...,
	))
	steps.Add(step.New(step.NewOptions().
		Add(step.Exec(
			s.app.d(),
			"collect-gentxs",
		)).
		Add(s.stdSteps(logAppd)...)...,
	))
	return steps, nil
}

func (s *Chain) createAccountSteps(ctx context.Context, name, mnemonic string, coins []string, isSilent bool) (steps step.Steps) {
	if mnemonic != "" {
		steps.Add(
			step.New(
				step.NewOptions().
					Add(s.plugin.ImportUserCommand(name, mnemonic)...)...,
			),
		)
	} else {
		generatedMnemonic := &bytes.Buffer{}
		steps.Add(
			step.New(
				step.NewOptions().
					Add(s.plugin.AddUserCommand(name)...).
					Add(
						step.PostExec(func(exitErr error) error {
							if exitErr != nil {
								return errors.Wrapf(exitErr, "cannot create %s account", name)
							}
							var user struct {
								Mnemonic string `json:"mnemonic"`
							}
							if err := json.NewDecoder(generatedMnemonic).Decode(&user); err != nil {
								return errors.Wrap(err, "cannot decode mnemonic")
							}
							if !isSilent {
								fmt.Fprintf(s.stdLog(logStarport).out, "🙂 Created an account. Password (mnemonic): %[1]v\n", user.Mnemonic)
							}
							return nil
						}),
					).
					Add(s.stdSteps(logAppcli)...).
					// Stargate pipes from stdout, Launchpad pipes from stderr.
					Add(step.Stderr(generatedMnemonic), step.Stdout(generatedMnemonic))...,
			),
		)
	}

	key := &bytes.Buffer{}
	steps.Add(
		step.New(step.NewOptions().
			Add(
				s.plugin.ShowAccountCommand(name),
				step.PostExec(func(err error) error {
					if err != nil {
						return err
					}
					coins := strings.Join(coins, ",")
					key := strings.TrimSpace(key.String())
					return cmdrunner.
						New().
						Run(ctx, step.New(step.NewOptions().
							Add(step.Exec(
								s.app.d(),
								"add-genesis-account",
								key,
								coins,
							)).
							Add(s.stdSteps(logAppd)...)...,
						))
				}),
			).
			Add(s.stdSteps(logAppcli)...).
			Add(step.Stdout(key))...,
		),
	)
	return
}

>>>>>>> 95b03db0
func (s *Chain) serverSteps(ctx context.Context, wr *sync.WaitGroup, conf conf.Config) (steps step.Steps) {
	var wg sync.WaitGroup
	wg.Add(len(s.plugin.StartCommands(conf)))
	go func() {
		wg.Wait()
		fmt.Fprintf(s.stdLog(logStarport).out, "🌍 Running a Cosmos '%[1]v' app with Tendermint at %s.\n", s.app.Name, xurl.HTTP(conf.Servers.RPCAddr))
		fmt.Fprintf(s.stdLog(logStarport).out, "🌍 Running a server at %s (LCD)\n", xurl.HTTP(conf.Servers.APIAddr))
		fmt.Fprintf(s.stdLog(logStarport).out, "\n🚀 Get started: %s\n\n", xurl.HTTP(conf.Servers.DevUIAddr))
		wr.Done()
	}()

	for _, exec := range s.plugin.StartCommands(conf) {
		steps.Add(
			step.New(
				step.NewOptions().
					Add(exec...).
					Add(
						step.InExec(func() error {
							wg.Done()
							return nil
						}),
					).
					Add(s.stdSteps(logAppd)...)...,
			),
		)
	}

	return
}

func (s *Chain) watchAppFrontend(ctx context.Context) error {
	conf, err := s.Config()
	if err != nil {
		return err
	}
	vueFullPath := filepath.Join(s.app.Path, vuePath)
	if _, err := os.Stat(vueFullPath); os.IsNotExist(err) {
		return nil
	}
	frontendErr := &bytes.Buffer{}
	postExec := func(err error) error {
		var exitErr *exec.ExitError
		if errors.As(err, &exitErr) && exitErr.ExitCode() > 0 {
			fmt.Fprintf(s.stdLog(logStarport).err, "%s\n%s",
				infoColor("skipping serving Vue frontend due to following errors:"), errorColor(frontendErr.String()))
		}
		return nil // ignore errors.
	}
	host, port, err := net.SplitHostPort(conf.Servers.FrontendAddr)
	if err != nil {
		return err
	}
	return cmdrunner.
		New(
			cmdrunner.DefaultWorkdir(vueFullPath),
			cmdrunner.DefaultStderr(frontendErr),
		).
		Run(ctx,
			step.New(
				step.Exec("npm", "i"),
				step.PostExec(postExec),
			),
			step.New(
				step.Exec("npm", "run", "serve"),
				step.Env(
					fmt.Sprintf("HOST=%s", host),
					fmt.Sprintf("PORT=%s", port),
					fmt.Sprintf("VUE_APP_API_COSMOS=%s", xurl.HTTP(conf.Servers.APIAddr)),
					fmt.Sprintf("VUE_APP_API_TENDERMINT=%s", xurl.HTTP(conf.Servers.RPCAddr)),
					fmt.Sprintf("VUE_APP_WS_TENDERMINT=%s/websocket", xurl.WS(conf.Servers.RPCAddr)),
				),
				step.PostExec(postExec),
			),
		)
}

func (s *Chain) runDevServer(ctx context.Context) error {
	c, err := s.Config()
	if err != nil {
		return err
	}

	grpcconn, grpcHandler, err := newGRPCWebProxyHandler(c.Servers.GRPCAddr)
	if err != nil {
		return err
	}
	defer grpcconn.Close()

	conf := Config{
		SdkVersion:      s.plugin.Name(),
		EngineAddr:      xurl.HTTP(c.Servers.RPCAddr),
		AppBackendAddr:  xurl.HTTP(c.Servers.APIAddr),
		AppFrontendAddr: xurl.HTTP(c.Servers.FrontendAddr),
	} // TODO get vals from const
	handler, err := newDevHandler(s.app, conf, grpcHandler)
	if err != nil {
		return err
	}
	sv := &http.Server{
		Addr:    c.Servers.DevUIAddr,
		Handler: handler,
	}

	go func() {
		<-ctx.Done()
		shutdownCtx, cancel := context.WithTimeout(context.Background(), time.Second*5)
		defer cancel()
		sv.Shutdown(shutdownCtx)
	}()

	err = sv.ListenAndServe()
	if errors.Is(err, http.ErrServerClosed) {
		return nil
	}
	return err
}

type CannotBuildAppError struct {
	Err error
}

func (e *CannotBuildAppError) Error() string {
	return fmt.Sprintf("cannot build app:\n\n\t%s", e.Err)
}

func (e *CannotBuildAppError) Unwrap() error {
	return e.Err
}<|MERGE_RESOLUTION|>--- conflicted
+++ resolved
@@ -17,7 +17,6 @@
 	"github.com/pkg/errors"
 	"github.com/tendermint/starport/starport/pkg/cmdrunner"
 	"github.com/tendermint/starport/starport/pkg/cmdrunner/step"
-	"github.com/tendermint/starport/starport/pkg/confile"
 	"github.com/tendermint/starport/starport/pkg/fswatcher"
 	"github.com/tendermint/starport/starport/pkg/xexec"
 	"github.com/tendermint/starport/starport/pkg/xos"
@@ -206,201 +205,6 @@
 		Run(ctx, s.serverSteps(ctx, &wr, conf)...)
 }
 
-<<<<<<< HEAD
-=======
-func (s *Chain) initSteps(ctx context.Context, conf conf.Config) (steps step.Steps, err error) {
-	chainID, err := s.ID()
-	if err != nil {
-		return nil, err
-	}
-
-	sconf, err := secretconf.Open(s.app.Path)
-	if err != nil {
-		return nil, err
-	}
-
-	// cleanup persistent data from previous `serve`.
-	steps.Add(step.New(
-		step.PreExec(func() error {
-			for _, path := range s.plugin.StoragePaths() {
-				if err := xos.RemoveAllUnderHome(path); err != nil {
-					return err
-				}
-			}
-			return nil
-		}),
-	))
-
-	// init node.
-	steps.Add(step.New(step.NewOptions().
-		Add(
-			step.Exec(
-				s.app.d(),
-				"init",
-				"mynode",
-				"--chain-id", chainID,
-			),
-			// overwrite configuration changes from Starport's config.yml to
-			// over app's sdk configs.
-			step.PostExec(func(err error) error {
-				if err != nil {
-					return err
-				}
-
-				appconfigs := []struct {
-					ec      confile.EncodingCreator
-					path    string
-					changes map[string]interface{}
-				}{
-					{confile.DefaultJSONEncodingCreator, s.GenesisPath(), conf.Genesis},
-					{confile.DefaultTOMLEncodingCreator, s.AppTOMLPath(), conf.Init.App},
-					{confile.DefaultTOMLEncodingCreator, s.ConfigTOMLPath(), conf.Init.Config},
-				}
-
-				for _, ac := range appconfigs {
-					cf := confile.New(ac.ec, ac.path)
-					var conf map[string]interface{}
-					if err := cf.Load(&conf); err != nil {
-						return err
-					}
-					if err := mergo.Merge(&conf, ac.changes, mergo.WithOverride); err != nil {
-						return err
-					}
-					if err := cf.Save(conf); err != nil {
-						return err
-					}
-				}
-				return nil
-			}),
-			step.PostExec(func(err error) error {
-				if err != nil {
-					return err
-				}
-				return s.plugin.PostInit(conf)
-			}),
-		).
-		Add(s.stdSteps(logAppd)...)...,
-	))
-
-	for _, account := range conf.Accounts {
-		steps.Add(s.createAccountSteps(ctx, account.Name, "", account.Coins, false)...)
-	}
-
-	for _, account := range sconf.Accounts {
-		steps.Add(s.createAccountSteps(ctx, account.Name, account.Mnemonic, account.Coins, false)...)
-	}
-
-	if err := s.checkIBCRelayerSupport(); err == nil {
-		steps.Add(step.New(
-			step.PreExec(func() error {
-				if err := xos.RemoveAllUnderHome(".relayer"); err != nil {
-					return err
-				}
-				info, err := s.RelayerInfo()
-				if err != nil {
-
-					return err
-				}
-				fmt.Fprintf(s.stdLog(logStarport).out, "✨ Relayer info: %s\n", info)
-				return nil
-			}),
-		))
-	} else {
-		fmt.Fprintf(s.stdLog(logStarport).out, "⚠️ Relayer error: %s\n", err)
-	}
-
-	for _, execOption := range s.plugin.ConfigCommands(chainID) {
-		execOption := execOption
-		steps.Add(step.New(step.NewOptions().
-			Add(execOption).
-			Add(s.stdSteps(logAppcli)...)...,
-		))
-	}
-
-	steps.Add(step.New(step.NewOptions().
-		Add(s.plugin.GentxCommand(chainID, conf)).
-		Add(s.stdSteps(logAppd)...)...,
-	))
-	steps.Add(step.New(step.NewOptions().
-		Add(step.Exec(
-			s.app.d(),
-			"collect-gentxs",
-		)).
-		Add(s.stdSteps(logAppd)...)...,
-	))
-	return steps, nil
-}
-
-func (s *Chain) createAccountSteps(ctx context.Context, name, mnemonic string, coins []string, isSilent bool) (steps step.Steps) {
-	if mnemonic != "" {
-		steps.Add(
-			step.New(
-				step.NewOptions().
-					Add(s.plugin.ImportUserCommand(name, mnemonic)...)...,
-			),
-		)
-	} else {
-		generatedMnemonic := &bytes.Buffer{}
-		steps.Add(
-			step.New(
-				step.NewOptions().
-					Add(s.plugin.AddUserCommand(name)...).
-					Add(
-						step.PostExec(func(exitErr error) error {
-							if exitErr != nil {
-								return errors.Wrapf(exitErr, "cannot create %s account", name)
-							}
-							var user struct {
-								Mnemonic string `json:"mnemonic"`
-							}
-							if err := json.NewDecoder(generatedMnemonic).Decode(&user); err != nil {
-								return errors.Wrap(err, "cannot decode mnemonic")
-							}
-							if !isSilent {
-								fmt.Fprintf(s.stdLog(logStarport).out, "🙂 Created an account. Password (mnemonic): %[1]v\n", user.Mnemonic)
-							}
-							return nil
-						}),
-					).
-					Add(s.stdSteps(logAppcli)...).
-					// Stargate pipes from stdout, Launchpad pipes from stderr.
-					Add(step.Stderr(generatedMnemonic), step.Stdout(generatedMnemonic))...,
-			),
-		)
-	}
-
-	key := &bytes.Buffer{}
-	steps.Add(
-		step.New(step.NewOptions().
-			Add(
-				s.plugin.ShowAccountCommand(name),
-				step.PostExec(func(err error) error {
-					if err != nil {
-						return err
-					}
-					coins := strings.Join(coins, ",")
-					key := strings.TrimSpace(key.String())
-					return cmdrunner.
-						New().
-						Run(ctx, step.New(step.NewOptions().
-							Add(step.Exec(
-								s.app.d(),
-								"add-genesis-account",
-								key,
-								coins,
-							)).
-							Add(s.stdSteps(logAppd)...)...,
-						))
-				}),
-			).
-			Add(s.stdSteps(logAppcli)...).
-			Add(step.Stdout(key))...,
-		),
-	)
-	return
-}
-
->>>>>>> 95b03db0
 func (s *Chain) serverSteps(ctx context.Context, wr *sync.WaitGroup, conf conf.Config) (steps step.Steps) {
 	var wg sync.WaitGroup
 	wg.Add(len(s.plugin.StartCommands(conf)))
