--- conflicted
+++ resolved
@@ -50,31 +50,14 @@
 	))
 
 	// init node.
-<<<<<<< HEAD
 	steps.Add(step.New(
-		step.Exec(
-			c.app.D(),
-			"init",
-			"mynode",
-			"--chain-id", chainID,
-		),
+		c.cmd.InitCommand(moniker),
 		// overwrite configuration changes from Starport's config.yml to
 		// over app's sdk configs.
 		step.PostExec(func(err error) error {
 			if err != nil {
 				return err
 			}
-=======
-	steps.Add(step.New(step.NewOptions().
-		Add(
-			c.cmd.InitCommand(moniker),
-			// overwrite configuration changes from Starport's config.yml to
-			// over app's sdk configs.
-			step.PostExec(func(err error) error {
-				if err != nil {
-					return err
-				}
->>>>>>> a3f446c7
 
 			// make sure that chain id given during chain.New() has the most priority.
 			if conf.Genesis != nil {
@@ -233,12 +216,6 @@
 
 // Gentx generates a gentx for v.
 func (c *Chain) Gentx(ctx context.Context, v Validator) (gentxPath string, err error) {
-<<<<<<< HEAD
-	chainID, err := c.ID()
-	if err != nil {
-		return "", err
-	}
-
 	var (
 		gentxPathMessage = &bytes.Buffer{}
 		errb             = &bytes.Buffer{}
@@ -247,16 +224,8 @@
 	if err := cmdrunner.
 		New(c.cmdOptions()...).
 		Run(ctx, step.New(
-			c.plugin.GentxCommand(chainID, v),
+			c.plugin.GentxCommand(v),
 			step.Stderr(io.MultiWriter(gentxPathMessage, c.stdLog(logAppd).err, errb)),
-=======
-	gentxPathMessage := &bytes.Buffer{}
-	if err := cmdrunner.
-		New(c.cmdOptions()...).
-		Run(ctx, step.New(
-			c.plugin.GentxCommand(v),
-			step.Stderr(io.MultiWriter(gentxPathMessage, c.stdLog(logAppd).err)),
->>>>>>> a3f446c7
 			step.Stdout(io.MultiWriter(gentxPathMessage, c.stdLog(logAppd).out)),
 		)); err != nil {
 		return "", errors.Wrap(err, errb.String())
@@ -279,24 +248,9 @@
 
 	err := cmdrunner.
 		New(c.cmdOptions()...).
-<<<<<<< HEAD
 		Run(ctx, step.New(
-			step.Exec(
-				c.app.D(),
-				"add-genesis-account",
-				account.Address,
-				account.Coins,
-				"--home",
-				c.Home(),
-			),
+			c.cmd.AddGenesisAccountCommand(account.Address, account.Coins),
 			step.Stderr(errb),
-=======
-		Run(ctx, step.New(step.NewOptions().
-			Add(
-				c.cmd.AddGenesisAccountCommand(account.Address, account.Coins),
-				step.Stderr(errb),
-			)...,
->>>>>>> a3f446c7
 		))
 	return errors.Wrap(err, errb.String())
 }
@@ -308,18 +262,8 @@
 	err := cmdrunner.
 		New(c.cmdOptions()...).
 		Run(ctx, step.New(
-<<<<<<< HEAD
-			step.Exec(
-				c.app.D(),
-				"collect-gentxs",
-				"--home",
-				c.Home(),
-			),
+			c.cmd.CollectGentxsCommand(),
 			step.Stderr(io.MultiWriter(c.stdLog(logAppd).err, errb)),
-=======
-			c.cmd.CollectGentxsCommand(),
-			step.Stderr(io.MultiWriter(c.stdLog(logAppd).err, &errb)),
->>>>>>> a3f446c7
 			step.Stdout(c.stdLog(logAppd).out),
 		))
 	return errors.Wrap(err, errb.String())
@@ -334,24 +278,12 @@
 
 	if err := cmdrunner.
 		New(c.cmdOptions()...).
-<<<<<<< HEAD
 		Run(ctx,
 			step.New(
-				step.Exec(
-					c.app.D(),
-					"tendermint",
-					"show-node-id",
-				),
+				c.cmd.ShowNodeIDCommand(),
 				step.Stdout(key),
 				step.Stderr(errb),
 			),
-=======
-		Run(ctx, step.New(
-			c.cmd.ShowNodeIDCommand(),
-			step.Stdout(&key),
-			step.Stderr(&errb),
-		),
->>>>>>> a3f446c7
 		); err != nil {
 		return "", errors.Wrap(err, errb.String())
 	}
