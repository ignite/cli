package chain

import (
	"context"
	"fmt"
	"os"

	"github.com/imdario/mergo"
	"github.com/tendermint/starport/starport/pkg/confile"
	"github.com/tendermint/starport/starport/pkg/xos"
)

const (
	moniker = "mynode"
)

// Init initializes chain.
func (c *Chain) Init(ctx context.Context) error {
	chainID, err := c.ID()
	if err != nil {
		return err
	}

	conf, err := c.Config()
	if err != nil {
		return err
	}

	// cleanup persistent data from previous `serve`.
	for _, path := range c.plugin.StoragePaths() {
		if err := os.RemoveAll(path); err != nil {
			return err
		}
	}

	// init node.
<<<<<<< HEAD
	steps.Add(step.New(
		c.cmd.InitCommand(moniker),
		// overwrite configuration changes from Starport's config.yml to
		// over app's sdk configs.
		step.PostExec(func(err error) error {
			if err != nil {
				return err
			}

			// make sure that chain id given during chain.New() has the most priority.
			if conf.Genesis != nil {
				conf.Genesis["chain_id"] = chainID
			}

			// get necessary paths
			genesisPath, err := c.GenesisPath()
			if err != nil {
				return err
			}
			appTOMLPath, err := c.AppTOMLPath()
			if err != nil {
				return err
			}
			configTOMLPath, err := c.ConfigTOMLPath()
			if err != nil {
				return err
			}

			appconfigs := []struct {
				ec      confile.EncodingCreator
				path    string
				changes map[string]interface{}
			}{
				{confile.DefaultJSONEncodingCreator, genesisPath, conf.Genesis},
				{confile.DefaultTOMLEncodingCreator, appTOMLPath, conf.Init.App},
				{confile.DefaultTOMLEncodingCreator, configTOMLPath, conf.Init.Config},
			}

			for _, ac := range appconfigs {
				cf := confile.New(ac.ec, ac.path)
				var conf map[string]interface{}
				if err := cf.Load(&conf); err != nil {
					return err
				}
				if err := mergo.Merge(&conf, ac.changes, mergo.WithOverride); err != nil {
					return err
				}
				if err := cf.Save(conf); err != nil {
					return err
				}
			}
			return nil
		}),
		step.PostExec(func(err error) error {
			if err != nil {
				return err
			}
			return c.plugin.PostInit(conf)
		}),
		step.Stderr(io.MultiWriter(c.stdLog(logAppd).err, &errb)),
		step.Stdout(c.stdLog(logAppd).out),
	))
=======
	if err := c.cmd.Init(ctx, moniker); err != nil {
		return err
	}
>>>>>>> c80e5605

	// overwrite configuration changes from Starport's config.yml to
	// over app's sdk configs.

	// make sure that chain id given during chain.New() has the most priority.
	if conf.Genesis != nil {
		conf.Genesis["chain_id"] = chainID
	}

	appconfigs := []struct {
		ec      confile.EncodingCreator
		path    string
		changes map[string]interface{}
	}{
		{confile.DefaultJSONEncodingCreator, c.GenesisPath(), conf.Genesis},
		{confile.DefaultTOMLEncodingCreator, c.AppTOMLPath(), conf.Init.App},
		{confile.DefaultTOMLEncodingCreator, c.ConfigTOMLPath(), conf.Init.Config},
	}

<<<<<<< HEAD
	for _, execOption := range c.plugin.ConfigCommands(c.cmd, chainID) {
		execOption := execOption
		steps.Add(step.New(step.NewOptions().
			Add(execOption).
			Add(c.stdSteps(logAppcli)...)...,
		))
=======
	for _, ac := range appconfigs {
		cf := confile.New(ac.ec, ac.path)
		var conf map[string]interface{}
		if err := cf.Load(&conf); err != nil {
			return err
		}
		if err := mergo.Merge(&conf, ac.changes, mergo.WithOverride); err != nil {
			return err
		}
		if err := cf.Save(conf); err != nil {
			return err
		}
>>>>>>> c80e5605
	}

	// run post init handler
	return c.plugin.PostInit(conf)
}

func (c *Chain) configure(ctx context.Context) error {
	// setup IBC Relayer.
	if err := c.checkIBCRelayerSupport(); err == nil {
		if err := xos.RemoveAllUnderHome(".relayer"); err != nil {
			return err
		}
		info, err := c.RelayerInfo()
		if err != nil {
			return err
		}
		fmt.Fprintf(c.stdLog(logStarport).out, "✨ Relayer info: %s\n", info)
		return nil
	}

<<<<<<< HEAD
	var (
		steps step.Steps
		key   = &bytes.Buffer{}
		errb  = &bytes.Buffer{}
	)

	if mnemonic != "" {
		steps.Add(
			step.New(step.NewOptions().
				Add(c.plugin.ImportUserCommand(c.cmd, name, mnemonic)...).
				Add(step.Stderr(errb))...,
			),
		)
	} else {
		generatedMnemonic := &bytes.Buffer{}
		steps.Add(
			step.New(step.NewOptions().
				Add(c.plugin.AddUserCommand(c.cmd, name)...).
				Add(
					step.PostExec(func(exitErr error) error {
						if exitErr != nil {
							return errors.Wrapf(exitErr, "cannot create %s account", name)
						}
						if err := json.NewDecoder(generatedMnemonic).Decode(&acc); err != nil {
							return errors.Wrap(err, "cannot decode mnemonic")
						}
						if !isSilent {
							fmt.Fprintf(c.stdLog(logStarport).out, "🙂 Created an account. Password (mnemonic): %[1]v\n", acc.Mnemonic)
						}
						return nil
					}),
				).
				Add(c.stdSteps(logAppcli)...).
				// Stargate pipes from stdout, Launchpad pipes from stderr.
				Add(step.Stderr(generatedMnemonic), step.Stdout(generatedMnemonic))...,
			),
		)
	}

	steps.Add(
		step.New(
			c.plugin.ShowAccountCommand(c.cmd, name),
			step.PostExec(func(err error) error {
				if err != nil {
					return err
				}
				acc.Address = strings.TrimSpace(key.String())
				return nil
			}),
			step.Stderr(io.MultiWriter(c.stdLog(logAppcli).err, errb)),
			step.Stdout(key),
		),
	)

	err := cmdrunner.New(c.cmdOptions()...).Run(ctx, steps...)
	return acc, errors.Wrap(err, errb.String())
=======
	// configure blockchain.
	chainID, err := c.ID()
	if err != nil {
		return err
	}

	return c.plugin.Configure(ctx, chainID)
>>>>>>> c80e5605
}

type Validator struct {
	Name                    string
	Moniker                 string
	StakingAmount           string
	CommissionRate          string
	CommissionMaxRate       string
	CommissionMaxChangeRate string
	MinSelfDelegation       string
	GasPrices               string
}

<<<<<<< HEAD
var gentxRe = regexp.MustCompile(`(?m)"(.+?)"`)

// Gentx generates a gentx for v.
func (c *Chain) Gentx(ctx context.Context, v Validator) (gentxPath string, err error) {
	var (
		gentxPathMessage = &bytes.Buffer{}
		errb             = &bytes.Buffer{}
	)

	if err := cmdrunner.
		New(c.cmdOptions()...).
		Run(ctx, step.New(
			c.plugin.GentxCommand(c.cmd, v),
			step.Stderr(io.MultiWriter(gentxPathMessage, c.stdLog(logAppd).err, errb)),
			step.Stdout(io.MultiWriter(gentxPathMessage, c.stdLog(logAppd).out)),
		)); err != nil {
		return "", errors.Wrap(err, errb.String())
	}

	return gentxRe.FindStringSubmatch(gentxPathMessage.String())[1], nil
}

=======
>>>>>>> c80e5605
// Account represents an account in the chain.
type Account struct {
	Name     string
	Address  string
	Mnemonic string `json:"mnemonic"`
	Coins    string
}<|MERGE_RESOLUTION|>--- conflicted
+++ resolved
@@ -34,74 +34,9 @@
 	}
 
 	// init node.
-<<<<<<< HEAD
-	steps.Add(step.New(
-		c.cmd.InitCommand(moniker),
-		// overwrite configuration changes from Starport's config.yml to
-		// over app's sdk configs.
-		step.PostExec(func(err error) error {
-			if err != nil {
-				return err
-			}
-
-			// make sure that chain id given during chain.New() has the most priority.
-			if conf.Genesis != nil {
-				conf.Genesis["chain_id"] = chainID
-			}
-
-			// get necessary paths
-			genesisPath, err := c.GenesisPath()
-			if err != nil {
-				return err
-			}
-			appTOMLPath, err := c.AppTOMLPath()
-			if err != nil {
-				return err
-			}
-			configTOMLPath, err := c.ConfigTOMLPath()
-			if err != nil {
-				return err
-			}
-
-			appconfigs := []struct {
-				ec      confile.EncodingCreator
-				path    string
-				changes map[string]interface{}
-			}{
-				{confile.DefaultJSONEncodingCreator, genesisPath, conf.Genesis},
-				{confile.DefaultTOMLEncodingCreator, appTOMLPath, conf.Init.App},
-				{confile.DefaultTOMLEncodingCreator, configTOMLPath, conf.Init.Config},
-			}
-
-			for _, ac := range appconfigs {
-				cf := confile.New(ac.ec, ac.path)
-				var conf map[string]interface{}
-				if err := cf.Load(&conf); err != nil {
-					return err
-				}
-				if err := mergo.Merge(&conf, ac.changes, mergo.WithOverride); err != nil {
-					return err
-				}
-				if err := cf.Save(conf); err != nil {
-					return err
-				}
-			}
-			return nil
-		}),
-		step.PostExec(func(err error) error {
-			if err != nil {
-				return err
-			}
-			return c.plugin.PostInit(conf)
-		}),
-		step.Stderr(io.MultiWriter(c.stdLog(logAppd).err, &errb)),
-		step.Stdout(c.stdLog(logAppd).out),
-	))
-=======
 	if err := c.cmd.Init(ctx, moniker); err != nil {
 		return err
 	}
->>>>>>> c80e5605
 
 	// overwrite configuration changes from Starport's config.yml to
 	// over app's sdk configs.
@@ -121,14 +56,6 @@
 		{confile.DefaultTOMLEncodingCreator, c.ConfigTOMLPath(), conf.Init.Config},
 	}
 
-<<<<<<< HEAD
-	for _, execOption := range c.plugin.ConfigCommands(c.cmd, chainID) {
-		execOption := execOption
-		steps.Add(step.New(step.NewOptions().
-			Add(execOption).
-			Add(c.stdSteps(logAppcli)...)...,
-		))
-=======
 	for _, ac := range appconfigs {
 		cf := confile.New(ac.ec, ac.path)
 		var conf map[string]interface{}
@@ -141,7 +68,6 @@
 		if err := cf.Save(conf); err != nil {
 			return err
 		}
->>>>>>> c80e5605
 	}
 
 	// run post init handler
@@ -162,64 +88,6 @@
 		return nil
 	}
 
-<<<<<<< HEAD
-	var (
-		steps step.Steps
-		key   = &bytes.Buffer{}
-		errb  = &bytes.Buffer{}
-	)
-
-	if mnemonic != "" {
-		steps.Add(
-			step.New(step.NewOptions().
-				Add(c.plugin.ImportUserCommand(c.cmd, name, mnemonic)...).
-				Add(step.Stderr(errb))...,
-			),
-		)
-	} else {
-		generatedMnemonic := &bytes.Buffer{}
-		steps.Add(
-			step.New(step.NewOptions().
-				Add(c.plugin.AddUserCommand(c.cmd, name)...).
-				Add(
-					step.PostExec(func(exitErr error) error {
-						if exitErr != nil {
-							return errors.Wrapf(exitErr, "cannot create %s account", name)
-						}
-						if err := json.NewDecoder(generatedMnemonic).Decode(&acc); err != nil {
-							return errors.Wrap(err, "cannot decode mnemonic")
-						}
-						if !isSilent {
-							fmt.Fprintf(c.stdLog(logStarport).out, "🙂 Created an account. Password (mnemonic): %[1]v\n", acc.Mnemonic)
-						}
-						return nil
-					}),
-				).
-				Add(c.stdSteps(logAppcli)...).
-				// Stargate pipes from stdout, Launchpad pipes from stderr.
-				Add(step.Stderr(generatedMnemonic), step.Stdout(generatedMnemonic))...,
-			),
-		)
-	}
-
-	steps.Add(
-		step.New(
-			c.plugin.ShowAccountCommand(c.cmd, name),
-			step.PostExec(func(err error) error {
-				if err != nil {
-					return err
-				}
-				acc.Address = strings.TrimSpace(key.String())
-				return nil
-			}),
-			step.Stderr(io.MultiWriter(c.stdLog(logAppcli).err, errb)),
-			step.Stdout(key),
-		),
-	)
-
-	err := cmdrunner.New(c.cmdOptions()...).Run(ctx, steps...)
-	return acc, errors.Wrap(err, errb.String())
-=======
 	// configure blockchain.
 	chainID, err := c.ID()
 	if err != nil {
@@ -227,7 +95,6 @@
 	}
 
 	return c.plugin.Configure(ctx, chainID)
->>>>>>> c80e5605
 }
 
 type Validator struct {
@@ -241,31 +108,6 @@
 	GasPrices               string
 }
 
-<<<<<<< HEAD
-var gentxRe = regexp.MustCompile(`(?m)"(.+?)"`)
-
-// Gentx generates a gentx for v.
-func (c *Chain) Gentx(ctx context.Context, v Validator) (gentxPath string, err error) {
-	var (
-		gentxPathMessage = &bytes.Buffer{}
-		errb             = &bytes.Buffer{}
-	)
-
-	if err := cmdrunner.
-		New(c.cmdOptions()...).
-		Run(ctx, step.New(
-			c.plugin.GentxCommand(c.cmd, v),
-			step.Stderr(io.MultiWriter(gentxPathMessage, c.stdLog(logAppd).err, errb)),
-			step.Stdout(io.MultiWriter(gentxPathMessage, c.stdLog(logAppd).out)),
-		)); err != nil {
-		return "", errors.Wrap(err, errb.String())
-	}
-
-	return gentxRe.FindStringSubmatch(gentxPathMessage.String())[1], nil
-}
-
-=======
->>>>>>> c80e5605
 // Account represents an account in the chain.
 type Account struct {
 	Name     string
