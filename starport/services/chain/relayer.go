--- conflicted
+++ resolved
@@ -259,11 +259,7 @@
 	if err != nil {
 		return "", err
 	}
-<<<<<<< HEAD
 	relayerHome := filepath.Join(c.Home(), "relayer")
-=======
-	relayerHome := filepath.Join(home, c.app.ND(), "relayer")
->>>>>>> cf583337
 	if os.Getenv("GITPOD_WORKSPACE_ID") != "" {
 		relayerHome = filepath.Join(home, ".relayer")
 	}
