package chain

import (
	"context"

	chaincmdrunner "github.com/tendermint/starport/starport/pkg/chaincmd/runner"

	"github.com/tendermint/starport/starport/pkg/cosmosver"
	starportconf "github.com/tendermint/starport/starport/services/chain/conf"
)

// TODO omit -cli log messages for Stargate.

type Plugin interface {
	// Name of a Cosmos version.
	Name() string

	// Setup performs the initial setup for plugin.
	Setup(context.Context) error

	// Binaries returns a list of binaries that will be compiled for the app.
	Binaries() []string

	// ConfigCommands returns step.Exec configuration for config commands.
	Configure(context.Context, chaincmdrunner.Runner, string) error

	// GentxCommand returns step.Exec configuration for gentx command.
	Gentx(context.Context, chaincmdrunner.Runner, Validator) (path string, err error)

	// PostInit hook.
	PostInit(string, starportconf.Config) error

	// StartCommands returns step.Exec configuration to start servers.
	Start(context.Context, chaincmdrunner.Runner, starportconf.Config) error

	// StoragePaths returns a list of where persistent data kept.
	StoragePaths() []string

	// Home returns the blockchain node's home dir.
	Home() string

	// CLIHome returns the cli blockchain node's home dir.
	CLIHome() string

	// Version of the plugin.
	Version() cosmosver.MajorVersion

	// SupportsIBC reports if app support IBC.
	SupportsIBC() bool
}

func (c *Chain) pickPlugin() Plugin {
	switch c.Version.Major() {
	case cosmosver.Launchpad:
<<<<<<< HEAD
		return newLaunchpadPlugin(c.app), nil
	case cosmosver.Stargate:
		return newStargatePlugin(c.app), nil
=======
		return newLaunchpadPlugin(c.app, c)
	case cosmosver.Stargate:
		return newStargatePlugin(c.app, c)
>>>>>>> db5e1bbd
	}
	panic("unknown cosmos version")
}<|MERGE_RESOLUTION|>--- conflicted
+++ resolved
@@ -52,15 +52,9 @@
 func (c *Chain) pickPlugin() Plugin {
 	switch c.Version.Major() {
 	case cosmosver.Launchpad:
-<<<<<<< HEAD
-		return newLaunchpadPlugin(c.app), nil
+		return newLaunchpadPlugin(c.app)
 	case cosmosver.Stargate:
-		return newStargatePlugin(c.app), nil
-=======
-		return newLaunchpadPlugin(c.app, c)
-	case cosmosver.Stargate:
-		return newStargatePlugin(c.app, c)
->>>>>>> db5e1bbd
+		return newStargatePlugin(c.app)
 	}
 	panic("unknown cosmos version")
 }