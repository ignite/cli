package chain

import (
	"context"
	"os"
	"path/filepath"

	"github.com/pelletier/go-toml"
	"github.com/pkg/errors"
	"github.com/tendermint/starport/starport/pkg/cmdrunner/step"
	"github.com/tendermint/starport/starport/pkg/cosmosver"
	"github.com/tendermint/starport/starport/pkg/xurl"
	starportconf "github.com/tendermint/starport/starport/services/chain/conf"
)

type stargatePlugin struct {
	app   App
	chain *Chain
}

func newStargatePlugin(app App, chain *Chain) *stargatePlugin {
	return &stargatePlugin{
		app:   app,
		chain: chain,
	}
}

func (p *stargatePlugin) Name() string {
	return "Stargate"
}

func (p *stargatePlugin) Setup(ctx context.Context) error {
	return nil
}

func (p *stargatePlugin) InstallCommands(ldflags string) (options []step.Option, binaries []string) {
	return []step.Option{
			step.Exec(
				"go",
				"install",
				"-mod", "readonly",
				"-ldflags", ldflags,
				filepath.Join(p.app.Root(), "cmd", p.app.D()),
			),
		}, []string{
			p.app.D(),
		}
}

func (p *stargatePlugin) AddUserCommand(accountName string) step.Options {
	return step.NewOptions().
		Add(
			step.Exec(
				p.app.D(),
				"keys",
				"add",
				accountName,
				"--output", "json",
				"--keyring-backend", "test",
			),
		)
}

func (p *stargatePlugin) ImportUserCommand(name, mnemonic string) step.Options {
	return step.NewOptions().
		Add(
			step.Exec(
				p.app.D(),
				"keys",
				"add",
				name,
				"--recover",
				"--keyring-backend", "test",
			),
			step.Write([]byte(mnemonic+"\n")),
		)
}

func (p *stargatePlugin) ShowAccountCommand(accountName string) step.Option {
	return step.Exec(
		p.app.D(),
		"keys",
		"show",
		accountName,
		"-a",
		"--keyring-backend", "test",
	)
}

func (p *stargatePlugin) ConfigCommands(_ string) []step.Option {
	return nil
}

<<<<<<< HEAD
func (p *stargatePlugin) GentxCommand(v Validator) step.Option {
	args := []string{
		"gentx", v.Name,
		"--chain-id", p.app.N(),
=======
func (p *stargatePlugin) GentxCommand(chainID string, conf starportconf.Config) step.Option {
	return step.Exec(
		p.app.d(),
		"gentx", conf.Validator.Name,
		"--chain-id", chainID,
>>>>>>> 95b03db0
		"--keyring-backend", "test",
		"--amount", v.StakingAmount,
	}
	if v.Moniker != "" {
		args = append(args, "--moniker", v.Moniker)
	}
	if v.CommissionRate != "" {
		args = append(args, "--commission-rate", v.CommissionRate)
	}
	if v.CommissionMaxRate != "" {
		args = append(args, "--commission-max-rate", v.CommissionMaxRate)
	}
	if v.CommissionMaxChangeRate != "" {
		args = append(args, "--commission-max-change-rate", v.CommissionMaxChangeRate)
	}
	if v.MinSelfDelegation != "" {
		args = append(args, "--min-self-delegation", v.MinSelfDelegation)
	}
	if v.GasPrices != "" {
		args = append(args, "--gas-prices", v.GasPrices)
	}
	return step.Exec(p.app.D(), args...)
}

func (p *stargatePlugin) PostInit(conf starportconf.Config) error {
	if err := p.apptoml(conf); err != nil {
		return err
	}
	return p.configtoml(conf)
}

func (p *stargatePlugin) apptoml(conf starportconf.Config) error {
	// TODO find a better way in order to not delete comments in the toml.yml
	home, err := os.UserHomeDir()
	if err != nil {
		return err
	}
	path := filepath.Join(home, p.app.ND(), "config/app.toml")
	config, err := toml.LoadFile(path)
	if err != nil {
		return err
	}
	config.Set("api.enable", true)
	config.Set("api.enabled-unsafe-cors", true)
	config.Set("rpc.cors_allowed_origins", []string{"*"})
	config.Set("api.address", xurl.TCP(conf.Servers.APIAddr))
	file, err := os.OpenFile(path, os.O_RDWR|os.O_TRUNC, 644)
	if err != nil {
		return err
	}
	defer file.Close()
	_, err = config.WriteTo(file)
	return err
}

func (p *stargatePlugin) configtoml(conf starportconf.Config) error {
	// TODO find a better way in order to not delete comments in the toml.yml
	home, err := os.UserHomeDir()
	if err != nil {
		return err
	}
	path := filepath.Join(home, p.app.ND(), "config/config.toml")
	config, err := toml.LoadFile(path)
	if err != nil {
		return err
	}
	config.Set("rpc.cors_allowed_origins", []string{"*"})
	config.Set("consensus.timeout_commit", "1s")
	config.Set("consensus.timeout_propose", "1s")
	config.Set("rpc.laddr", xurl.TCP(conf.Servers.RPCAddr))
	config.Set("p2p.laddr", xurl.TCP(conf.Servers.P2PAddr))
	config.Set("rpc.pprof_laddr", conf.Servers.ProfAddr)
	file, err := os.OpenFile(path, os.O_RDWR|os.O_TRUNC, 644)
	if err != nil {
		return err
	}
	defer file.Close()
	_, err = config.WriteTo(file)
	return err
}

func (p *stargatePlugin) StartCommands(conf starportconf.Config) [][]step.Option {
	return [][]step.Option{
		step.NewOptions().
			Add(
				step.Exec(
					p.app.D(),
					"start",
					"--pruning", "nothing",
					"--grpc.address", conf.Servers.GRPCAddr,
				),
				step.PostExec(func(exitErr error) error {
					return errors.Wrapf(exitErr, "cannot run %[1]vd start", p.app.Name)
				}),
			),
	}
}

func (p *stargatePlugin) StoragePaths() []string {
	return []string{
		p.app.ND(),
	}
}

<<<<<<< HEAD
func (p *stargatePlugin) GenesisPath() (string, error) {
=======
func (p *stargatePlugin) Home() (string, error) {
>>>>>>> 95b03db0
	home, err := os.UserHomeDir()
	if err != nil {
		return "", err
	}
<<<<<<< HEAD
	return filepath.Join(home, p.app.ND(), "config/genesis.json"), nil
=======
	return filepath.Join(home, p.app.nd()), nil
>>>>>>> 95b03db0
}

func (p *stargatePlugin) Version() cosmosver.MajorVersion { return cosmosver.Stargate }

func (p *stargatePlugin) SupportsIBC() bool { return true }<|MERGE_RESOLUTION|>--- conflicted
+++ resolved
@@ -91,18 +91,10 @@
 	return nil
 }
 
-<<<<<<< HEAD
-func (p *stargatePlugin) GentxCommand(v Validator) step.Option {
+func (p *stargatePlugin) GentxCommand(chainID string, v Validator) step.Option {
 	args := []string{
 		"gentx", v.Name,
-		"--chain-id", p.app.N(),
-=======
-func (p *stargatePlugin) GentxCommand(chainID string, conf starportconf.Config) step.Option {
-	return step.Exec(
-		p.app.d(),
-		"gentx", conf.Validator.Name,
 		"--chain-id", chainID,
->>>>>>> 95b03db0
 		"--keyring-backend", "test",
 		"--amount", v.StakingAmount,
 	}
@@ -207,20 +199,12 @@
 	}
 }
 
-<<<<<<< HEAD
-func (p *stargatePlugin) GenesisPath() (string, error) {
-=======
 func (p *stargatePlugin) Home() (string, error) {
->>>>>>> 95b03db0
 	home, err := os.UserHomeDir()
 	if err != nil {
 		return "", err
 	}
-<<<<<<< HEAD
-	return filepath.Join(home, p.app.ND(), "config/genesis.json"), nil
-=======
-	return filepath.Join(home, p.app.nd()), nil
->>>>>>> 95b03db0
+	return filepath.Join(home, p.app.ND()), nil
 }
 
 func (p *stargatePlugin) Version() cosmosver.MajorVersion { return cosmosver.Stargate }
