--- conflicted
+++ resolved
@@ -18,11 +18,8 @@
 		NewNetworkChainInit(),
 		NewNetworkChainJoin(),
 		NewNetworkChainPrepare(),
-<<<<<<< HEAD
 		NewNetworkChainShow(),
-=======
 		NewNetworkChainLaunch(),
->>>>>>> e1e94a37
 	)
 
 	return c
