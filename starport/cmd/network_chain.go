package starportcmd

import "github.com/spf13/cobra"

// NewNetworkChain creates a new chain command that holds some other
// sub commands related to launching a network for a chain.
func NewNetworkChain() *cobra.Command {
	c := &cobra.Command{
		Use:   "chain",
		Short: "Build networks",
	}

	c.AddCommand(
		NewNetworkChainPublish(),
<<<<<<< HEAD
		NewNetworkChainPrepare(),
=======
		NewNetworkChainInit(),
>>>>>>> 02a7ba83
	)

	return c
}<|MERGE_RESOLUTION|>--- conflicted
+++ resolved
@@ -12,11 +12,8 @@
 
 	c.AddCommand(
 		NewNetworkChainPublish(),
-<<<<<<< HEAD
+		NewNetworkChainInit(),
 		NewNetworkChainPrepare(),
-=======
-		NewNetworkChainInit(),
->>>>>>> 02a7ba83
 	)
 
 	return c
