--- conflicted
+++ resolved
@@ -15,11 +15,8 @@
 	c.AddCommand(
 		NewNetworkChainPublish(),
 		NewNetworkChainInit(),
-<<<<<<< HEAD
+		NewNetworkChainJoin(),
 		NewNetworkChainPrepare(),
-=======
-		NewNetworkChainJoin(),
->>>>>>> 8c4e9be6
 	)
 
 	return c
