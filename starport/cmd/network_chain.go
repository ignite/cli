--- conflicted
+++ resolved
@@ -17,11 +17,8 @@
 		NewNetworkChainPublish(),
 		NewNetworkChainInit(),
 		NewNetworkChainJoin(),
-<<<<<<< HEAD
+		NewNetworkChainPrepare(),
 		NewNetworkChainLaunch(),
-=======
-		NewNetworkChainPrepare(),
->>>>>>> a89aa90f
 	)
 
 	return c
