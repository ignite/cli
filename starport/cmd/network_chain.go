package starportcmd

import "github.com/spf13/cobra"

// NewNetworkChain creates a new chain command that holds some other
// sub commands related to launching a network for a chain.
func NewNetworkChain() *cobra.Command {
	c := &cobra.Command{
		Use:   "chain",
		Short: "Build networks",
	}

	c.AddCommand(
<<<<<<< HEAD
		NewNetworkChainList(),
		NewNetworkChainPublish(),
=======
		NewNetworkChainPublish(),
		NewNetworkChainInit(),
>>>>>>> 512c9674
	)

	return c
}<|MERGE_RESOLUTION|>--- conflicted
+++ resolved
@@ -11,13 +11,9 @@
 	}
 
 	c.AddCommand(
-<<<<<<< HEAD
-		NewNetworkChainList(),
-		NewNetworkChainPublish(),
-=======
 		NewNetworkChainPublish(),
 		NewNetworkChainInit(),
->>>>>>> 512c9674
+		NewNetworkChainList(),
 	)
 
 	return c
