--- conflicted
+++ resolved
@@ -14,11 +14,8 @@
 
 	c.AddCommand(
 		NewNetworkChainPublish(),
-<<<<<<< HEAD
+		NewNetworkChainInit(),
 		NewNetworkChainJoin(),
-=======
-		NewNetworkChainInit(),
->>>>>>> 9aa042f2
 	)
 
 	return c
