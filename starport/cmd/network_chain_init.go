package starportcmd

import (
	"fmt"

	"github.com/manifoldco/promptui"
	"github.com/spf13/cobra"
	"github.com/tendermint/starport/starport/pkg/cliquiz"
	"github.com/tendermint/starport/starport/pkg/clispinner"
	"github.com/tendermint/starport/starport/pkg/cosmosaccount"
	"github.com/tendermint/starport/starport/services/chain"
	"github.com/tendermint/starport/starport/services/network"
	"github.com/tendermint/starport/starport/services/network/networkchain"
)

const (
	flagValidatorAccount         = "validator-account"
	flagValidatorWebsite         = "validator-website"
	flagValidatorDetails         = "validator-details"
	flagValidatorSecurityContact = "validator-security-contact"
	flagValidatorMoniker         = "validator-moniker"
	flagValidatorIdentity        = "validator-identity"
)

// NewNetworkChainInit returns a new command to initialize a chain from a published chain ID
func NewNetworkChainInit() *cobra.Command {
	c := &cobra.Command{
		Use:   "init [launch-id]",
		Short: "Initialize a chain from a published chain ID",
		Args:  cobra.ExactArgs(1),
		RunE:  networkChainInitHandler,
	}

	c.Flags().String(flagValidatorAccount, cosmosaccount.DefaultAccount, "Account for the chain validator")
	c.Flags().String(flagValidatorWebsite, "", "Associate a website to the validator")
	c.Flags().String(flagValidatorDetails, "", "Provide details about the validator")
	c.Flags().String(flagValidatorSecurityContact, "", "Provide a validator security contact email")
	c.Flags().String(flagValidatorMoniker, "", "Provide a custom validator moniker")
	c.Flags().String(flagValidatorIdentity, "", "Provide a validator identity signature (ex. UPort or Keybase)")
	c.Flags().AddFlagSet(flagNetworkFrom())
	c.Flags().AddFlagSet(flagSetHome())
	c.Flags().AddFlagSet(flagSetKeyringBackend())
	c.Flags().AddFlagSet(flagSetYes())

	return c
}

func networkChainInitHandler(cmd *cobra.Command, args []string) error {
	nb, err := newNetworkBuilder(cmd)
	if err != nil {
		return err
	}
	defer nb.Cleanup()

	// parse launch ID
	launchID, err := network.ParseLaunchID(args[0])
	if err != nil {
		return err
	}

	// check if the provided account for the validator exists.
	validatorAccount, _ := cmd.Flags().GetString(flagValidatorAccount)
	if _, err = nb.AccountRegistry.GetByName(validatorAccount); err != nil {
		return err
	}

	// if a chain has already been initialized with this launch ID, we ask for confirmation
	// before erasing the directory.
	chainHome, exist, err := networkchain.IsChainHomeExist(launchID)
	if err != nil {
		return err
	}

	if !getYes(cmd) && exist {
		prompt := promptui.Prompt{
			Label: fmt.Sprintf("The chain has already been initialized under: %s. Would you like to overwrite the home directory",
				chainHome,
			),
			IsConfirm: true,
		}
		nb.Spinner.Stop()
		if _, err := prompt.Run(); err != nil {
			fmt.Println("said no")
			return nil
		}
		nb.Spinner.Start()
	}

	n, err := nb.Network()
	if err != nil {
		return err
	}

	chainLaunch, err := n.ChainLaunch(cmd.Context(), launchID)
	if err != nil {
		return err
	}

	c, err := nb.Chain(networkchain.SourceLaunch(chainLaunch))
	if err != nil {
		return err
	}

	if err := c.Init(cmd.Context()); err != nil {
		return err
	}

	stakeDenom, err := c.StakeDenom()
	if err != nil {
		return err
	}

	// ask validator information.
<<<<<<< HEAD
	v, err := askValidatorInfo(validatorAccount, stakeDenom)
=======
	v, err := askValidatorInfo(cmd)
>>>>>>> c6fc941b
	if err != nil {
		return err
	}

	gentxPath, err := c.InitAccount(cmd.Context(), v, validatorAccount)
	if err != nil {
		return err
	}
	fmt.Printf("%s Gentx generated: %s\n", clispinner.Bullet, gentxPath)

	return nil
}

// askValidatorInfo prompts to the user questions to query validator information
<<<<<<< HEAD
func askValidatorInfo(validatorName, stakeDenom string) (chain.Validator, error) {
	v := chain.Validator{
		Name:    validatorName,
		Moniker: validatorName,
=======
func askValidatorInfo(cmd *cobra.Command) (chain.Validator, error) {
	var (
		account, _         = cmd.Flags().GetString(flagValidatorAccount)
		website, _         = cmd.Flags().GetString(flagValidatorWebsite)
		details, _         = cmd.Flags().GetString(flagValidatorDetails)
		securityContact, _ = cmd.Flags().GetString(flagValidatorSecurityContact)
		moniker, _         = cmd.Flags().GetString(flagValidatorMoniker)
		identity, _        = cmd.Flags().GetString(flagValidatorIdentity)
	)

	v := chain.Validator{
		Name:              account,
		Website:           website,
		Details:           details,
		Moniker:           moniker,
		Identity:          identity,
		SecurityContact:   securityContact,
		GasPrices:         "0stake",
		MinSelfDelegation: "1",
>>>>>>> c6fc941b
	}
	questions := append([]cliquiz.Question{},
		cliquiz.NewQuestion("Staking amount",
			&v.StakingAmount,
			cliquiz.DefaultAnswer("95000000stake"),
			cliquiz.Required(),
		),
		cliquiz.NewQuestion("Commission rate",
			&v.CommissionRate,
			cliquiz.DefaultAnswer("0.10"),
			cliquiz.Required(),
		),
		cliquiz.NewQuestion("Commission max rate",
			&v.CommissionMaxRate,
			cliquiz.DefaultAnswer("0.20"),
			cliquiz.Required(),
		),
		cliquiz.NewQuestion("Commission max change rate",
			&v.CommissionMaxChangeRate,
			cliquiz.DefaultAnswer("0.01"),
			cliquiz.Required(),
		),
		cliquiz.NewQuestion("Min self delegation",
			&v.MinSelfDelegation,
			cliquiz.DefaultAnswer("1"),
			cliquiz.Required(),
		),
		cliquiz.NewQuestion("Gas prices",
			&v.GasPrices,
			cliquiz.DefaultAnswer("0.025"+stakeDenom),
			cliquiz.Required(),
		),
	)
	return v, cliquiz.Ask(questions...)
}<|MERGE_RESOLUTION|>--- conflicted
+++ resolved
@@ -111,11 +111,7 @@
 	}
 
 	// ask validator information.
-<<<<<<< HEAD
-	v, err := askValidatorInfo(validatorAccount, stakeDenom)
-=======
-	v, err := askValidatorInfo(cmd)
->>>>>>> c6fc941b
+	v, err := askValidatorInfo(cmd, stakeDenom)
 	if err != nil {
 		return err
 	}
@@ -130,13 +126,7 @@
 }
 
 // askValidatorInfo prompts to the user questions to query validator information
-<<<<<<< HEAD
-func askValidatorInfo(validatorName, stakeDenom string) (chain.Validator, error) {
-	v := chain.Validator{
-		Name:    validatorName,
-		Moniker: validatorName,
-=======
-func askValidatorInfo(cmd *cobra.Command) (chain.Validator, error) {
+func askValidatorInfo(cmd *cobra.Command, stakeDenom string) (chain.Validator, error) {
 	var (
 		account, _         = cmd.Flags().GetString(flagValidatorAccount)
 		website, _         = cmd.Flags().GetString(flagValidatorWebsite)
@@ -145,7 +135,6 @@
 		moniker, _         = cmd.Flags().GetString(flagValidatorMoniker)
 		identity, _        = cmd.Flags().GetString(flagValidatorIdentity)
 	)
-
 	v := chain.Validator{
 		Name:              account,
 		Website:           website,
@@ -155,8 +144,8 @@
 		SecurityContact:   securityContact,
 		GasPrices:         "0stake",
 		MinSelfDelegation: "1",
->>>>>>> c6fc941b
 	}
+
 	questions := append([]cliquiz.Question{},
 		cliquiz.NewQuestion("Staking amount",
 			&v.StakingAmount,
