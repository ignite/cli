--- conflicted
+++ resolved
@@ -67,12 +67,8 @@
 	if err != nil {
 		return err
 	}
-<<<<<<< HEAD
+
 	sm, err := sc.AddQuery(cmd.Context(), placeholder.New(), module, args[0], desc, args[1:], resFields, paginated)
-=======
-
-	sm, err := sc.AddQuery(placeholder.New(), module, args[0], desc, args[1:], resFields, paginated)
->>>>>>> 3fc40624
 	if err != nil {
 		return err
 	}
