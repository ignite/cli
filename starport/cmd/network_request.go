--- conflicted
+++ resolved
@@ -11,13 +11,9 @@
 	}
 
 	c.AddCommand(
-<<<<<<< HEAD
+		NewNetworkRequestList(),
 		NewNetworkRequestApprove(),
 		NewNetworkRequestReject(),
-=======
-		NewNetworkRequestList(),
-		NewNetworkRequestApprove(),
->>>>>>> 6f44e830
 	)
 
 	return c
