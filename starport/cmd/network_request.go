package starportcmd

import "github.com/spf13/cobra"

// NewNetworkRequest creates a new approval request command that holds some other
// sub commands related to handle request for a chain.
func NewNetworkRequest() *cobra.Command {
	c := &cobra.Command{
		Use:   "request",
		Short: "Handle requests",
	}

	c.AddCommand(
<<<<<<< HEAD
		NewNetworkRequestShow(),
		NewNetworkRequestApprove(),
=======
		NewNetworkRequestList(),
		NewNetworkRequestApprove(),
		NewNetworkRequestReject(),
>>>>>>> 33231141
	)

	return c
}<|MERGE_RESOLUTION|>--- conflicted
+++ resolved
@@ -11,14 +11,10 @@
 	}
 
 	c.AddCommand(
-<<<<<<< HEAD
 		NewNetworkRequestShow(),
-		NewNetworkRequestApprove(),
-=======
 		NewNetworkRequestList(),
 		NewNetworkRequestApprove(),
 		NewNetworkRequestReject(),
->>>>>>> 33231141
 	)
 
 	return c
