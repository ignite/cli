package starportcmd

import (
	"fmt"

	"github.com/spf13/cobra"
	"github.com/tendermint/starport/starport/pkg/clispinner"
	"github.com/tendermint/starport/starport/services/scaffolder"
)

const (
	flagModule    string = "module"
	flagLegacy    string = "legacy"
	flagIndexed   string = "indexed"
<<<<<<< HEAD
	flagNoMessage        = "no-message"
=======
	flagNoMessage string = "no-message"
>>>>>>> 127912db
)

// NewType command creates a new type command to scaffold types.
func NewType() *cobra.Command {
	c := &cobra.Command{
		Use:   "type [typeName] [field1] [field2] ...",
		Short: "Generates CRUD actions for type",
		Args:  cobra.MinimumNArgs(1),
		RunE:  typeHandler,
	}
	c.Flags().StringVarP(&appPath, "path", "p", "", "path of the app")
	addSdkVersionFlag(c)

	c.Flags().String(flagModule, "", "Module to add the type into. Default: app's main module")
	c.Flags().Bool(flagLegacy, false, "Scaffold the type without generating MsgServer service")
	c.Flags().Bool(flagIndexed, false, "Scaffold an indexed type")
	c.Flags().Bool(flagNoMessage, false, "Disable CRUD interaction messages scaffolding")

	return c
}

func typeHandler(cmd *cobra.Command, args []string) error {
	s := clispinner.New().SetText("Scaffolding...")
	defer s.Stop()

	// Get the module to add the type into
	module, err := cmd.Flags().GetString(flagModule)
	if err != nil {
		return err
	}

	// Add type options
	var opts scaffolder.AddTypeOption
	opts.Legacy, err = cmd.Flags().GetBool(flagLegacy)
	if err != nil {
		return err
	}
	opts.Indexed, err = cmd.Flags().GetBool(flagIndexed)
	if err != nil {
		return err
	}
	opts.NoMessage, err = cmd.Flags().GetBool(flagNoMessage)
	if err != nil {
		return err
	}

	sc := scaffolder.New(appPath)
	if err := sc.AddType(opts, module, args[0], args[1:]...); err != nil {
		return err
	}

	s.Stop()

	fmt.Printf("\n🎉 Created a type `%[1]v`.\n\n", args[0])
	return nil
}<|MERGE_RESOLUTION|>--- conflicted
+++ resolved
@@ -12,11 +12,7 @@
 	flagModule    string = "module"
 	flagLegacy    string = "legacy"
 	flagIndexed   string = "indexed"
-<<<<<<< HEAD
-	flagNoMessage        = "no-message"
-=======
 	flagNoMessage string = "no-message"
->>>>>>> 127912db
 )
 
 // NewType command creates a new type command to scaffold types.
