--- conflicted
+++ resolved
@@ -6,10 +6,7 @@
 
 	sdk "github.com/cosmos/cosmos-sdk/types"
 	"github.com/spf13/cobra"
-<<<<<<< HEAD
-=======
 	campaigntypes "github.com/tendermint/spn/x/campaign/types"
->>>>>>> 3aa8790f
 
 	"github.com/tendermint/starport/starport/pkg/clispinner"
 	"github.com/tendermint/starport/starport/services/network"
@@ -44,17 +41,14 @@
 	c.Flags().String(flagChainID, "", "Chain ID to use for this network")
 	c.Flags().Uint64(flagCampaign, 0, "Campaign ID to use for this network")
 	c.Flags().Bool(flagNoCheck, false, "Skip verifying chain's integrity")
-<<<<<<< HEAD
-	c.Flags().String(flagRewardCoins, "", "Reward coins")
-	c.Flags().Int64(flagRewardHeight, 0, "Last reward height")
-=======
 	// FIXME: total shares cannot be set if the campaign doesn't have dynamic shares.
-	// TODO: we should update the SPN to accept dynamic shares before enabling this flag
+	// TODO: we should update the SPN to accept dynamic shares before enabling this flag.
 	// c.Flags().String(flagCampaignTotalShares, "", "Add a total shares to the campaign")
 	c.Flags().String(flagCampaignMetadata, "", "Add a campaign metadata")
 	c.Flags().String(flagCampaignTotalShares, "", "Add a shares supply for the campaign")
 	c.Flags().String(flagCampaignTotalSupply, "", "Add a total of the mainnet of a campaign")
->>>>>>> 3aa8790f
+	c.Flags().String(flagRewardCoins, "", "Reward coins")
+	c.Flags().Int64(flagRewardHeight, 0, "Last reward height")
 	c.Flags().AddFlagSet(flagNetworkFrom())
 	c.Flags().AddFlagSet(flagSetKeyringBackend())
 	c.Flags().AddFlagSet(flagSetHome())
@@ -65,21 +59,6 @@
 
 func networkChainPublishHandler(cmd *cobra.Command, args []string) error {
 	var (
-<<<<<<< HEAD
-		source            = args[0]
-		tag, _            = cmd.Flags().GetString(flagTag)
-		branch, _         = cmd.Flags().GetString(flagBranch)
-		hash, _           = cmd.Flags().GetString(flagHash)
-		genesisURL, _     = cmd.Flags().GetString(flagGenesis)
-		chainID, _        = cmd.Flags().GetString(flagChainID)
-		campaign, _       = cmd.Flags().GetUint64(flagCampaign)
-		noCheck, _        = cmd.Flags().GetBool(flagNoCheck)
-		rewardCoinsStr, _ = cmd.Flags().GetString(flagRewardCoins)
-		rewardDuration, _ = cmd.Flags().GetInt64(flagRewardHeight)
-	)
-
-	rewardCoins, err := sdk.ParseCoinsNormalized(rewardCoinsStr)
-=======
 		source                    = args[0]
 		tag, _                    = cmd.Flags().GetString(flagTag)
 		branch, _                 = cmd.Flags().GetString(flagBranch)
@@ -91,23 +70,28 @@
 		campaignMetadata, _       = cmd.Flags().GetString(flagCampaignMetadata)
 		campaignTotalSharesStr, _ = cmd.Flags().GetString(flagCampaignTotalShares)
 		campaignTotalSupplyStr, _ = cmd.Flags().GetString(flagCampaignTotalSupply)
+		rewardCoinsStr, _         = cmd.Flags().GetString(flagRewardCoins)
+		rewardDuration, _         = cmd.Flags().GetInt64(flagRewardHeight)
 	)
 
 	totalShares, err := campaigntypes.NewShares(campaignTotalSharesStr)
->>>>>>> 3aa8790f
 	if err != nil {
 		return err
 	}
 
-<<<<<<< HEAD
+	totalSupply, err := sdk.ParseCoinsNormalized(campaignTotalSupplyStr)
+	if err != nil {
+		return err
+	}
+
+	rewardCoins, err := sdk.ParseCoinsNormalized(rewardCoinsStr)
+	if err != nil {
+		return err
+	}
+
 	if (!rewardCoins.Empty() && rewardDuration == 0) ||
 		(rewardCoins.Empty() && rewardDuration > 0) {
 		return fmt.Errorf("%s and %s flags must be provided together", flagRewardCoins, flagRewardHeight)
-=======
-	totalSupply, err := sdk.ParseCoinsNormalized(campaignTotalSupplyStr)
-	if err != nil {
-		return err
->>>>>>> 3aa8790f
 	}
 
 	nb, err := newNetworkBuilder(cmd)
