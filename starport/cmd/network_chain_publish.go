--- conflicted
+++ resolved
@@ -52,19 +52,11 @@
 		campaign, _   = cmd.Flags().GetUint64(flagCampaign)
 		noCheck, _    = cmd.Flags().GetBool(flagNoCheck)
 	)
-<<<<<<< HEAD
-	nb, s, endRoutine, err := initializeNetwork(cmd)
-	if err != nil {
-		return err
-	}
-	defer endRoutine()
-=======
 	nb, s, shutdown, err := initializeNetwork(cmd)
 	if err != nil {
 		return err
 	}
 	defer shutdown()
->>>>>>> 136c7a3d
 
 	// initialize the blockchain
 	initOptions := initOptionWithHomeFlag(cmd, network.MustNotInitializedBefore())
