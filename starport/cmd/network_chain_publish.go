--- conflicted
+++ resolved
@@ -59,11 +59,7 @@
 	defer shutdown()
 
 	// initialize the blockchain
-<<<<<<< HEAD
-	initOptions := initOptionWithHomeFlag(cmd)
-=======
 	initOptions := initOptionWithHomeFlag(cmd, network.MustNotInitializedBefore())
->>>>>>> 8c4e9be6
 
 	var sourceOption network.SourceOption
 
