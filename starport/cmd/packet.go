--- conflicted
+++ resolved
@@ -52,21 +52,16 @@
 		return err
 	}
 
-<<<<<<< HEAD
-	sc, err := scaffolder.New(appPath)
-	if err != nil {
-		return err
-	}
-	if err := sc.AddPacket(module, packet, packetFields, ackFields); err != nil {
-=======
 	noMessage, err := cmd.Flags().GetBool(flagNoMessage)
 	if err != nil {
 		return err
 	}
 
-	sc := scaffolder.New(appPath)
+	sc, err := scaffolder.New(appPath)
+	if err != nil {
+		return err
+	}
 	if err := sc.AddPacket(module, packet, packetFields, ackFields, noMessage); err != nil {
->>>>>>> c98b3066
 		return err
 	}
 
