<template>

  <div class="main">

    <div class="hero">
      <h2>Your blockchain <br> is ready.</h2>
      <p>Starport has scaffolded and launched a Cosmos blockchain for you. Your blockchain has its own tokens, accounts, custom data types and more.</p>
    </div>

    <div class="dashboard -grid-col-3">
      <div class="-left-top -sp-f-overline-0">BUILD LOG</div>
      <div class="-center-top -sp-f-overline-0">STACK</div>

      <div class="-left dashboard__card -log">
        <SpStandardIconText 
          v-for="(item, index) in staticLogs"
          :key="index+item"
          :iconType="'check'"
          :text="item"
          :isIconFirst="true"
        />
        <SpLoaderIconText 
          :activeIconType="'check'"
          :text="'Blockchain node started'"
          :isActive="backendRunningStates.api"          
        />        
      </div>

      <div 
        v-for="(card, index) in stack"
        :key="card.id+index"
        :class="[
          'dashboard__card -sp-c-bg-secondary',
          `-${card.id}`, 
          {'-is-active': backendRunningStates[card.id]}
        ]"
      >
        <div class="dashboard__card-logo">
          <LogoCosmosSdk v-if="card.id === 'rpc'" />
          <LogoTendermint v-else-if="card.id === 'api'" />
          <LogoStarport v-else />
        </div>
        <div class="dashboard__card-main">
          <span class="dashboard__card-heading">{{card.name}}</span>
          <p class="dashboard__card-blurb -sp-c-txt-third">{{card.blurb}}</p>
          <SpLoaderIconText
            :text="`localhost: ${card.port} ${card.id !== 'frontend' ? '' : '→'}`"
            :isActive="backendRunningStates[card.id]"
            :link="card.id !== 'frontend' ? '' : appEnv.FRONTEND"
          />
        </div>
        <SpBlockInfoCard 
          v-if="card.id === 'api'"
          :blockCards="blockCards"
        />
      </div>

    </div>

    <div class="-grid-col-3 intro">
      <div class="intro__side">
        <p class="-sp-f-overline-0">Architecture</p>
        <h3>Brief intro</h3>
      </div>
      <div class="intro__main">
        <p>Your blockchain is built with 
          <a href="https://github.com/cosmos/cosmos-sdk" target="_blank" class="-sp-c-txt-highlight">Cosmos SDK</a>
          , a modular framework for building blockchains. Every feature in the Cosmos SDK is packaged as a separate module that can interact with other modules. We've installed the 
          <span>auth</span>, <span>bank</span>, and <span>staking</span> modules for you. 
          We've also generated an empty module, which you can use to start developing your own application features.          
        </p>
      </div>
    </div>
    
    <div class="tutorials">
      <div class="tutorials__top">
        <h3>Build your app</h3>
      </div>

      <div class="tutorials__articles">
        <div class="-grid-col-3 cards">
          <a 
            v-for="card in articles"
            :key="card.title"
            :class="['card-wrapper text-card', { '-is-dark': card.tagline === 'tutorial' }]"
            :href="card.link"
            target="_blank"
          >
            <div class="text-card__top">
              <span class="text-card__tagline -sp-c-txt-third">{{card.tagline}}</span>
              <p class="text-card__title">{{card.title}}</p>
            </div>
            <div class="text-card__btm -sp-c-txt-third">
              <p>{{card.blurb}}</p>
            </div>
          </a>
        </div>
      </div>

      <div class="tutorials__videos -grid-col-3">
        <a 
          v-for="card in videos"
          :key="card.title"
          class="image-card"
          :href="card.link"
          target="_blank"
        >
          <img class="image-card__img card-wrapper" :src="card.imgUrl" :alt="card.alt">
          <div class="image-card__text">
            <span class="image-card__text-h1">{{card.title}}</span>
            <span class="image-card__text-p -sp-c-txt-third">{{card.length}}</span>
          </div>          
        </a>
      </div>
    </div>

    <div class="footer">
      <div class="footer__main -grid-col-3">
        <div 
          v-for="block in footerBlocks"
          :key="block.title"
          class="footer__main-item"
        >
          <span>{{block.title}}</span>
          <a :href="block.link.url">{{block.link.text}}</a>
        </div>
      </div>
      <div class="footer__sub -grid-col-3">
        <div class="footer__sub-item -logo -first">
          <span><LogoTendermint/></span> Built by Tendermint Inc.
        </div>
        <div class="footer__sub-item -second">
          © Starport 2020
        </div>
        <div class="footer__sub-item -third">
          <a href="https://github.com/tendermint/starport"><LogoGithub/></a>
        </div>        
      </div>
    </div>

  </div>
  
</template>

<script>
import { mapGetters, mapMutations, mapActions } from 'vuex'
import moment from 'moment'

import { SpBlockInfoCard, SpStandardIconText, SpLoaderIconText } from '@tendermint/vue'
import LogoTendermint from "@/assets/logos/LogoTendermint"
import LogoCosmosSdk from "@/assets/logos/LogoCosmosSdk"
import LogoStarport from "@/assets/logos/LogoStarport"
import LogoGithub from "@/assets/logos/LogoGithub"

const stack = [
  {
    id: 'api',
    name: 'Blockchain',
    blurb: `The consensus engine, powered by Tendermint Core.`,
    port: '26657'
  },
  {
    id: 'rpc',
    name: 'API Server',
    blurb: `The back-end of your app, powered by Cosmos SDK.`,
    port: '1317'
  },
  {
    id: 'frontend',
    name: 'User Interface',
    blurb: `The front-end of your app, built with Vue.js and generated by Starport.`,
    port: '8080'
  }
]

const articles = [
  {
    tagline: 'tutorial',
    title: 'Build a Polling App',
    blurb: 'Build a voting application with a web-based UI.',
    link: 'https://tutorials.cosmos.network/voter/'
  },
  {
    tagline: 'documentation',
    title: 'Starport Handbook',
    blurb: 'Create your own blockchain - from star to ecosystem',
    link: 'https://github.com/tendermint/starport/tree/develop/docs'
  },
  {
    tagline: 'tutorial',
    title: 'Build a Blog',
    blurb: 'Learn how Starport works by building a blog.',
    link: 'https://tutorials.cosmos.network/blog/tutorial/01-index.html'
  },
]

const videos = [
  {
    title: 'Cosmos Code With Us - Building your first Cosmos app',
    length: '1:39:07',
    imgUrl: 'https://i.ytimg.com/vi/h6Ur_40LB9k/hq720.jpg',
    alt: 'Cosmos Code With Us - Building your first Cosmos app',
    link: 'https://www.youtube.com/watch?v=h6Ur_40LB9k'
  },
  {
    title: 'Getting started with Starport, the easiest way to build a Cosmos SDK blockchain',
    length: '3:31',
    imgUrl: 'https://i.ytimg.com/vi/rmbPjCGDXek/hq720.jpg',
    alt: 'Getting started with Starport, the easiest way to build a Cosmos SDK blockchain',
    link: 'https://www.youtube.com/watch?v=rmbPjCGDXek'
  },
  {
    title: 'Tendermint Workshop: A 5 minute Blockchain Using Starport',
    length: '56:28',
    imgUrl: '/images/brian-workshop.png',
    alt: 'Tendermint Workshop: A 5 minute Blockchain Using Starport',
    link: 'https://www.youtube.com/watch?v=PGLAW-HrzWg&t=10s'
  },
]

const footerBlocks = [
  { title: 'Chat with developers', link: { text: 'Cosmos Discord', url: 'https://discord.gg/W8trcGV' } },
  { title: 'Join the community', link: { text: 'Cosmos SDK Forum', url: 'https://forum.cosmos.network' } },
  { title: 'Found an issue?', link: { text: 'Suggest improvements', url: 'https://github.com/tendermint/starport/issues' } },
<<<<<<< HEAD
]

const staticLogs = [
  'Dependencies installed',
  'Source code scaffolded',
  'Build complete',
  'Blockchain initialized',
  'Accounts created'
=======
>>>>>>> 32f94627
]

export default {
  name: 'Welcome',
  components: {
    LogoTendermint,
    LogoCosmosSdk, 
    LogoStarport,
    LogoGithub,
    SpBlockInfoCard,
    SpStandardIconText,
    SpLoaderIconText
  },
  data() {
    return {
      stack,
      articles,
      videos,
      footerBlocks,
      staticLogs,
      blockCards: []
    }
  },
  computed: {
    ...mapGetters('cosmos', [ 'backendRunningStates', 'backendEnv', 'appEnv', 'latestBlock', 'blockByHeight' ])
  },    
  methods: {
    insertBlockToStack(index, block) {
      this.blockCards.splice(index, 0, this.getFmtBlock(block))
    },
    setInitBlockCards() {
      const latestBlock = this.latestBlock

      if (latestBlock) {
        this.insertBlockToStack(0, latestBlock)

        for (let i=1; i<=2; i++) {
          if (parseInt(latestBlock.height)-i>0) {
            this.insertBlockToStack(i, this.blockByHeight(parseInt(latestBlock.height)-i)[0])
          } else {
            break
          }
        }
      }      
    },
    getFmtBlock(block) {
      return {
        height: block.height,
        hash: block.blockMeta.block_id.hash,
        time: this.getFmtBlockTime(block.blockMeta.block.header.time),        
      }
    },
    getFmtBlockTime(time) {
      return !time ? '_' : moment(time).format('H:mm:ss')
    },
  },
  watch: {
    latestBlock() {
      if (this.blockCards.length===0) {
        this.setInitBlockCards()
        return 
      }

      if (this.blockCards.length>2) this.blockCards.splice(0, 1)
      this.insertBlockToStack(2, this.latestBlock)
    },
    backendRunningStates() {
      if (!this.backendRunningStates.api) {
        this.blockCards=[]
      }
    }
  },
  created() {
    this.setInitBlockCards()
  }
}
</script>

<style scoped>

.-grid-col-3 {
  display: grid;  
  grid-column-gap: 2rem;      
  grid-template-columns: repeat(3, minmax(0, 1fr));
}
@media screen and (max-width: 992px) {
  .-grid-col-3 {
    grid-column-gap: 1rem;     
  }
}

.main {
  position: relative;
  margin-top: 4rem;
  margin-bottom: 6rem;
}
@media screen and (max-width: 768px) {
  .main {
    margin-top: 2rem;
  }
}

.hero {
  margin-bottom: 4rem;
  margin-right: 35%;
}
.hero h2 {
  font-size: 5.625rem;
  font-weight: var(--sp-f-w-extra-bold);
  line-height: 112%;  
  letter-spacing: -0.055em;

  margin-bottom: 2rem;
}
.hero h4 {
  font-size: 1rem;
  font-weight: var(--sp-f-w-medium);
  text-transform: uppercase;
  color: rgba(0,5,66,.621);
  margin-bottom: 1rem;
}
.hero p {
  font-size: 1.3125rem;
  font-weight: var(--sp-f-w-light);
  line-height: 145%;
  letter-spacing: -0.007em;  
}
@media screen and (max-width: 1400px) {
  .hero {
    margin-right: 20%;
  }
}
@media screen and (max-width: 768px) {
  .hero {
    margin-right: 0;
  }
}
@media screen and (max-width: 576px) {
  .hero h2 {
    font-size: 16vw;
  }
}

.dashboard .-left-top { grid-area: left-top; }
.dashboard .-center-top { grid-area: center-top; }
.dashboard .-left { grid-area: left; }
.dashboard .-api { grid-area: api; }
.dashboard .-rpc { grid-area: rpc; }
.dashboard .-frontend { grid-area: frontend; }

.dashboard {
  grid-template-areas: 
    'left-top center-top center-top'
    'left api rpc'
    'left api frontend';
  grid-row-gap: 1rem;

  margin-bottom: 8rem;
}

.dashboard__card {
  position: relative;
  border-radius: var(--sp-border-radius-primary);
  padding: 1.75rem 1.75rem;
}
.dashboard__card:not(.-log) {
  opacity: .6;
  transition: all .3s ease-in-out;  
}
.dashboard__card.-is-active {
  opacity: 1;
  transition: all .3s ease-in-out;
}
.dashboard__card.-api {
  display: flex;
  flex-direction: column;
  justify-content: space-between;
}
.dashboard__card.-frontend.-is-active {
  background-color: var(--sp-c-bg-primary);
  box-shadow: 0px 8px 40px rgba(0, 3, 66, 0.08);
}
.dashboard__card-heading {
  display: block;
  font-size: 1rem;
  font-weight: var(--sp-f-w-bold);
  margin-bottom: 0.45rem;
}
.dashboard__card-blurb {
  font-size: 0.75rem;
  line-height: 130.9%;
  margin-bottom: 2.5rem;
  width: 80%;
}
.dashboard__card-logo {
  position: absolute;
  top: 0.8rem;
  right: 0.8rem;
}

.dashboard__card.-log {
  background-color: transparent;
  border: 1px solid var(--sp-c-border-primary);
}
.dashboard__card.-log > div:not(:last-child) {
  margin-bottom: 1rem;
}

.dashboard__card .icon-text:not(:last-child) {
  margin-bottom: 1.25rem;
}

@media screen and (max-width: 768px) {
  .dashboard {
    grid-template-columns: repeat(2, minmax(0, 1fr));
    margin-bottom: 5rem;        
  }
  .dashboard {
    grid-template-areas: 
      'center-top center-top'
      'api rpc'
      'api frontend'
      'left-top left-top'
      'left left';      
  }
  .dashboard .-left-top {
    margin-top: 4rem;
  }
}
@media screen and (max-width: 576px) {
  .dashboard {
    grid-template-areas: 
      'center-top center-top'
      'api api'
      'rpc rpc'
      'frontend frontend'
      'left-top left-top'
      'left left';  
  }
  .dashboard__card.-api {
    height: 272px;
    margin-bottom: 3rem;
  }  
}


.intro__main { grid-area: intro-main; }
.intro__side { grid-area: intro-side; }
.intro {
  grid-template-areas: 
    'intro-side intro-main intro-main';  
}
.intro {
  margin-bottom: 10rem;
}
.intro__main {
  width: 80%;
}
.intro__side p {
  margin-bottom: 4px;
}
.intro__side h3 {
  font-size: 2.375rem;
  font-weight: var(--sp-f-w-bold);
  margin-left: -2px;
}
.intro__main p {
  line-height: 162.5%;
}

.intro__main span {
  font-family: var(--sp-f-secondary);
}
@media screen and (max-width: 768px) {
  .intro {
    grid-template-areas: 
      'intro-side'
      'intro-main';
    grid-template-columns: repeat(1, minmax(0, 1fr));
    margin-bottom: 5rem;        
  }
  .intro__side {
    margin-bottom: 1rem;
  }
  .intro__main {
    width: 100%;
  }
}

.tutorials__top {
  margin-bottom: 2rem;
}
.tutorials__top h3 {
  font-size: 2.375rem;
  font-weight: var(--sp-f-w-bold);
  margin-left: -2px;  
}
.tutorials__articles {
  margin-bottom: 2rem;
}
.tutorials__videos {
  margin-bottom: 8rem;
}
@media screen and (max-width: 576px) {
  .tutorials__videos {
    grid-template-columns: repeat(1, minmax(0, 1fr));
  }
  .tutorials__videos {
    margin-bottom: 3rem;
  }
  .tutorials__videos .image-card:not(:last-child) {
    margin-bottom: 1.5rem;
  }  
}

.card-wrapper {
  border-radius: var(--sp-border-radius-primary);
  box-shadow: 0px 0px 1px rgba(0, 0, 0, 0.07), 0px 8px 16px rgba(0, 0, 0, 0.05), 0px 20px 44px rgba(0, 3, 66, 0.12);    
  transition: box-shadow .25s ease-out,transform .25s ease-out,opacity .4s ease-out;  
}
.card-wrapper:hover {
  box-shadow: 0px 0px 1px rgba(0, 0, 0, 0.07), 0px 12px 24px rgba(0, 0, 0, 0.02), 0px 30px 66px rgba(0, 3, 66, 0.14);
  transform: translateY(-2px);
  transition: box-shadow .25s ease-out,transform .25s ease-out,opacity .4s ease-out;  
  transition-duration: .1s; 
}

.text-card {
  display: flex;
  flex-direction: column;
  justify-content: space-between;  
  padding: 1.5rem;
}
.text-card.-is-dark {
  color: var(--sp-c-txt-contrast-primary);
  background: linear-gradient(124.57deg, #1E1741 0%, #222262 100%);
}
a.text-card {
  text-decoration: none;
}
.text-card__top {
  margin-bottom: 8rem;
}
.text-card__tagline {
  display: block;
  font-weight: var(--sp-f-w-bold);
  font-size: 0.75rem;
  line-height: 130.9%;
  letter-spacing: 0.08em;
  text-transform: uppercase;
  margin-bottom: 4px;
}
.text-card.-is-dark .text-card__tagline {
  color: var(--sp-c-txt-gray);
}
.text-card__title {
  font-weight: var(--sp-f-w-bold);
  font-size: 1.3125rem;
  line-height: 128.7%;
  letter-spacing: -0.007em;
}
.text-card__btm p {
  line-height: 130%;
  width: 90%;
}
.text-card.-is-dark .text-card__btm p {
  color: var(--sp-c-txt-gray);
}
@media screen and (max-width: 768px) {
  .text-card__top {
    margin-bottom: 3.5rem;
  }
  .text-card__btm p {
    font-size: 0.8125rem;
    width: 100%;
  }
}
@media screen and (max-width: 576px) {
  .cards {
    grid-template-columns: repeat(1, minmax(0, 1fr));
  }
  .cards .card-wrapper:not(:last-child) {
    margin-bottom: 1.5rem;
  }
}


.image-card {
  text-decoration: none;
}
.image-card img {
  width: 100%;
  object-fit: cover;
  margin-bottom: 0.5rem;  
}
.image-card__text-h1 {
  display: block;
  font-weight: var(--sp-f-w-bold);
  line-height: 130%;
}
.image-card__text-p {
  font-size: 0.75rem;
  line-height: 130.9%;
  letter-spacing: 0.005em;
}
.image-card:hover .card-wrapper {
  box-shadow: 0px 0px 1px rgba(0, 0, 0, 0.07), 0px 12px 24px rgba(0, 0, 0, 0.02), 0px 30px 66px rgba(0, 3, 66, 0.14);
  transform: translateY(-2px);
  transition-duration: .1s;   
}
@media screen and (max-width: 576px) {
  .image-card__text {
    margin-left: 2px;
  }
}


.footer {
  padding-top: 3rem;
  border-top: 1px solid var(--sp-c-border-primary);
  width: 100%;
}
.footer__main,
.footer__sub {
  width: 100%;
}
.footer__main {
  margin-bottom: 5rem;
}
.footer__main-item span {
  display: block;
  font-weight: var(--sp-f-w-bold);
  line-height: 130%;
  margin-bottom: 0.5rem;
}
.footer__main-item a {
  position: relative;
  text-decoration: none;
  font-size: 16px;
  letter-spacing: -0.007em;
  font-weight: var(--sp-f-w-medium);
  color: var(--sp-c-txt-highlight);
}
.footer__main-item a:after {
  content: '→';  
  position: absolute;
  top: 1px;
  right: -20px;
}
.footer__main-item a:hover:after {
  right: -24px;
  transition: right .3s;
}
.footer__sub-item {
  display: flex;
  align-items: center;  
  font-weight: var(--sp-f-w-medium);
  font-size: 0.7rem;
  letter-spacing: -0.007em;
  color: var(--sp-c-txt-third);
}
.footer__sub-item span {
  display: inline-block;
  margin-right: 0.5rem;
}
.footer__sub-item.-logo span {
  transform: translate3d(0, 4px, 0);
}
.footer__sub-item:last-child {
  justify-content: flex-end;
}
.footer__sub-item a:hover svg >>> path {
  fill: var(--sp-c-txt-secondary);
  transition: fill .3s;
}
@media screen and (max-width: 768px) {
  .footer__main {
    grid-template-columns: repeat(1, minmax(0, 1fr));
    grid-row-gap: 2rem;
  }
  .footer__sub .-first { grid-area: first; }
  .footer__sub .-second { grid-area: second; }
  .footer__sub .-third { grid-area: third; }
  .footer__sub {
    grid-template-columns: repeat(5, minmax(0, 1fr));
    grid-row-gap: 2rem;
    grid-template-areas: 'first first second second third';
  }  
}
@media screen and (max-width: 576px) {
  .footer__sub {
    grid-template-columns: repeat(6, minmax(0, 1fr));
    grid-template-areas: 'first first first second second third';
  }
}
@media screen and (max-width: 376px) {
  .footer__main {
    margin-bottom: 3rem;
  }
  .footer__sub {
    grid-template-columns: repeat(2, minmax(0, 1fr));
    grid-template-areas: 'first first' 'second third';
    grid-row-gap: 0.5rem;
  }
  .footer__sub-item.-logo >>> svg {
    width: 24px;
    height: 24px;
  }
  .footer__sub-item:last-child >>> svg {
    width: 24px;
    height: 24px;
  }
}

</style><|MERGE_RESOLUTION|>--- conflicted
+++ resolved
@@ -222,17 +222,6 @@
   { title: 'Chat with developers', link: { text: 'Cosmos Discord', url: 'https://discord.gg/W8trcGV' } },
   { title: 'Join the community', link: { text: 'Cosmos SDK Forum', url: 'https://forum.cosmos.network' } },
   { title: 'Found an issue?', link: { text: 'Suggest improvements', url: 'https://github.com/tendermint/starport/issues' } },
-<<<<<<< HEAD
-]
-
-const staticLogs = [
-  'Dependencies installed',
-  'Source code scaffolded',
-  'Build complete',
-  'Blockchain initialized',
-  'Accounts created'
-=======
->>>>>>> 32f94627
 ]
 
 export default {
@@ -252,7 +241,6 @@
       articles,
       videos,
       footerBlocks,
-      staticLogs,
       blockCards: []
     }
   },
