import { mapGetters, mapActions } from 'vuex'
import axios from "axios"
import ReconnectingWebSocket from "reconnecting-websocket"

export default {
  data() {
    return {
      TEMP_ENV: {
<<<<<<< HEAD
        STARGATE_RPC: 'localhost:26657',
        COSMOS_RPC: 'rpc.nylira.net:443',
=======
        // COSMOS_RPC: 'rpc.nylira.net',
        COSMOS_RPC: 'localhost:26657',
>>>>>>> 87d3085d
        LCD: 'localhost:1317'
      }
    }
  },
  computed: {
    ...mapGetters('cosmos/blocks', [ 'blockByHeight' ]),
  },
  methods: {
    ...mapActions('cosmos/blocks', [ 'addBlockEntry' ]),
  },
  mounted() {
<<<<<<< HEAD
    // const ws = new ReconnectingWebSocket(`wss://${this.TEMP_ENV.COSMOS_RPC}:443/websocket`, [], { WebSocket: WebSocket })
    const ws = new ReconnectingWebSocket(`ws://${this.TEMP_ENV.STARGATE_RPC}/websocket`)
=======
    // let ws = new ReconnectingWebSocket(`wss://${this.TEMP_ENV.COSMOS_RPC}:443/websocket`, [], { WebSocket: WebSocket })
    const ws = new ReconnectingWebSocket(`ws://${this.TEMP_ENV.COSMOS_RPC}/websocket`)
>>>>>>> 87d3085d

    ws.onopen = function() {
      ws.send(
        JSON.stringify({
          jsonrpc: "2.0",
          method: "subscribe",
          id: "1",
          params: ["tm.event = 'NewBlock'"]
        })
      )
    }
    
    ws.onmessage = (msg) => {
      const { result } = JSON.parse(msg.data)

      // console.log(result)

      /* TODO: move block processors into ./helpers mixins */
      if (result.data && result.events) {
        const { data, events } = result        
        const { data: txsData, header } = data.value.block

        async function fetchBlockMeta(cosmosUrl) {
          try {
            return await axios.get(`http://${cosmosUrl}/block?${header.height}`)
            // return await axios.get(`https://${cosmosUrl}/block?${header.height}`)
          } catch (err) {
            console.error(err)
          }
        }
        async function fetchDecodedTx(txEncoded, lcdUrl) {
          try {
            return await axios.post(`http://${lcdUrl}/txs/decode`, { tx: txEncoded }) 
          } catch (err) {
            console.error(txEncoded, err)
          }        
        }   
        
        /* TODO: Proposer address is in HEX format? Decoding API is required? */
        // async function fetchValidator() {
        //   try {
        //     console.log(header)
        //     return await axios.get(`https://lcd.nylira.net/staking/validators/${header.proposer_address}`)
        //   } catch (err) {
        //     console.error(err)
        //   }   
        // }
        // fetchValidator().then(validator => console.log(validator))

        const blockHolder = {
          height: '',
          header: {
            ...header,
            num_txs: header.num_txs ? header.num_txs : txsData.txs.length // temp
          },
          txs: txsData.txs,
          blockMeta: null,
          txsDecoded: []
        }

        fetchBlockMeta(this.TEMP_ENV.COSMOS_RPC)
          .then(blockMeta => {
            blockHolder.height = blockMeta.data.result.block_meta.header.height
            blockHolder.blockMeta = blockMeta.data.result.block_meta

            if (txsData.txs && txsData.txs.length > 0) {
              const txsDecoded = txsData.txs.map(txEncoded => fetchDecodedTx(txEncoded, this.TEMP_ENV.LCD))
              
              txsDecoded.forEach(txRes => txRes.then(txResolved => {
                blockHolder.txsDecoded.push(txResolved.data.result)
              }))
            }    

            // this guards duplicated block pushed into blockEntries
            if (this.blockByHeight(blockHolder.height).length<=0) {
              this.addBlockEntry(blockHolder)
            }
          })
   
      }         
    }
  }
}<|MERGE_RESOLUTION|>--- conflicted
+++ resolved
@@ -6,13 +6,8 @@
   data() {
     return {
       TEMP_ENV: {
-<<<<<<< HEAD
-        STARGATE_RPC: 'localhost:26657',
-        COSMOS_RPC: 'rpc.nylira.net:443',
-=======
         // COSMOS_RPC: 'rpc.nylira.net',
         COSMOS_RPC: 'localhost:26657',
->>>>>>> 87d3085d
         LCD: 'localhost:1317'
       }
     }
@@ -24,13 +19,8 @@
     ...mapActions('cosmos/blocks', [ 'addBlockEntry' ]),
   },
   mounted() {
-<<<<<<< HEAD
-    // const ws = new ReconnectingWebSocket(`wss://${this.TEMP_ENV.COSMOS_RPC}:443/websocket`, [], { WebSocket: WebSocket })
-    const ws = new ReconnectingWebSocket(`ws://${this.TEMP_ENV.STARGATE_RPC}/websocket`)
-=======
     // let ws = new ReconnectingWebSocket(`wss://${this.TEMP_ENV.COSMOS_RPC}:443/websocket`, [], { WebSocket: WebSocket })
     const ws = new ReconnectingWebSocket(`ws://${this.TEMP_ENV.COSMOS_RPC}/websocket`)
->>>>>>> 87d3085d
 
     ws.onopen = function() {
       ws.send(
