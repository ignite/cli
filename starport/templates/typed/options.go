--- conflicted
+++ resolved
@@ -15,11 +15,8 @@
 	OwnerName  string
 	TypeName   string
 	Fields     []Field
-<<<<<<< HEAD
-=======
 	Legacy     bool
 	NoMessage  bool
->>>>>>> c98b3066
 }
 
 // Validate that options are usuable
