syntax = "proto3";
package <%= formatOwnerName(OwnerName) %>.<%= AppName %>.<%= ModuleName %>;

option go_package = "<%= ModulePath %>/x/<%= ModuleName %>/types";

<<<<<<< HEAD
message <%= TypeName.UpperCamel %> {
  string <%= MsgSigner.LowerCamel %> = 1;<%= for (i, index) in Indexes { %>
  <%= index.Datatype %> <%= index.Name.LowerCamel %> = <%= i+2 %>; <% } %><%= for (i, field) in Fields { %>
  <%= field.Datatype %> <%= field.Name.LowerCamel %> = <%= i+2+len(Indexes) %>; <% } %>
=======
message <%= TypeName.UpperCamel %> {<%= for (i, index) in Indexes { %>
  <%= index.Datatype %> <%= index.Name.LowerCamel %> = <%= i+1 %>; <% } %><%= for (i, field) in Fields { %>
  <%= field.Datatype %> <%= field.Name.LowerCamel %> = <%= i+1+len(Indexes) %>; <% } %>
  <%= if (!NoMessage) { %>string creator = <%= len(Fields)+len(Indexes)+1 %>;<% } %>
>>>>>>> 565f8394
}
<|MERGE_RESOLUTION|>--- conflicted
+++ resolved
@@ -3,15 +3,8 @@
 
 option go_package = "<%= ModulePath %>/x/<%= ModuleName %>/types";
 
-<<<<<<< HEAD
-message <%= TypeName.UpperCamel %> {
-  string <%= MsgSigner.LowerCamel %> = 1;<%= for (i, index) in Indexes { %>
-  <%= index.Datatype %> <%= index.Name.LowerCamel %> = <%= i+2 %>; <% } %><%= for (i, field) in Fields { %>
-  <%= field.Datatype %> <%= field.Name.LowerCamel %> = <%= i+2+len(Indexes) %>; <% } %>
-=======
 message <%= TypeName.UpperCamel %> {<%= for (i, index) in Indexes { %>
   <%= index.Datatype %> <%= index.Name.LowerCamel %> = <%= i+1 %>; <% } %><%= for (i, field) in Fields { %>
   <%= field.Datatype %> <%= field.Name.LowerCamel %> = <%= i+1+len(Indexes) %>; <% } %>
-  <%= if (!NoMessage) { %>string creator = <%= len(Fields)+len(Indexes)+1 %>;<% } %>
->>>>>>> 565f8394
+  <%= if (!NoMessage) { %>string <%= MsgSigner.LowerCamel %> = <%= len(Fields)+len(Indexes)+1 %>;<% } %>
 }
