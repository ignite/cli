--- conflicted
+++ resolved
@@ -3,11 +3,8 @@
 import (
 	"embed"
 	"fmt"
-<<<<<<< HEAD
+	"math/rand"
 	"path/filepath"
-=======
-	"math/rand"
->>>>>>> 5f75aaf6
 	"strings"
 
 	"github.com/gobuffalo/genny"
@@ -242,7 +239,7 @@
 
 func genesisTestsModify(replacer placeholder.Replacer, opts *typed.Options) genny.RunFn {
 	return func(r *genny.Runner) error {
-		path := fmt.Sprintf("x/%s/genesis_test.go", opts.ModuleName)
+		path := filepath.Join(opts.AppPath, "x", opts.ModuleName, "types/genesis_test.go")
 		f, err := r.Disk.Find(path)
 		if err != nil {
 			return err
