package singleton

import (
	"embed"
	"fmt"
<<<<<<< HEAD
	"path/filepath"
=======
	"math/rand"
>>>>>>> 4fdc29e2
	"strings"

	"github.com/gobuffalo/genny"
	"github.com/tendermint/starport/starport/pkg/field"
	"github.com/tendermint/starport/starport/pkg/placeholder"
	"github.com/tendermint/starport/starport/pkg/protoanalysis"
	"github.com/tendermint/starport/starport/pkg/xgenny"
	"github.com/tendermint/starport/starport/templates/module"
	"github.com/tendermint/starport/starport/templates/typed"
)

var (
	//go:embed stargate/component/* stargate/component/**/*
	fsStargateComponent embed.FS

	//go:embed stargate/messages/* stargate/messages/**/*
	fsStargateMessages embed.FS

	// stargateIndexedComponentTemplate allows to scaffold a new indexed type component in a Stargate module
	stargateSingletonComponentTemplate = xgenny.NewEmbedWalker(fsStargateComponent, "stargate/component/")

	// stargateIndexedMessagesTemplate allows to scaffold indexed type CRUD messages in a Stargate module
	stargateSingletonMessagesTemplate = xgenny.NewEmbedWalker(fsStargateMessages, "stargate/messages/")
)

// NewStargate returns the generator to scaffold a new indexed type in a Stargate module
func NewStargate(replacer placeholder.Replacer, opts *typed.Options) (*genny.Generator, error) {
	g := genny.New()

	g.RunFn(typesKeyModify(opts))
	g.RunFn(protoRPCModify(replacer, opts))
	g.RunFn(moduleGRPCGatewayModify(replacer, opts))
	g.RunFn(clientCliQueryModify(replacer, opts))
	g.RunFn(genesisProtoModify(replacer, opts))
	g.RunFn(genesisTypesModify(replacer, opts))
	g.RunFn(genesisModuleModify(replacer, opts))
	g.RunFn(genesisTestsModify(replacer, opts))
	g.RunFn(genesisTypesTestsModify(replacer, opts))

	// Modifications for new messages
	if !opts.NoMessage {
		g.RunFn(protoTxModify(replacer, opts))
		g.RunFn(handlerModify(replacer, opts))
		g.RunFn(clientCliTxModify(replacer, opts))
		g.RunFn(typesCodecModify(replacer, opts))

		if err := typed.Box(stargateSingletonMessagesTemplate, opts, g); err != nil {
			return nil, err
		}
	}

	return g, typed.Box(stargateSingletonComponentTemplate, opts, g)
}

func typesKeyModify(opts *typed.Options) genny.RunFn {
	return func(r *genny.Runner) error {
		path := fmt.Sprintf("x/%s/types/keys.go", opts.ModuleName)
		f, err := r.Disk.Find(path)
		if err != nil {
			return err
		}
		content := f.String() + fmt.Sprintf(`
const (
	%[1]vKey= "%[1]v-value-"
)
`, opts.TypeName.UpperCamel)
		newFile := genny.NewFileS(path, content)
		return r.File(newFile)
	}
}

func protoRPCModify(replacer placeholder.Replacer, opts *typed.Options) genny.RunFn {
	return func(r *genny.Runner) error {
		path := fmt.Sprintf("proto/%s/query.proto", opts.ModuleName)
		f, err := r.Disk.Find(path)
		if err != nil {
			return err
		}

		// Import the type
		templateImport := `%s
import "%s/%s.proto";`
		replacementImport := fmt.Sprintf(templateImport, typed.Placeholder,
			opts.ModuleName,
			opts.TypeName.Snake,
		)
		content := replacer.Replace(f.String(), typed.Placeholder, replacementImport)

		// Add gogo.proto
		content = typed.EnsureGogoProtoImported(content, path, typed.Placeholder, replacer)

		// Add the service
		templateService := `%[1]v

	// Queries a %[3]v by index.
	rpc %[2]v(QueryGet%[2]vRequest) returns (QueryGet%[2]vResponse) {
		option (google.api.http).get = "/%[4]v/%[5]v/%[6]v/%[3]v";
	}
`
		replacementService := fmt.Sprintf(templateService, typed.Placeholder2,
			opts.TypeName.UpperCamel,
			opts.TypeName.LowerCamel,
			opts.OwnerName,
			opts.AppName,
			opts.ModuleName,
		)
		content = replacer.Replace(content, typed.Placeholder2, replacementService)

		// Add the service messages
		templateMessage := `%[1]v
message QueryGet%[2]vRequest {}

message QueryGet%[2]vResponse {
	%[2]v %[2]v = 1 [(gogoproto.nullable) = false];
}`
		replacementMessage := fmt.Sprintf(templateMessage, typed.Placeholder3,
			opts.TypeName.UpperCamel,
			opts.TypeName.LowerCamel,
		)
		content = replacer.Replace(content, typed.Placeholder3, replacementMessage)

		newFile := genny.NewFileS(path, content)
		return r.File(newFile)
	}
}

func moduleGRPCGatewayModify(replacer placeholder.Replacer, opts *typed.Options) genny.RunFn {
	return func(r *genny.Runner) error {
		path := fmt.Sprintf("x/%s/module.go", opts.ModuleName)
		f, err := r.Disk.Find(path)
		if err != nil {
			return err
		}
		replacement := `"context"`
		content := replacer.ReplaceOnce(f.String(), typed.Placeholder, replacement)

		replacement = `types.RegisterQueryHandlerClient(context.Background(), mux, types.NewQueryClient(clientCtx))`
		content = replacer.ReplaceOnce(content, typed.Placeholder2, replacement)

		newFile := genny.NewFileS(path, content)
		return r.File(newFile)
	}
}

func clientCliQueryModify(replacer placeholder.Replacer, opts *typed.Options) genny.RunFn {
	return func(r *genny.Runner) error {
		path := fmt.Sprintf("x/%s/client/cli/query.go", opts.ModuleName)
		f, err := r.Disk.Find(path)
		if err != nil {
			return err
		}
		template := `%[1]v

	cmd.AddCommand(CmdShow%[2]v())
`
		replacement := fmt.Sprintf(template, typed.Placeholder,
			opts.TypeName.UpperCamel,
		)
		content := replacer.Replace(f.String(), typed.Placeholder, replacement)
		newFile := genny.NewFileS(path, content)
		return r.File(newFile)
	}
}

func genesisProtoModify(replacer placeholder.Replacer, opts *typed.Options) genny.RunFn {
	return func(r *genny.Runner) error {
		path := fmt.Sprintf("proto/%s/genesis.proto", opts.ModuleName)
		f, err := r.Disk.Find(path)
		if err != nil {
			return err
		}

		templateProtoImport := `%[1]v
import "%[2]v/%[3]v.proto";`
		replacementProtoImport := fmt.Sprintf(
			templateProtoImport,
			typed.PlaceholderGenesisProtoImport,
			opts.ModuleName,
			opts.TypeName.Snake,
		)
		content := replacer.Replace(f.String(), typed.PlaceholderGenesisProtoImport, replacementProtoImport)

		// Determine the new field number
		fieldNumber := strings.Count(content, typed.PlaceholderGenesisProtoStateField) + 1

		templateProtoState := `%[1]v
		%[2]v %[3]v = %[4]v; %[5]v`
		replacementProtoState := fmt.Sprintf(
			templateProtoState,
			typed.PlaceholderGenesisProtoState,
			opts.TypeName.UpperCamel,
			opts.TypeName.LowerCamel,
			fieldNumber,
			typed.PlaceholderGenesisProtoStateField,
		)
		content = replacer.Replace(content, typed.PlaceholderGenesisProtoState, replacementProtoState)

		newFile := genny.NewFileS(path, content)
		return r.File(newFile)
	}
}

func genesisTypesModify(replacer placeholder.Replacer, opts *typed.Options) genny.RunFn {
	return func(r *genny.Runner) error {
		path := fmt.Sprintf("x/%s/types/genesis.go", opts.ModuleName)
		f, err := r.Disk.Find(path)
		if err != nil {
			return err
		}

		content := typed.PatchGenesisTypeImport(replacer, f.String())

		templateTypesDefault := `%[1]v
%[2]v: nil,`
		replacementTypesDefault := fmt.Sprintf(
			templateTypesDefault,
			typed.PlaceholderGenesisTypesDefault,
			opts.TypeName.UpperCamel,
		)
		content = replacer.Replace(content, typed.PlaceholderGenesisTypesDefault, replacementTypesDefault)

		newFile := genny.NewFileS(path, content)
		return r.File(newFile)
	}
}

func genesisTestsModify(replacer placeholder.Replacer, opts *typed.Options) genny.RunFn {
	return func(r *genny.Runner) error {
		path := fmt.Sprintf("x/%s/genesis_test.go", opts.ModuleName)
		f, err := r.Disk.Find(path)
		if err != nil {
			return err
		}

		// Create a fields
		sampleFields := ""
		for _, f := range opts.Fields {
			switch f.DatatypeName {
			case field.TypeString:
				sampleFields += fmt.Sprintf("%s: \"%s\",\n", f.Name.UpperCamel, f.Name.LowerCamel)
			case field.TypeInt, field.TypeUint:
				sampleFields += fmt.Sprintf("%s: %d,\n", f.Name.UpperCamel, rand.Intn(100))
			case field.TypeBool:
				sampleFields += fmt.Sprintf("%s: %t,\n", f.Name.UpperCamel, rand.Intn(2) == 0)
			}
		}

		templateState := `%[1]v
%[2]v: &types.%[2]v{
		%[3]v},
`
		replacementState := fmt.Sprintf(
			templateState,
			module.PlaceholderGenesisTestState,
			opts.TypeName.UpperCamel,
			sampleFields,
		)
		content := replacer.Replace(f.String(), module.PlaceholderGenesisTestState, replacementState)

		templateAssert := `%[1]v
require.Equal(t, genesisState.%[2]v, got.%[2]v)
`
		replacementTests := fmt.Sprintf(
			templateAssert,
			module.PlaceholderGenesisTestAssert,
			opts.TypeName.UpperCamel,
		)
		content = replacer.Replace(content, module.PlaceholderGenesisTestAssert, replacementTests)

		newFile := genny.NewFileS(path, content)
		return r.File(newFile)
	}
}

func genesisTypesTestsModify(replacer placeholder.Replacer, opts *typed.Options) genny.RunFn {
	return func(r *genny.Runner) error {
		path := fmt.Sprintf("x/%s/types/genesis_test.go", opts.ModuleName)
		f, err := r.Disk.Find(path)
		if err != nil {
			return err
		}

		// Create a fields
		sampleFields := ""
		for _, f := range opts.Fields {
			switch f.DatatypeName {
			case field.TypeString:
				sampleFields += fmt.Sprintf("%s: \"%s\",\n", f.Name.UpperCamel, f.Name.LowerCamel)
			case field.TypeInt, field.TypeUint:
				sampleFields += fmt.Sprintf("%s: %d,\n", f.Name.UpperCamel, rand.Intn(100))
			case field.TypeBool:
				sampleFields += fmt.Sprintf("%s: %t,\n", f.Name.UpperCamel, rand.Intn(2) == 0)
			}
		}

		templateValid := `%[1]v
%[2]v: &types.%[2]v{
		%[3]v},
`
		replacementValid := fmt.Sprintf(
			templateValid,
			module.PlaceholderTypesGenesisValidField,
			opts.TypeName.UpperCamel,
			sampleFields,
		)
		content := replacer.Replace(f.String(), module.PlaceholderTypesGenesisValidField, replacementValid)

		newFile := genny.NewFileS(path, content)
		return r.File(newFile)
	}
}

func genesisModuleModify(replacer placeholder.Replacer, opts *typed.Options) genny.RunFn {
	return func(r *genny.Runner) error {
		path := fmt.Sprintf("x/%s/genesis.go", opts.ModuleName)
		f, err := r.Disk.Find(path)
		if err != nil {
			return err
		}

		templateModuleInit := `%[1]v
// Set if defined
if genState.%[3]v != nil {
	k.Set%[3]v(ctx, *genState.%[3]v)
}

`
		replacementModuleInit := fmt.Sprintf(
			templateModuleInit,
			typed.PlaceholderGenesisModuleInit,
			opts.TypeName.LowerCamel,
			opts.TypeName.UpperCamel,
		)
		content := replacer.Replace(f.String(), typed.PlaceholderGenesisModuleInit, replacementModuleInit)

		templateModuleExport := `%[1]v
// Get all %[2]v
%[2]v, found := k.Get%[3]v(ctx)
if found {
	genesis.%[3]v = &%[2]v
}
`
		replacementModuleExport := fmt.Sprintf(
			templateModuleExport,
			typed.PlaceholderGenesisModuleExport,
			opts.TypeName.LowerCamel,
			opts.TypeName.UpperCamel,
		)
		content = replacer.Replace(content, typed.PlaceholderGenesisModuleExport, replacementModuleExport)

		newFile := genny.NewFileS(path, content)
		return r.File(newFile)
	}
}

func protoTxModify(replacer placeholder.Replacer, opts *typed.Options) genny.RunFn {
	return func(r *genny.Runner) error {
		path := fmt.Sprintf("proto/%s/tx.proto", opts.ModuleName)
		f, err := r.Disk.Find(path)
		if err != nil {
			return err
		}

		// Import
		templateImport := `%s
import "%s/%s.proto";`
		replacementImport := fmt.Sprintf(templateImport, typed.PlaceholderProtoTxImport,
			opts.ModuleName,
			opts.TypeName.Snake,
		)
		content := replacer.Replace(f.String(), typed.PlaceholderProtoTxImport, replacementImport)

		// RPC service
		templateRPC := `%[1]v
  rpc Create%[2]v(MsgCreate%[2]v) returns (MsgCreate%[2]vResponse);
  rpc Update%[2]v(MsgUpdate%[2]v) returns (MsgUpdate%[2]vResponse);
  rpc Delete%[2]v(MsgDelete%[2]v) returns (MsgDelete%[2]vResponse);`
		replacementRPC := fmt.Sprintf(templateRPC, typed.PlaceholderProtoTxRPC,
			opts.TypeName.UpperCamel,
		)
		content = replacer.Replace(content, typed.PlaceholderProtoTxRPC, replacementRPC)

		// Messages
		var fields string
		for i, f := range opts.Fields {
			fields += fmt.Sprintf("  %s %s = %d;\n", f.Datatype, f.Name.LowerCamel, i+3)
		}
		for _, f := range opts.Fields.CustomImports() {
			importModule := filepath.Join(opts.ModuleName, f)
			content = protoanalysis.EnsureProtoImported(
				content,
				importModule,
				path,
				typed.PlaceholderProtoTxImport,
				replacer,
			)
		}

		templateMessages := `%[1]v
message MsgCreate%[2]v {
  string %[3]v = 1;
%[4]v}
message MsgCreate%[2]vResponse {}

message MsgUpdate%[2]v {
  string %[3]v = 1;
%[4]v}
message MsgUpdate%[2]vResponse {}

message MsgDelete%[2]v {
  string %[3]v = 1;
}
message MsgDelete%[2]vResponse {}
`
		replacementMessages := fmt.Sprintf(templateMessages, typed.PlaceholderProtoTxMessage,
			opts.TypeName.UpperCamel,
			opts.MsgSigner.LowerCamel,
			fields,
		)
		content = replacer.Replace(content, typed.PlaceholderProtoTxMessage, replacementMessages)

		newFile := genny.NewFileS(path, content)
		return r.File(newFile)
	}
}

func handlerModify(replacer placeholder.Replacer, opts *typed.Options) genny.RunFn {
	return func(r *genny.Runner) error {
		path := fmt.Sprintf("x/%s/handler.go", opts.ModuleName)
		f, err := r.Disk.Find(path)
		if err != nil {
			return err
		}

		// Set once the MsgServer definition if it is not defined yet
		replacementMsgServer := `msgServer := keeper.NewMsgServerImpl(k)`
		content := replacer.ReplaceOnce(f.String(), typed.PlaceholderHandlerMsgServer, replacementMsgServer)

		templateHandlers := `%[1]v
		case *types.MsgCreate%[2]v:
					res, err := msgServer.Create%[2]v(sdk.WrapSDKContext(ctx), msg)
					return sdk.WrapServiceResult(ctx, res, err)
		case *types.MsgUpdate%[2]v:
					res, err := msgServer.Update%[2]v(sdk.WrapSDKContext(ctx), msg)
					return sdk.WrapServiceResult(ctx, res, err)
		case *types.MsgDelete%[2]v:
					res, err := msgServer.Delete%[2]v(sdk.WrapSDKContext(ctx), msg)
					return sdk.WrapServiceResult(ctx, res, err)
`
		replacementHandlers := fmt.Sprintf(templateHandlers,
			typed.Placeholder,
			opts.TypeName.UpperCamel,
		)
		content = replacer.Replace(content, typed.Placeholder, replacementHandlers)
		newFile := genny.NewFileS(path, content)
		return r.File(newFile)
	}
}

func clientCliTxModify(replacer placeholder.Replacer, opts *typed.Options) genny.RunFn {
	return func(r *genny.Runner) error {
		path := fmt.Sprintf("x/%s/client/cli/tx.go", opts.ModuleName)
		f, err := r.Disk.Find(path)
		if err != nil {
			return err
		}
		template := `%[1]v
	cmd.AddCommand(CmdCreate%[2]v())
	cmd.AddCommand(CmdUpdate%[2]v())
	cmd.AddCommand(CmdDelete%[2]v())
`
		replacement := fmt.Sprintf(template, typed.Placeholder, opts.TypeName.UpperCamel)
		content := replacer.Replace(f.String(), typed.Placeholder, replacement)
		newFile := genny.NewFileS(path, content)
		return r.File(newFile)
	}
}

func typesCodecModify(replacer placeholder.Replacer, opts *typed.Options) genny.RunFn {
	return func(r *genny.Runner) error {
		path := fmt.Sprintf("x/%s/types/codec.go", opts.ModuleName)
		f, err := r.Disk.Find(path)
		if err != nil {
			return err
		}

		content := f.String()

		// Import
		replacementImport := `sdk "github.com/cosmos/cosmos-sdk/types"`
		content = replacer.ReplaceOnce(content, typed.Placeholder, replacementImport)

		// Concrete
		templateConcrete := `%[1]v
cdc.RegisterConcrete(&MsgCreate%[2]v{}, "%[3]v/Create%[2]v", nil)
cdc.RegisterConcrete(&MsgUpdate%[2]v{}, "%[3]v/Update%[2]v", nil)
cdc.RegisterConcrete(&MsgDelete%[2]v{}, "%[3]v/Delete%[2]v", nil)
`
		replacementConcrete := fmt.Sprintf(
			templateConcrete,
			typed.Placeholder2,
			opts.TypeName.UpperCamel,
			opts.ModuleName,
		)
		content = replacer.Replace(content, typed.Placeholder2, replacementConcrete)

		// Interface
		templateInterface := `%[1]v
registry.RegisterImplementations((*sdk.Msg)(nil),
	&MsgCreate%[2]v{},
	&MsgUpdate%[2]v{},
	&MsgDelete%[2]v{},
)`
		replacementInterface := fmt.Sprintf(
			templateInterface,
			typed.Placeholder3,
			opts.TypeName.UpperCamel,
		)
		content = replacer.Replace(content, typed.Placeholder3, replacementInterface)

		newFile := genny.NewFileS(path, content)
		return r.File(newFile)
	}
}<|MERGE_RESOLUTION|>--- conflicted
+++ resolved
@@ -3,11 +3,8 @@
 import (
 	"embed"
 	"fmt"
-<<<<<<< HEAD
+	"math/rand"
 	"path/filepath"
-=======
-	"math/rand"
->>>>>>> 4fdc29e2
 	"strings"
 
 	"github.com/gobuffalo/genny"
