--- conflicted
+++ resolved
@@ -197,13 +197,8 @@
 			return err
 		}
 
-<<<<<<< HEAD
-		templateProtoState := `%[2]v %[3]v = %[4]v; %[5]v
-%[1]v`
-=======
 		templateProtoState := `%[2]v %[3]v = %[4]v;
   %[1]v`
->>>>>>> 9e2704e1
 		replacementProtoState := fmt.Sprintf(
 			templateProtoState,
 			typed.PlaceholderGenesisProtoState,
