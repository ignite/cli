package keeper

import (
	"testing"

	sdk "github.com/cosmos/cosmos-sdk/types"
	"github.com/stretchr/testify/assert"
    
	"<%= ModulePath %>/x/<%= ModuleName %>/types"
)

func createTest<%= TypeName.UpperCamel %>(keeper *Keeper, ctx sdk.Context) types.<%= TypeName.UpperCamel %> {
<<<<<<< HEAD
	item := types.<%= TypeName.UpperCamel %>{
	    <%= MsgSigner.UpperCamel %>: "any",
	}
=======
	item := types.<%= TypeName.UpperCamel %>{}
>>>>>>> 565f8394
	keeper.Set<%= TypeName.UpperCamel %>(ctx, item)
	return item
}

func Test<%= TypeName.UpperCamel %>Get(t *testing.T) {
	keeper, ctx := setupKeeper(t)
	item := createTest<%= TypeName.UpperCamel %>(keeper, ctx)
	rst, found := keeper.Get<%= TypeName.UpperCamel %>(ctx)
    assert.True(t, found)
    assert.Equal(t, item, rst)
}
func Test<%= TypeName.UpperCamel %>Remove(t *testing.T) {
	keeper, ctx := setupKeeper(t)
	createTest<%= TypeName.UpperCamel %>(keeper, ctx)
	keeper.Remove<%= TypeName.UpperCamel %>(ctx)
    _, found := keeper.Get<%= TypeName.UpperCamel %>(ctx)
    assert.False(t, found)
}<|MERGE_RESOLUTION|>--- conflicted
+++ resolved
@@ -10,13 +10,7 @@
 )
 
 func createTest<%= TypeName.UpperCamel %>(keeper *Keeper, ctx sdk.Context) types.<%= TypeName.UpperCamel %> {
-<<<<<<< HEAD
-	item := types.<%= TypeName.UpperCamel %>{
-	    <%= MsgSigner.UpperCamel %>: "any",
-	}
-=======
 	item := types.<%= TypeName.UpperCamel %>{}
->>>>>>> 565f8394
 	keeper.Set<%= TypeName.UpperCamel %>(ctx, item)
 	return item
 }
