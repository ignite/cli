package cli_test

import (
	"fmt"
	"testing"

	clitestutil "github.com/cosmos/cosmos-sdk/testutil/cli"
	"github.com/stretchr/testify/require"
	tmcli "github.com/tendermint/tendermint/libs/cli"
	"google.golang.org/grpc/status"

	"<%= ModulePath %>/testutil/network"
	"<%= ModulePath %>/x/<%= ModuleName %>/client/cli"
    "<%= ModulePath %>/x/<%= ModuleName %>/types"
)

func networkWith<%= TypeName.UpperCamel %>Objects(t *testing.T) (*network.Network, types.<%= TypeName.UpperCamel %>) {
	t.Helper()
	cfg := network.DefaultConfig()
	state := types.GenesisState{}
    require.NoError(t, cfg.Codec.UnmarshalJSON(cfg.GenesisState[types.ModuleName], &state))

<<<<<<< HEAD
	state.<%= TypeName.UpperCamel %> = &types.<%= TypeName.UpperCamel %>{<%= MsgSigner.UpperCamel %>: "ANY"}
=======
	state.<%= TypeName.UpperCamel %> = &types.<%= TypeName.UpperCamel %>{}
>>>>>>> 565f8394
	buf, err := cfg.Codec.MarshalJSON(&state)
	require.NoError(t, err)
	cfg.GenesisState[types.ModuleName] = buf
	return network.New(t, cfg), *state.<%= TypeName.UpperCamel %>
}

func TestShow<%= TypeName.UpperCamel %>(t *testing.T) {
	net, obj := networkWith<%= TypeName.UpperCamel %>Objects(t)

	ctx := net.Validators[0].ClientCtx
	common := []string{
		fmt.Sprintf("--%s=json", tmcli.OutputFlag),
	}
	for _, tc := range []struct {
		desc string
		args []string
		err  error
		obj  types.<%= TypeName.UpperCamel %>
	}{
		{
			desc: "get",
			args: common,
			obj:  obj,
		},
	} {
		tc := tc
		t.Run(tc.desc, func(t *testing.T) {
			var args []string
			args = append(args, tc.args...)
			out, err := clitestutil.ExecTestCLICmd(ctx, cli.CmdShow<%= TypeName.UpperCamel %>(), args)
			if tc.err != nil {
				stat, ok := status.FromError(tc.err)
				require.True(t, ok)
				require.ErrorIs(t, stat.Err(), tc.err)
			} else {
				require.NoError(t, err)
				var resp types.QueryGet<%= TypeName.UpperCamel %>Response
				require.NoError(t, net.Config.Codec.UnmarshalJSON(out.Bytes(), &resp))
				require.NotNil(t, resp.<%= TypeName.UpperCamel %>)
				require.Equal(t, tc.obj, resp.<%= TypeName.UpperCamel %>)
			}
		})
	}
}
<|MERGE_RESOLUTION|>--- conflicted
+++ resolved
@@ -20,11 +20,7 @@
 	state := types.GenesisState{}
     require.NoError(t, cfg.Codec.UnmarshalJSON(cfg.GenesisState[types.ModuleName], &state))
 
-<<<<<<< HEAD
-	state.<%= TypeName.UpperCamel %> = &types.<%= TypeName.UpperCamel %>{<%= MsgSigner.UpperCamel %>: "ANY"}
-=======
 	state.<%= TypeName.UpperCamel %> = &types.<%= TypeName.UpperCamel %>{}
->>>>>>> 565f8394
 	buf, err := cfg.Codec.MarshalJSON(&state)
 	require.NoError(t, err)
 	cfg.GenesisState[types.ModuleName] = buf
