package list

import (
	"fmt"
<<<<<<< HEAD
=======
	"path/filepath"
	"strings"
>>>>>>> 2d7a9f76

	"github.com/gobuffalo/genny"
	"github.com/tendermint/starport/starport/pkg/placeholder"
	"github.com/tendermint/starport/starport/templates/module"
	"github.com/tendermint/starport/starport/templates/typed"
)

func genesisModify(replacer placeholder.Replacer, opts *typed.Options, g *genny.Generator) {
	g.RunFn(genesisProtoModify(replacer, opts))
	g.RunFn(genesisTypesModify(replacer, opts))
	g.RunFn(genesisModuleModify(replacer, opts))
	g.RunFn(genesisTestsModify(replacer, opts))
	g.RunFn(genesisTypesTestsModify(replacer, opts))
}

func genesisProtoModify(replacer placeholder.Replacer, opts *typed.Options) genny.RunFn {
	return func(r *genny.Runner) error {
		path := filepath.Join(opts.AppPath, "proto", opts.ModuleName, "genesis.proto")
		f, err := r.Disk.Find(path)
		if err != nil {
			return err
		}

		templateProtoImport := `%[1]v
import "%[2]v/%[3]v.proto";`
		replacementProtoImport := fmt.Sprintf(
			templateProtoImport,
			typed.PlaceholderGenesisProtoImport,
			opts.ModuleName,
			opts.TypeName.Snake,
		)
		content := replacer.Replace(f.String(), typed.PlaceholderGenesisProtoImport, replacementProtoImport)

		// Add gogo.proto
		replacementGogoImport := typed.EnsureGogoProtoImported(path, typed.PlaceholderGenesisProtoImport)
		content = replacer.Replace(content, typed.PlaceholderGenesisProtoImport, replacementGogoImport)

		// Parse proto file to determine the field numbers
		highestNumber, err := typed.GenesisStateHighestFieldNumber(path)
		if err != nil {
			return err
		}

		templateProtoState := `repeated %[2]v %[3]vList = %[4]v [(gogoproto.nullable) = false];
		uint64 %[3]vCount = %[5]v;
		%[1]v`
		replacementProtoState := fmt.Sprintf(
			templateProtoState,
			typed.PlaceholderGenesisProtoState,
			opts.TypeName.UpperCamel,
			opts.TypeName.LowerCamel,
			highestNumber+1,
			highestNumber+2,
		)
		content = replacer.Replace(content, typed.PlaceholderGenesisProtoState, replacementProtoState)

		newFile := genny.NewFileS(path, content)
		return r.File(newFile)
	}
}

func genesisTypesModify(replacer placeholder.Replacer, opts *typed.Options) genny.RunFn {
	return func(r *genny.Runner) error {
		path := filepath.Join(opts.AppPath, "x", opts.ModuleName, "types/genesis.go")
		f, err := r.Disk.Find(path)
		if err != nil {
			return err
		}

		content := typed.PatchGenesisTypeImport(replacer, f.String())

		templateTypesImport := `"fmt"`
		content = replacer.ReplaceOnce(content, typed.PlaceholderGenesisTypesImport, templateTypesImport)

		templateTypesDefault := `%[1]v
%[2]vList: []%[2]v{},`
		replacementTypesDefault := fmt.Sprintf(
			templateTypesDefault,
			typed.PlaceholderGenesisTypesDefault,
			opts.TypeName.UpperCamel,
		)
		content = replacer.Replace(content, typed.PlaceholderGenesisTypesDefault, replacementTypesDefault)

		templateTypesValidate := `%[1]v
// Check for duplicated ID in %[2]v
%[2]vIdMap := make(map[uint64]bool)
%[2]vCount := gs.Get%[3]vCount()
for _, elem := range gs.%[3]vList {
	if _, ok := %[2]vIdMap[elem.Id]; ok {
		return fmt.Errorf("duplicated id for %[2]v")
	}
	if elem.Id >= %[2]vCount {
		return fmt.Errorf("%[2]v id should be lower or equal than the last id")
	}
	%[2]vIdMap[elem.Id] = true
}`
		replacementTypesValidate := fmt.Sprintf(
			templateTypesValidate,
			typed.PlaceholderGenesisTypesValidate,
			opts.TypeName.LowerCamel,
			opts.TypeName.UpperCamel,
		)
		content = replacer.Replace(content, typed.PlaceholderGenesisTypesValidate, replacementTypesValidate)

		newFile := genny.NewFileS(path, content)
		return r.File(newFile)
	}
}

func genesisModuleModify(replacer placeholder.Replacer, opts *typed.Options) genny.RunFn {
	return func(r *genny.Runner) error {
		path := filepath.Join(opts.AppPath, "x", opts.ModuleName, "genesis.go")
		f, err := r.Disk.Find(path)
		if err != nil {
			return err
		}

		templateModuleInit := `%[1]v
// Set all the %[2]v
for _, elem := range genState.%[3]vList {
	k.Set%[3]v(ctx, elem)
}

// Set %[2]v count
k.Set%[3]vCount(ctx, genState.%[3]vCount)
`
		replacementModuleInit := fmt.Sprintf(
			templateModuleInit,
			typed.PlaceholderGenesisModuleInit,
			opts.TypeName.LowerCamel,
			opts.TypeName.UpperCamel,
		)
		content := replacer.Replace(f.String(), typed.PlaceholderGenesisModuleInit, replacementModuleInit)

		templateModuleExport := `%[1]v
genesis.%[2]vList = k.GetAll%[2]v(ctx)
genesis.%[2]vCount = k.Get%[2]vCount(ctx)
`
		replacementModuleExport := fmt.Sprintf(
			templateModuleExport,
			typed.PlaceholderGenesisModuleExport,
			opts.TypeName.UpperCamel,
		)
		content = replacer.Replace(content, typed.PlaceholderGenesisModuleExport, replacementModuleExport)

		newFile := genny.NewFileS(path, content)
		return r.File(newFile)
	}
}

func genesisTestsModify(replacer placeholder.Replacer, opts *typed.Options) genny.RunFn {
	return func(r *genny.Runner) error {
		path := filepath.Join(opts.AppPath, "x", opts.ModuleName, "genesis_test.go")
		f, err := r.Disk.Find(path)
		if err != nil {
			return err
		}

		templateState := `%[1]v
%[2]vList: []types.%[2]v{
	{
		Id: 0,
	},
	{
		Id: 1,
	},
},
%[2]vCount: 2,`
		replacementValid := fmt.Sprintf(
			templateState,
			module.PlaceholderGenesisTestState,
			opts.TypeName.UpperCamel,
		)
		content := replacer.Replace(f.String(), module.PlaceholderGenesisTestState, replacementValid)

		templateAssert := `%[1]v
require.Len(t, got.%[2]vList, len(genesisState.%[2]vList))
require.Subset(t, genesisState.%[2]vList, got.%[2]vList)
require.Equal(t, genesisState.%[2]vCount, got.%[2]vCount)
`
		replacementTests := fmt.Sprintf(
			templateAssert,
			module.PlaceholderGenesisTestAssert,
			opts.TypeName.UpperCamel,
		)
		content = replacer.Replace(content, module.PlaceholderGenesisTestAssert, replacementTests)

		newFile := genny.NewFileS(path, content)
		return r.File(newFile)
	}
}

func genesisTypesTestsModify(replacer placeholder.Replacer, opts *typed.Options) genny.RunFn {
	return func(r *genny.Runner) error {
		path := filepath.Join(opts.AppPath, "x", opts.ModuleName, "types/genesis_test.go")
		f, err := r.Disk.Find(path)
		if err != nil {
			return err
		}

		templateValid := `%[1]v
%[2]vList: []types.%[2]v{
	{
		Id: 0,
	},
	{
		Id: 1,
	},
},
%[2]vCount: 2,`
		replacementValid := fmt.Sprintf(
			templateValid,
			module.PlaceholderTypesGenesisValidField,
			opts.TypeName.UpperCamel,
		)
		content := replacer.Replace(f.String(), module.PlaceholderTypesGenesisValidField, replacementValid)

		templateTests := `%[1]v
{
	desc:     "duplicated %[2]v",
	genState: &types.GenesisState{
		%[3]vList: []types.%[3]v{
			{
				Id: 0,
			},
			{
				Id: 0,
			},
		},
	},
	valid:    false,
},
{
	desc:     "invalid %[2]v count",
	genState: &types.GenesisState{
		%[3]vList: []types.%[3]v{
			{
				Id: 1,
			},
		},
		%[3]vCount: 0,
	},
	valid:    false,
},`
		replacementTests := fmt.Sprintf(
			templateTests,
			module.PlaceholderTypesGenesisTestcase,
			opts.TypeName.LowerCamel,
			opts.TypeName.UpperCamel,
		)
		content = replacer.Replace(content, module.PlaceholderTypesGenesisTestcase, replacementTests)

		newFile := genny.NewFileS(path, content)
		return r.File(newFile)
	}
}<|MERGE_RESOLUTION|>--- conflicted
+++ resolved
@@ -2,11 +2,7 @@
 
 import (
 	"fmt"
-<<<<<<< HEAD
-=======
 	"path/filepath"
-	"strings"
->>>>>>> 2d7a9f76
 
 	"github.com/gobuffalo/genny"
 	"github.com/tendermint/starport/starport/pkg/placeholder"
