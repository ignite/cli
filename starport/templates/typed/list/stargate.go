package list

import (
	"embed"
	"fmt"
	"os"
	"path/filepath"
	"strings"

	"github.com/gobuffalo/genny"
	"github.com/tendermint/starport/starport/pkg/placeholder"
	"github.com/tendermint/starport/starport/pkg/xgenny"
	"github.com/tendermint/starport/starport/templates/typed"
)

var (
	//go:embed stargate/component/* stargate/component/**/*
	fsStargateComponent embed.FS

	//go:embed stargate/messages/* stargate/messages/**/*
	fsStargateMessages embed.FS
)

// NewStargate returns the generator to scaffold a new type in a Stargate module
func NewStargate(replacer placeholder.Replacer, opts *typed.Options) (*genny.Generator, error) {
	var (
		g = genny.New()

		messagesTemplate = xgenny.NewEmbedWalker(
			fsStargateMessages,
			"stargate/messages/",
			opts.AppPath,
		)
		componentTemplate = xgenny.NewEmbedWalker(
			fsStargateComponent,
			"stargate/component/",
			opts.AppPath,
		)
	)

	g.RunFn(protoQueryModify(replacer, opts))
	g.RunFn(moduleGRPCGatewayModify(replacer, opts))
	g.RunFn(typesKeyModify(opts))
	g.RunFn(clientCliQueryModify(replacer, opts))

	// Genesis modifications
	genesisModify(replacer, opts, g)

	if !opts.NoMessage {
		// Modifications for new messages
		g.RunFn(handlerModify(replacer, opts))
		g.RunFn(protoTxModify(replacer, opts))
		g.RunFn(typesCodecModify(replacer, opts))
		g.RunFn(clientCliTxModify(replacer, opts))

		// Messages template
		if err := typed.Box(messagesTemplate, opts, g); err != nil {
			return nil, err
		}
	}

	g.RunFn(frontendSrcStoreAppModify(replacer, opts))

	return g, typed.Box(componentTemplate, opts, g)
}

func handlerModify(replacer placeholder.Replacer, opts *typed.Options) genny.RunFn {
	return func(r *genny.Runner) error {
		path := filepath.Join(opts.AppPath, "x", opts.ModuleName, "handler.go")
		f, err := r.Disk.Find(path)
		if err != nil {
			return err
		}

		// Set once the MsgServer definition if it is not defined yet
		replacementMsgServer := `msgServer := keeper.NewMsgServerImpl(k)`
		content := replacer.ReplaceOnce(f.String(), typed.PlaceholderHandlerMsgServer, replacementMsgServer)

		templateHandlers := `case *types.MsgCreate%[2]v:
					res, err := msgServer.Create%[2]v(sdk.WrapSDKContext(ctx), msg)
					return sdk.WrapServiceResult(ctx, res, err)

		case *types.MsgUpdate%[2]v:
					res, err := msgServer.Update%[2]v(sdk.WrapSDKContext(ctx), msg)
					return sdk.WrapServiceResult(ctx, res, err)

		case *types.MsgDelete%[2]v:
					res, err := msgServer.Delete%[2]v(sdk.WrapSDKContext(ctx), msg)
					return sdk.WrapServiceResult(ctx, res, err)

%[1]v`
		replacementHandlers := fmt.Sprintf(templateHandlers,
			typed.Placeholder,
			opts.TypeName.UpperCamel,
		)
		content = replacer.Replace(content, typed.Placeholder, replacementHandlers)
		newFile := genny.NewFileS(path, content)
		return r.File(newFile)
	}
}

func protoTxModify(replacer placeholder.Replacer, opts *typed.Options) genny.RunFn {
	return func(r *genny.Runner) error {
		path := filepath.Join(opts.AppPath, "proto", opts.ModuleName, "tx.proto")
		f, err := r.Disk.Find(path)
		if err != nil {
			return err
		}

		// Import
		templateImport := `import "%s/%s.proto";
%s`
		replacementImport := fmt.Sprintf(templateImport,
			opts.ModuleName,
			opts.TypeName.Snake,
			typed.PlaceholderProtoTxImport,
		)
		content := replacer.Replace(f.String(), typed.PlaceholderProtoTxImport, replacementImport)

		// RPC service
		templateRPC := `rpc Create%[2]v(MsgCreate%[2]v) returns (MsgCreate%[2]vResponse);
  rpc Update%[2]v(MsgUpdate%[2]v) returns (MsgUpdate%[2]vResponse);
  rpc Delete%[2]v(MsgDelete%[2]v) returns (MsgDelete%[2]vResponse);
%[1]v`
		replacementRPC := fmt.Sprintf(templateRPC, typed.PlaceholderProtoTxRPC,
			opts.TypeName.UpperCamel,
		)
		content = replacer.Replace(content, typed.PlaceholderProtoTxRPC, replacementRPC)

		// Messages
		var createFields string
		for i, field := range opts.Fields {
			createFields += fmt.Sprintf("  %s %s = %d;\n", field.Datatype, field.Name.LowerCamel, i+2)
		}
		var updateFields string
		for i, field := range opts.Fields {
			updateFields += fmt.Sprintf("  %s %s = %d;\n", field.Datatype, field.Name.LowerCamel, i+3)
		}

<<<<<<< HEAD
		templateMessages := `message MsgCreate%[2]v {
=======
		// Ensure custom types are imported
		for _, f := range opts.Fields.Custom() {
			importModule := fmt.Sprintf(`
import "%[1]v/%[2]v.proto";`, opts.ModuleName, f)
			content = strings.ReplaceAll(content, importModule, "")

			replacementImport := fmt.Sprintf("%[1]v%[2]v", typed.PlaceholderProtoTxImport, importModule)
			content = replacer.Replace(content, typed.PlaceholderProtoTxImport, replacementImport)
		}

		templateMessages := `%[1]v
message MsgCreate%[2]v {
>>>>>>> 9e2704e1
  string %[3]v = 1;
%[4]v}

message MsgCreate%[2]vResponse {
  uint64 id = 1;
}

message MsgUpdate%[2]v {
  string %[3]v = 1;
  uint64 id = 2;
%[5]v}

message MsgUpdate%[2]vResponse {}

message MsgDelete%[2]v {
  string %[3]v = 1;
  uint64 id = 2;
}

message MsgDelete%[2]vResponse {}

%[1]v`
		replacementMessages := fmt.Sprintf(templateMessages, typed.PlaceholderProtoTxMessage,
			opts.TypeName.UpperCamel,
			opts.MsgSigner.LowerCamel,
			createFields,
			updateFields,
		)
		content = replacer.Replace(content, typed.PlaceholderProtoTxMessage, replacementMessages)

		newFile := genny.NewFileS(path, content)
		return r.File(newFile)
	}
}

func protoQueryModify(replacer placeholder.Replacer, opts *typed.Options) genny.RunFn {
	return func(r *genny.Runner) error {
		path := filepath.Join(opts.AppPath, "proto", opts.ModuleName, "query.proto")
		f, err := r.Disk.Find(path)
		if err != nil {
			return err
		}

		// Import
		templateImport := `import "%s/%s.proto";
%s`
		replacementImport := fmt.Sprintf(templateImport,
			opts.ModuleName,
			opts.TypeName.Snake,
			typed.Placeholder,
		)
		content := replacer.Replace(f.String(), typed.Placeholder, replacementImport)

		// Add gogo.proto
		replacementGogoImport := typed.EnsureGogoProtoImported(path, typed.Placeholder)
		content = replacer.Replace(content, typed.Placeholder, replacementGogoImport)

		// RPC service
		templateRPC := `// Queries a %[3]v by id.
	rpc %[2]v(QueryGet%[2]vRequest) returns (QueryGet%[2]vResponse) {
		option (google.api.http).get = "/%[4]v/%[5]v/%[6]v/%[3]v/{id}";
	}

	// Queries a list of %[3]v items.
	rpc %[2]vAll(QueryAll%[2]vRequest) returns (QueryAll%[2]vResponse) {
		option (google.api.http).get = "/%[4]v/%[5]v/%[6]v/%[3]v";
	}

%[1]v`
		replacementRPC := fmt.Sprintf(templateRPC, typed.Placeholder2,
			opts.TypeName.UpperCamel,
			opts.TypeName.LowerCamel,
			opts.OwnerName,
			opts.AppName,
			opts.ModuleName,
		)
		content = replacer.Replace(content, typed.Placeholder2, replacementRPC)

		// Messages
		templateMessages := `message QueryGet%[2]vRequest {
	uint64 id = 1;
}

message QueryGet%[2]vResponse {
	%[2]v %[2]v = 1 [(gogoproto.nullable) = false];
}

message QueryAll%[2]vRequest {
	cosmos.base.query.v1beta1.PageRequest pagination = 1;
}

message QueryAll%[2]vResponse {
	repeated %[2]v %[2]v = 1 [(gogoproto.nullable) = false];
	cosmos.base.query.v1beta1.PageResponse pagination = 2;
}

%[1]v`
		replacementMessages := fmt.Sprintf(templateMessages, typed.Placeholder3,
			opts.TypeName.UpperCamel,
			opts.TypeName.LowerCamel,
		)
		content = replacer.Replace(content, typed.Placeholder3, replacementMessages)

		newFile := genny.NewFileS(path, content)
		return r.File(newFile)
	}
}

func moduleGRPCGatewayModify(replacer placeholder.Replacer, opts *typed.Options) genny.RunFn {
	return func(r *genny.Runner) error {
		path := filepath.Join(opts.AppPath, "x", opts.ModuleName, "module.go")
		f, err := r.Disk.Find(path)
		if err != nil {
			return err
		}
		replacement := `"context"`
		content := replacer.ReplaceOnce(f.String(), typed.Placeholder, replacement)
		replacement = `types.RegisterQueryHandlerClient(context.Background(), mux, types.NewQueryClient(clientCtx))`
		content = replacer.ReplaceOnce(content, typed.Placeholder2, replacement)
		newFile := genny.NewFileS(path, content)
		return r.File(newFile)
	}
}

func typesKeyModify(opts *typed.Options) genny.RunFn {
	return func(r *genny.Runner) error {
		path := filepath.Join(opts.AppPath, "x", opts.ModuleName, "types/keys.go")
		f, err := r.Disk.Find(path)
		if err != nil {
			return err
		}
		content := f.String() + fmt.Sprintf(`
const (
	%[1]vKey= "%[1]v-value-"
	%[1]vCountKey= "%[1]v-count-"
)
`, opts.TypeName.UpperCamel)
		newFile := genny.NewFileS(path, content)
		return r.File(newFile)
	}
}

func typesCodecModify(replacer placeholder.Replacer, opts *typed.Options) genny.RunFn {
	return func(r *genny.Runner) error {
		path := filepath.Join(opts.AppPath, "x", opts.ModuleName, "types/codec.go")
		f, err := r.Disk.Find(path)
		if err != nil {
			return err
		}

		// Import
		replacementImport := `sdk "github.com/cosmos/cosmos-sdk/types"`
		content := replacer.ReplaceOnce(f.String(), typed.Placeholder, replacementImport)

		// Concrete
		templateConcrete := `cdc.RegisterConcrete(&MsgCreate%[2]v{}, "%[3]v/Create%[2]v", nil)
cdc.RegisterConcrete(&MsgUpdate%[2]v{}, "%[3]v/Update%[2]v", nil)
cdc.RegisterConcrete(&MsgDelete%[2]v{}, "%[3]v/Delete%[2]v", nil)
%[1]v`
		replacementConcrete := fmt.Sprintf(templateConcrete, typed.Placeholder2, opts.TypeName.UpperCamel, opts.ModuleName)
		content = replacer.Replace(content, typed.Placeholder2, replacementConcrete)

		// Interface
		templateInterface := `registry.RegisterImplementations((*sdk.Msg)(nil),
	&MsgCreate%[2]v{},
	&MsgUpdate%[2]v{},
	&MsgDelete%[2]v{},
)
%[1]v`
		replacementInterface := fmt.Sprintf(templateInterface, typed.Placeholder3, opts.TypeName.UpperCamel)
		content = replacer.Replace(content, typed.Placeholder3, replacementInterface)

		newFile := genny.NewFileS(path, content)
		return r.File(newFile)
	}
}

func clientCliTxModify(replacer placeholder.Replacer, opts *typed.Options) genny.RunFn {
	return func(r *genny.Runner) error {
		path := filepath.Join(opts.AppPath, "x", opts.ModuleName, "client/cli/tx.go")
		f, err := r.Disk.Find(path)
		if err != nil {
			return err
		}
		template := `cmd.AddCommand(CmdCreate%[2]v())
	cmd.AddCommand(CmdUpdate%[2]v())
	cmd.AddCommand(CmdDelete%[2]v())
%[1]v`
		replacement := fmt.Sprintf(template, typed.Placeholder, opts.TypeName.UpperCamel)
		content := replacer.Replace(f.String(), typed.Placeholder, replacement)
		newFile := genny.NewFileS(path, content)
		return r.File(newFile)
	}
}

func clientCliQueryModify(replacer placeholder.Replacer, opts *typed.Options) genny.RunFn {
	return func(r *genny.Runner) error {
		path := filepath.Join(opts.AppPath, "x", opts.ModuleName, "client/cli/query.go")
		f, err := r.Disk.Find(path)
		if err != nil {
			return err
		}
		template := `cmd.AddCommand(CmdList%[2]v())
	cmd.AddCommand(CmdShow%[2]v())
%[1]v`
		replacement := fmt.Sprintf(template, typed.Placeholder,
			opts.TypeName.UpperCamel,
		)
		content := replacer.Replace(f.String(), typed.Placeholder, replacement)
		newFile := genny.NewFileS(path, content)
		return r.File(newFile)
	}
}

func frontendSrcStoreAppModify(replacer placeholder.Replacer, opts *typed.Options) genny.RunFn {
	return func(r *genny.Runner) error {
		path := filepath.Join(opts.AppPath, "vue/src/views/Types.vue")
		f, err := r.Disk.Find(path)
		if os.IsNotExist(err) {
			// Skip modification if the app doesn't contain front-end
			return nil
		}
		if err != nil {
			return err
		}
		replacement := fmt.Sprintf(`%[1]v
		<SpType modulePath="%[2]v.%[3]v.%[4]v" moduleType="%[5]v"  />`,
			typed.Placeholder4,
			opts.OwnerName,
			opts.AppName,
			opts.ModuleName,
			opts.TypeName.UpperCamel,
		)
		content := replacer.Replace(f.String(), typed.Placeholder4, replacement)
		newFile := genny.NewFileS(path, content)
		return r.File(newFile)
	}
}<|MERGE_RESOLUTION|>--- conflicted
+++ resolved
@@ -3,14 +3,12 @@
 import (
 	"embed"
 	"fmt"
-	"os"
-	"path/filepath"
-	"strings"
-
 	"github.com/gobuffalo/genny"
 	"github.com/tendermint/starport/starport/pkg/placeholder"
 	"github.com/tendermint/starport/starport/pkg/xgenny"
 	"github.com/tendermint/starport/starport/templates/typed"
+	"os"
+	"path/filepath"
 )
 
 var (
@@ -137,22 +135,7 @@
 			updateFields += fmt.Sprintf("  %s %s = %d;\n", field.Datatype, field.Name.LowerCamel, i+3)
 		}
 
-<<<<<<< HEAD
 		templateMessages := `message MsgCreate%[2]v {
-=======
-		// Ensure custom types are imported
-		for _, f := range opts.Fields.Custom() {
-			importModule := fmt.Sprintf(`
-import "%[1]v/%[2]v.proto";`, opts.ModuleName, f)
-			content = strings.ReplaceAll(content, importModule, "")
-
-			replacementImport := fmt.Sprintf("%[1]v%[2]v", typed.PlaceholderProtoTxImport, importModule)
-			content = replacer.Replace(content, typed.PlaceholderProtoTxImport, replacementImport)
-		}
-
-		templateMessages := `%[1]v
-message MsgCreate%[2]v {
->>>>>>> 9e2704e1
   string %[3]v = 1;
 %[4]v}
 
