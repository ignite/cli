--- conflicted
+++ resolved
@@ -4,11 +4,8 @@
 	"embed"
 	"fmt"
 	"os"
-<<<<<<< HEAD
+	"path/filepath"
 	"strings"
-=======
-	"path/filepath"
->>>>>>> 3fc40624
 
 	"github.com/gobuffalo/genny"
 	"github.com/tendermint/starport/starport/pkg/placeholder"
