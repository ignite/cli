package maptype

import (
	"embed"
	"fmt"
	"path/filepath"
	"strings"

	"github.com/gobuffalo/genny"
	"github.com/tendermint/starport/starport/pkg/field"
	"github.com/tendermint/starport/starport/pkg/placeholder"
	"github.com/tendermint/starport/starport/pkg/xgenny"
	"github.com/tendermint/starport/starport/templates/module"
	"github.com/tendermint/starport/starport/templates/typed"
)

var (
	//go:embed stargate/component/* stargate/component/**/*
	fsStargateComponent embed.FS

	//go:embed stargate/messages/* stargate/messages/**/*
	fsStargateMessages embed.FS

	//go:embed stargate/tests/component/* stargate/tests/component/**/*
	fsStargateTestsComponent embed.FS

	//go:embed stargate/tests/messages/* stargate/tests/messages/**/*
	fsStargateTestsMessages embed.FS
)

// NewStargate returns the generator to scaffold a new map type in a Stargate module
func NewStargate(replacer placeholder.Replacer, opts *typed.Options) (*genny.Generator, error) {
	// Tests are not generated for map with a custom index that contains only booleans
	// because we can't generate reliable tests for this type
	var generateTest bool
	for _, index := range opts.Indexes {
		if index.DatatypeName != field.TypeBool {
			generateTest = true
		}
	}

	var (
		g = genny.New()

		messagesTemplate = xgenny.NewEmbedWalker(
			fsStargateMessages,
			"stargate/messages/",
			opts.AppPath,
		)
		testsMessagesTemplate = xgenny.NewEmbedWalker(
			fsStargateTestsMessages,
			"stargate/tests/messages/",
			opts.AppPath,
		)
		componentTemplate = xgenny.NewEmbedWalker(
			fsStargateComponent,
			"stargate/component/",
			opts.AppPath,
		)
		testsComponentTemplate = xgenny.NewEmbedWalker(
			fsStargateTestsComponent,
			"stargate/tests/component/",
			opts.AppPath,
		)
	)

	g.RunFn(protoRPCModify(replacer, opts))
	g.RunFn(moduleGRPCGatewayModify(replacer, opts))
	g.RunFn(clientCliQueryModify(replacer, opts))
	g.RunFn(genesisProtoModify(replacer, opts))
	g.RunFn(genesisTypesModify(replacer, opts))
	g.RunFn(genesisModuleModify(replacer, opts))
	g.RunFn(genesisTestsModify(replacer, opts))
	g.RunFn(genesisTypesTestsModify(replacer, opts))

	// Modifications for new messages
	if !opts.NoMessage {
		g.RunFn(protoTxModify(replacer, opts))
		g.RunFn(handlerModify(replacer, opts))
		g.RunFn(clientCliTxModify(replacer, opts))
		g.RunFn(typesCodecModify(replacer, opts))

		if err := typed.Box(messagesTemplate, opts, g); err != nil {
			return nil, err
		}
		if generateTest {
			if err := typed.Box(testsMessagesTemplate, opts, g); err != nil {
				return nil, err
			}
		}
	}

	if generateTest {
		if err := typed.Box(testsComponentTemplate, opts, g); err != nil {
			return nil, err
		}
	}
	return g, typed.Box(componentTemplate, opts, g)
}

func protoRPCModify(replacer placeholder.Replacer, opts *typed.Options) genny.RunFn {
	return func(r *genny.Runner) error {
		path := filepath.Join(opts.AppPath, "proto", opts.ModuleName, "query.proto")
		f, err := r.Disk.Find(path)
		if err != nil {
			return err
		}

		// Import the type
		templateImport := `import "%s/%s.proto";
%s`
		replacementImport := fmt.Sprintf(templateImport,
			opts.ModuleName,
			opts.TypeName.Snake,
			typed.Placeholder,
		)
		content := replacer.Replace(f.String(), typed.Placeholder, replacementImport)

		// Add gogo.proto
		replacementGogoImport := typed.EnsureGogoProtoImported(path, typed.Placeholder)
		content = replacer.Replace(content, typed.Placeholder, replacementGogoImport)

		var lowerCamelIndexes []string
		for _, index := range opts.Indexes {
			lowerCamelIndexes = append(lowerCamelIndexes, fmt.Sprintf("{%s}", index.Name.LowerCamel))
		}
		indexPath := strings.Join(lowerCamelIndexes, "/")

		// Add the service
		templateService := `// Queries a %[3]v by index.
	rpc %[2]v(QueryGet%[2]vRequest) returns (QueryGet%[2]vResponse) {
		option (google.api.http).get = "/%[4]v/%[5]v/%[6]v/%[3]v/%[7]v";
	}

	// Queries a list of %[3]v items.
	rpc %[2]vAll(QueryAll%[2]vRequest) returns (QueryAll%[2]vResponse) {
		option (google.api.http).get = "/%[4]v/%[5]v/%[6]v/%[3]v";
	}

%[1]v`
		replacementService := fmt.Sprintf(templateService, typed.Placeholder2,
			opts.TypeName.UpperCamel,
			opts.TypeName.LowerCamel,
			opts.OwnerName,
			opts.AppName,
			opts.ModuleName,
			indexPath,
		)
		content = replacer.Replace(content, typed.Placeholder2, replacementService)

		// Add the service messages
		var queryIndexFields string
		for i, index := range opts.Indexes {
			queryIndexFields += fmt.Sprintf(
				"  %s %s = %d;\n",
				index.Datatype,
				index.Name.LowerCamel,
				i+1,
			)
		}

<<<<<<< HEAD
		templateMessage := `message QueryGet%[2]vRequest {
=======
		// Ensure custom types are imported
		for _, f := range opts.Indexes.Custom() {
			importModule := fmt.Sprintf(`
import "%[1]v/%[2]v.proto";`, opts.ModuleName, f)
			content = strings.ReplaceAll(content, importModule, "")

			replacementImport := fmt.Sprintf("%[1]v%[2]v", typed.PlaceholderProtoTxImport, importModule)
			content = replacer.Replace(content, typed.PlaceholderProtoTxImport, replacementImport)
		}

		templateMessage := `%[1]v
message QueryGet%[2]vRequest {
>>>>>>> 9e2704e1
	%[4]v
}

message QueryGet%[2]vResponse {
	%[2]v %[3]v = 1 [(gogoproto.nullable) = false];
}

message QueryAll%[2]vRequest {
	cosmos.base.query.v1beta1.PageRequest pagination = 1;
}

message QueryAll%[2]vResponse {
	repeated %[2]v %[3]v = 1 [(gogoproto.nullable) = false];
	cosmos.base.query.v1beta1.PageResponse pagination = 2;
}

%[1]v`
		replacementMessage := fmt.Sprintf(templateMessage,
			typed.Placeholder3,
			opts.TypeName.UpperCamel,
			opts.TypeName.LowerCamel,
			queryIndexFields,
		)
		content = replacer.Replace(content, typed.Placeholder3, replacementMessage)

		newFile := genny.NewFileS(path, content)
		return r.File(newFile)
	}
}

func moduleGRPCGatewayModify(replacer placeholder.Replacer, opts *typed.Options) genny.RunFn {
	return func(r *genny.Runner) error {
		path := filepath.Join(opts.AppPath, "x", opts.ModuleName, "module.go")
		f, err := r.Disk.Find(path)
		if err != nil {
			return err
		}
		replacement := `"context"`
		content := replacer.ReplaceOnce(f.String(), typed.Placeholder, replacement)

		replacement = `types.RegisterQueryHandlerClient(context.Background(), mux, types.NewQueryClient(clientCtx))`
		content = replacer.ReplaceOnce(content, typed.Placeholder2, replacement)

		newFile := genny.NewFileS(path, content)
		return r.File(newFile)
	}
}

func clientCliQueryModify(replacer placeholder.Replacer, opts *typed.Options) genny.RunFn {
	return func(r *genny.Runner) error {
		path := filepath.Join(opts.AppPath, "x", opts.ModuleName, "client/cli/query.go")
		f, err := r.Disk.Find(path)
		if err != nil {
			return err
		}
		template := `cmd.AddCommand(CmdList%[2]v())
	cmd.AddCommand(CmdShow%[2]v())
%[1]v`
		replacement := fmt.Sprintf(template, typed.Placeholder,
			opts.TypeName.UpperCamel,
		)
		content := replacer.Replace(f.String(), typed.Placeholder, replacement)
		newFile := genny.NewFileS(path, content)
		return r.File(newFile)
	}
}

func genesisProtoModify(replacer placeholder.Replacer, opts *typed.Options) genny.RunFn {
	return func(r *genny.Runner) error {
		path := filepath.Join(opts.AppPath, "proto", opts.ModuleName, "genesis.proto")
		f, err := r.Disk.Find(path)
		if err != nil {
			return err
		}

		templateProtoImport := `import "%[2]v/%[3]v.proto";
%[1]v`
		replacementProtoImport := fmt.Sprintf(
			templateProtoImport,
			typed.PlaceholderGenesisProtoImport,
			opts.ModuleName,
			opts.TypeName.Snake,
		)
		content := replacer.Replace(f.String(), typed.PlaceholderGenesisProtoImport, replacementProtoImport)

		// Add gogo.proto
		replacementGogoImport := typed.EnsureGogoProtoImported(path, typed.PlaceholderGenesisProtoImport)
		content = replacer.Replace(content, typed.PlaceholderGenesisProtoImport, replacementGogoImport)

		// Parse proto file to determine the field numbers
		highestNumber, err := typed.GenesisStateHighestFieldNumber(path)
		if err != nil {
			return err
		}

<<<<<<< HEAD
		templateProtoState := `repeated %[2]v %[3]vList = %[4]v [(gogoproto.nullable) = false]; %[5]v
%[1]v`
=======
		templateProtoState := `repeated %[2]v %[3]vList = %[4]v [(gogoproto.nullable) = false];
  %[1]v`
>>>>>>> 9e2704e1
		replacementProtoState := fmt.Sprintf(
			templateProtoState,
			typed.PlaceholderGenesisProtoState,
			opts.TypeName.UpperCamel,
			opts.TypeName.LowerCamel,
			highestNumber+1,
		)
		content = replacer.Replace(content, typed.PlaceholderGenesisProtoState, replacementProtoState)

		newFile := genny.NewFileS(path, content)
		return r.File(newFile)
	}
}

func genesisTypesModify(replacer placeholder.Replacer, opts *typed.Options) genny.RunFn {
	return func(r *genny.Runner) error {
		path := filepath.Join(opts.AppPath, "x", opts.ModuleName, "types/genesis.go")
		f, err := r.Disk.Find(path)
		if err != nil {
			return err
		}

		content := typed.PatchGenesisTypeImport(replacer, f.String())

		templateTypesImport := `"fmt"`
		content = replacer.ReplaceOnce(content, typed.PlaceholderGenesisTypesImport, templateTypesImport)

		templateTypesDefault := `%[2]vList: []%[2]v{},
%[1]v`
		replacementTypesDefault := fmt.Sprintf(
			templateTypesDefault,
			typed.PlaceholderGenesisTypesDefault,
			opts.TypeName.UpperCamel,
		)
		content = replacer.Replace(content, typed.PlaceholderGenesisTypesDefault, replacementTypesDefault)

		// lines of code to call the key function with the indexes of the element
		var indexArgs []string
		for _, index := range opts.Indexes {
			indexArgs = append(indexArgs, "elem."+index.Name.UpperCamel)
		}
		keyCall := fmt.Sprintf("%sKey(%s)", opts.TypeName.UpperCamel, strings.Join(indexArgs, ","))

		templateTypesValidate := `// Check for duplicated index in %[2]v
%[2]vIndexMap := make(map[string]struct{})

for _, elem := range gs.%[3]vList {
	index := %[4]v
	if _, ok := %[2]vIndexMap[index]; ok {
		return fmt.Errorf("duplicated index for %[2]v")
	}
	%[2]vIndexMap[index] = struct{}{}
}
%[1]v`
		replacementTypesValidate := fmt.Sprintf(
			templateTypesValidate,
			typed.PlaceholderGenesisTypesValidate,
			opts.TypeName.LowerCamel,
			opts.TypeName.UpperCamel,
			fmt.Sprintf("string(%s)", keyCall),
		)
		content = replacer.Replace(content, typed.PlaceholderGenesisTypesValidate, replacementTypesValidate)

		newFile := genny.NewFileS(path, content)
		return r.File(newFile)
	}
}

func genesisModuleModify(replacer placeholder.Replacer, opts *typed.Options) genny.RunFn {
	return func(r *genny.Runner) error {
		path := filepath.Join(opts.AppPath, "x", opts.ModuleName, "genesis.go")
		f, err := r.Disk.Find(path)
		if err != nil {
			return err
		}

		templateModuleInit := `// Set all the %[2]v
for _, elem := range genState.%[3]vList {
	k.Set%[3]v(ctx, elem)
}
%[1]v`
		replacementModuleInit := fmt.Sprintf(
			templateModuleInit,
			typed.PlaceholderGenesisModuleInit,
			opts.TypeName.LowerCamel,
			opts.TypeName.UpperCamel,
		)
		content := replacer.Replace(f.String(), typed.PlaceholderGenesisModuleInit, replacementModuleInit)

		templateModuleExport := `genesis.%[3]vList = k.GetAll%[3]v(ctx)
%[1]v`
		replacementModuleExport := fmt.Sprintf(
			templateModuleExport,
			typed.PlaceholderGenesisModuleExport,
			opts.TypeName.LowerCamel,
			opts.TypeName.UpperCamel,
		)
		content = replacer.Replace(content, typed.PlaceholderGenesisModuleExport, replacementModuleExport)

		newFile := genny.NewFileS(path, content)
		return r.File(newFile)
	}
}

func genesisTestsModify(replacer placeholder.Replacer, opts *typed.Options) genny.RunFn {
	return func(r *genny.Runner) error {
		path := filepath.Join(opts.AppPath, "x", opts.ModuleName, "genesis_test.go")
		f, err := r.Disk.Find(path)
		if err != nil {
			return err
		}

		// Create a list of two different indexes to use as sample
		sampleIndexes := make([]string, 2)
		for i := 0; i < 2; i++ {
			for _, index := range opts.Indexes {
				switch index.DatatypeName {
				case field.TypeString:
					sampleIndexes[i] += fmt.Sprintf("%s: \"%d\",\n", index.Name.UpperCamel, i)
				case field.TypeInt, field.TypeUint:
					sampleIndexes[i] += fmt.Sprintf("%s: %d,\n", index.Name.UpperCamel, i)
				case field.TypeBool:
					sampleIndexes[i] += fmt.Sprintf("%s: %t,\n", index.Name.UpperCamel, i%2 == 0)
				}
			}
		}

		templateState := `%[2]vList: []types.%[2]v{
	{
		%[3]v},
	{
		%[4]v},
},
%[1]v`
		replacementState := fmt.Sprintf(
			templateState,
			module.PlaceholderGenesisTestState,
			opts.TypeName.UpperCamel,
			sampleIndexes[0],
			sampleIndexes[1],
		)
		content := replacer.Replace(f.String(), module.PlaceholderGenesisTestState, replacementState)

		templateAssert := `require.Len(t, got.%[2]vList, len(genesisState.%[2]vList))
require.Subset(t, genesisState.%[2]vList, got.%[2]vList)
%[1]v`
		replacementTests := fmt.Sprintf(
			templateAssert,
			module.PlaceholderGenesisTestAssert,
			opts.TypeName.UpperCamel,
		)
		content = replacer.Replace(content, module.PlaceholderGenesisTestAssert, replacementTests)

		newFile := genny.NewFileS(path, content)
		return r.File(newFile)
	}
}

func genesisTypesTestsModify(replacer placeholder.Replacer, opts *typed.Options) genny.RunFn {
	return func(r *genny.Runner) error {
		path := filepath.Join(opts.AppPath, "x", opts.ModuleName, "types/genesis_test.go")
		f, err := r.Disk.Find(path)
		if err != nil {
			return err
		}

		// Create a list of two different indexes to use as sample
		sampleIndexes := make([]string, 2)
		for i := 0; i < 2; i++ {
			for _, index := range opts.Indexes {
				switch index.DatatypeName {
				case field.TypeString:
					sampleIndexes[i] += fmt.Sprintf("%s: \"%d\",\n", index.Name.UpperCamel, i)
				case field.TypeInt, field.TypeUint:
					sampleIndexes[i] += fmt.Sprintf("%s: %d,\n", index.Name.UpperCamel, i)
				case field.TypeBool:
					sampleIndexes[i] += fmt.Sprintf("%s: %t,\n", index.Name.UpperCamel, i != 0)
				}
			}
		}

		templateValid := `%[2]vList: []types.%[2]v{
	{
		%[3]v},
	{
		%[4]v},
},
%[1]v`
		replacementValid := fmt.Sprintf(
			templateValid,
			module.PlaceholderTypesGenesisValidField,
			opts.TypeName.UpperCamel,
			sampleIndexes[0],
			sampleIndexes[1],
		)
		content := replacer.Replace(f.String(), module.PlaceholderTypesGenesisValidField, replacementValid)

		templateDuplicated := `{
	desc:     "duplicated %[2]v",
	genState: &types.GenesisState{
		%[3]vList: []types.%[3]v{
			{
				%[4]v},
			{
				%[4]v},
		},
	},
	valid:    false,
},
%[1]v`
		replacementDuplicated := fmt.Sprintf(
			templateDuplicated,
			module.PlaceholderTypesGenesisTestcase,
			opts.TypeName.LowerCamel,
			opts.TypeName.UpperCamel,
			sampleIndexes[0],
		)
		content = replacer.Replace(content, module.PlaceholderTypesGenesisTestcase, replacementDuplicated)

		newFile := genny.NewFileS(path, content)
		return r.File(newFile)
	}
}

func protoTxModify(replacer placeholder.Replacer, opts *typed.Options) genny.RunFn {
	return func(r *genny.Runner) error {
		path := filepath.Join(opts.AppPath, "proto", opts.ModuleName, "tx.proto")
		f, err := r.Disk.Find(path)
		if err != nil {
			return err
		}

		// Import
		templateImport := `import "%s/%s.proto";
%s`
		replacementImport := fmt.Sprintf(templateImport,
			opts.ModuleName,
			opts.TypeName.Snake,
			typed.PlaceholderProtoTxImport,
		)
		content := replacer.Replace(f.String(), typed.PlaceholderProtoTxImport, replacementImport)

		// RPC service
		templateRPC := `  rpc Create%[2]v(MsgCreate%[2]v) returns (MsgCreate%[2]vResponse);
  rpc Update%[2]v(MsgUpdate%[2]v) returns (MsgUpdate%[2]vResponse);
  rpc Delete%[2]v(MsgDelete%[2]v) returns (MsgDelete%[2]vResponse);
%[1]v`
		replacementRPC := fmt.Sprintf(templateRPC, typed.PlaceholderProtoTxRPC,
			opts.TypeName.UpperCamel,
		)
		content = replacer.Replace(content, typed.PlaceholderProtoTxRPC, replacementRPC)

		// Messages
		var indexes string
		for i, index := range opts.Indexes {
			indexes += fmt.Sprintf(
				"  %s %s = %d;\n",
				index.Datatype,
				index.Name.LowerCamel,
				i+2,
			)
		}

		var fields string
		for i, field := range opts.Fields {
			fields += fmt.Sprintf(
				"  %s %s = %d;\n",
				field.Datatype,
				field.Name.LowerCamel,
				i+2+len(opts.Indexes),
			)
		}

<<<<<<< HEAD
		templateMessages := `message MsgCreate%[2]v {
=======
		// Ensure custom types are imported
		customFields := append(opts.Fields.Custom(), opts.Indexes.Custom()...)
		for _, f := range customFields {
			importModule := fmt.Sprintf(`
import "%[1]v/%[2]v.proto";`, opts.ModuleName, f)
			content = strings.ReplaceAll(content, importModule, "")

			replacementImport := fmt.Sprintf("%[1]v%[2]v", typed.PlaceholderProtoTxImport, importModule)
			content = replacer.Replace(content, typed.PlaceholderProtoTxImport, replacementImport)
		}

		templateMessages := `%[1]v
message MsgCreate%[2]v {
>>>>>>> 9e2704e1
  string %[3]v = 1;
%[4]v
%[5]v}
message MsgCreate%[2]vResponse {}

message MsgUpdate%[2]v {
  string %[3]v = 1;
%[4]v
%[5]v}
message MsgUpdate%[2]vResponse {}

message MsgDelete%[2]v {
  string %[3]v = 1;
%[4]v}
message MsgDelete%[2]vResponse {}

%[1]v`
		replacementMessages := fmt.Sprintf(templateMessages, typed.PlaceholderProtoTxMessage,
			opts.TypeName.UpperCamel,
			opts.MsgSigner.LowerCamel,
			indexes,
			fields,
		)
		content = replacer.Replace(content, typed.PlaceholderProtoTxMessage, replacementMessages)

		newFile := genny.NewFileS(path, content)
		return r.File(newFile)
	}
}

func handlerModify(replacer placeholder.Replacer, opts *typed.Options) genny.RunFn {
	return func(r *genny.Runner) error {
		path := filepath.Join(opts.AppPath, "x", opts.ModuleName, "handler.go")
		f, err := r.Disk.Find(path)
		if err != nil {
			return err
		}

		// Set once the MsgServer definition if it is not defined yet
		replacementMsgServer := `msgServer := keeper.NewMsgServerImpl(k)`
		content := replacer.ReplaceOnce(f.String(), typed.PlaceholderHandlerMsgServer, replacementMsgServer)

		templateHandlers := `case *types.MsgCreate%[2]v:
					res, err := msgServer.Create%[2]v(sdk.WrapSDKContext(ctx), msg)
					return sdk.WrapServiceResult(ctx, res, err)
		case *types.MsgUpdate%[2]v:
					res, err := msgServer.Update%[2]v(sdk.WrapSDKContext(ctx), msg)
					return sdk.WrapServiceResult(ctx, res, err)
		case *types.MsgDelete%[2]v:
					res, err := msgServer.Delete%[2]v(sdk.WrapSDKContext(ctx), msg)
					return sdk.WrapServiceResult(ctx, res, err)
%[1]v`
		replacementHandlers := fmt.Sprintf(templateHandlers,
			typed.Placeholder,
			opts.TypeName.UpperCamel,
		)
		content = replacer.Replace(content, typed.Placeholder, replacementHandlers)
		newFile := genny.NewFileS(path, content)
		return r.File(newFile)
	}
}

func clientCliTxModify(replacer placeholder.Replacer, opts *typed.Options) genny.RunFn {
	return func(r *genny.Runner) error {
		path := filepath.Join(opts.AppPath, "x", opts.ModuleName, "client/cli/tx.go")
		f, err := r.Disk.Find(path)
		if err != nil {
			return err
		}
		template := `cmd.AddCommand(CmdCreate%[2]v())
	cmd.AddCommand(CmdUpdate%[2]v())
	cmd.AddCommand(CmdDelete%[2]v())
%[1]v`
		replacement := fmt.Sprintf(template, typed.Placeholder, opts.TypeName.UpperCamel)
		content := replacer.Replace(f.String(), typed.Placeholder, replacement)
		newFile := genny.NewFileS(path, content)
		return r.File(newFile)
	}
}

func typesCodecModify(replacer placeholder.Replacer, opts *typed.Options) genny.RunFn {
	return func(r *genny.Runner) error {
		path := filepath.Join(opts.AppPath, "x", opts.ModuleName, "types/codec.go")
		f, err := r.Disk.Find(path)
		if err != nil {
			return err
		}

		content := f.String()

		// Import
		replacementImport := `sdk "github.com/cosmos/cosmos-sdk/types"`
		content = replacer.ReplaceOnce(content, typed.Placeholder, replacementImport)

		// Concrete
		templateConcrete := `cdc.RegisterConcrete(&MsgCreate%[2]v{}, "%[3]v/Create%[2]v", nil)
cdc.RegisterConcrete(&MsgUpdate%[2]v{}, "%[3]v/Update%[2]v", nil)
cdc.RegisterConcrete(&MsgDelete%[2]v{}, "%[3]v/Delete%[2]v", nil)
%[1]v`
		replacementConcrete := fmt.Sprintf(
			templateConcrete,
			typed.Placeholder2,
			opts.TypeName.UpperCamel,
			opts.ModuleName,
		)
		content = replacer.Replace(content, typed.Placeholder2, replacementConcrete)

		// Interface
		templateInterface := `registry.RegisterImplementations((*sdk.Msg)(nil),
	&MsgCreate%[2]v{},
	&MsgUpdate%[2]v{},
	&MsgDelete%[2]v{},
)
%[1]v`
		replacementInterface := fmt.Sprintf(
			templateInterface,
			typed.Placeholder3,
			opts.TypeName.UpperCamel,
		)
		content = replacer.Replace(content, typed.Placeholder3, replacementInterface)

		newFile := genny.NewFileS(path, content)
		return r.File(newFile)
	}
}<|MERGE_RESOLUTION|>--- conflicted
+++ resolved
@@ -159,22 +159,7 @@
 			)
 		}
 
-<<<<<<< HEAD
 		templateMessage := `message QueryGet%[2]vRequest {
-=======
-		// Ensure custom types are imported
-		for _, f := range opts.Indexes.Custom() {
-			importModule := fmt.Sprintf(`
-import "%[1]v/%[2]v.proto";`, opts.ModuleName, f)
-			content = strings.ReplaceAll(content, importModule, "")
-
-			replacementImport := fmt.Sprintf("%[1]v%[2]v", typed.PlaceholderProtoTxImport, importModule)
-			content = replacer.Replace(content, typed.PlaceholderProtoTxImport, replacementImport)
-		}
-
-		templateMessage := `%[1]v
-message QueryGet%[2]vRequest {
->>>>>>> 9e2704e1
 	%[4]v
 }
 
@@ -270,13 +255,8 @@
 			return err
 		}
 
-<<<<<<< HEAD
-		templateProtoState := `repeated %[2]v %[3]vList = %[4]v [(gogoproto.nullable) = false]; %[5]v
-%[1]v`
-=======
 		templateProtoState := `repeated %[2]v %[3]vList = %[4]v [(gogoproto.nullable) = false];
   %[1]v`
->>>>>>> 9e2704e1
 		replacementProtoState := fmt.Sprintf(
 			templateProtoState,
 			typed.PlaceholderGenesisProtoState,
@@ -550,23 +530,7 @@
 			)
 		}
 
-<<<<<<< HEAD
 		templateMessages := `message MsgCreate%[2]v {
-=======
-		// Ensure custom types are imported
-		customFields := append(opts.Fields.Custom(), opts.Indexes.Custom()...)
-		for _, f := range customFields {
-			importModule := fmt.Sprintf(`
-import "%[1]v/%[2]v.proto";`, opts.ModuleName, f)
-			content = strings.ReplaceAll(content, importModule, "")
-
-			replacementImport := fmt.Sprintf("%[1]v%[2]v", typed.PlaceholderProtoTxImport, importModule)
-			content = replacer.Replace(content, typed.PlaceholderProtoTxImport, replacementImport)
-		}
-
-		templateMessages := `%[1]v
-message MsgCreate%[2]v {
->>>>>>> 9e2704e1
   string %[3]v = 1;
 %[4]v
 %[5]v}
