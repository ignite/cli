--- conflicted
+++ resolved
@@ -12,17 +12,6 @@
 	"github.com/tendermint/starport/starport/templates/testutil"
 )
 
-<<<<<<< HEAD
-var (
-	//go:embed stargate/component/* stargate/component/**/*
-	fsStargateComponent embed.FS
-
-	//go:embed stargate/messages/* stargate/messages/**/*
-	fsStargateMessages embed.FS
-)
-
-=======
->>>>>>> c10e5403
 func Box(box packd.Walker, opts *Options, g *genny.Generator) error {
 	if err := g.Box(box); err != nil {
 		return err
