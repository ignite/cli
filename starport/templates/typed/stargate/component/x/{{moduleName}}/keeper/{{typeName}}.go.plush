--- conflicted
+++ resolved
@@ -78,13 +78,8 @@
 	store :=  prefix.NewStore(ctx.KVStore(k.storeKey), types.KeyPrefix(types.<%= TypeName.UpperCamel %>Key))
 	return store.Has(Get<%= TypeName.UpperCamel %>IDBytes(id))
 }
-<<<<<<< HEAD
-
+<%= if (!NoMessage) { %>
 // Get<%= TypeName.UpperCamel %>Owner returns the <%= MsgSigner.LowerCamel %> of the <%= TypeName %>
-=======
-<%= if (!NoMessage) { %>
-// Get<%= TypeName.UpperCamel %>Owner returns the creator of the <%= TypeName %>
->>>>>>> 565f8394
 func (k Keeper) Get<%= TypeName.UpperCamel %>Owner(ctx sdk.Context, id uint64) string {
     return k.Get<%= TypeName.UpperCamel %>(ctx, id).<%= MsgSigner.UpperCamel %>
 }
