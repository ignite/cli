--- conflicted
+++ resolved
@@ -24,13 +24,9 @@
     require.NoError(t, cfg.Codec.UnmarshalJSON(cfg.GenesisState[types.ModuleName], &state))
 
 	for i := 0; i < n; i++ {
-<<<<<<< HEAD
-		state.<%= TypeName.UpperCamel %>List = append(state.<%= TypeName.UpperCamel %>List, types.<%= TypeName.UpperCamel %>{Creator: "ANY", Id: uint64(i)})
-=======
-		state.<%= TypeName.UpperCamel %>List = append(state.<%= TypeName.UpperCamel %>List, &types.<%= TypeName.UpperCamel %>{
+		state.<%= TypeName.UpperCamel %>List = append(state.<%= TypeName.UpperCamel %>List, types.<%= TypeName.UpperCamel %>{
 			Id: uint64(i),
 		})
->>>>>>> 45d10f6d
 	}
 	buf, err := cfg.Codec.MarshalJSON(&state)
 	require.NoError(t, err)
