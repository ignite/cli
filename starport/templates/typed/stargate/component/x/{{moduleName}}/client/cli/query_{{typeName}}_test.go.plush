package cli_test

import (
	"fmt"
	"testing"

	"github.com/cosmos/cosmos-sdk/client/flags"
	clitestutil "github.com/cosmos/cosmos-sdk/testutil/cli"
	"github.com/stretchr/testify/assert"
	"github.com/stretchr/testify/require"
	tmcli "github.com/tendermint/tendermint/libs/cli"
	"google.golang.org/grpc/codes"
	"google.golang.org/grpc/status"

	"<%= ModulePath %>/testutil/network"
	"<%= ModulePath %>/x/<%= ModuleName %>/client/cli"
    "<%= ModulePath %>/x/<%= ModuleName %>/types"
)

func networkWith<%= TypeName.UpperCamel %>Objects(t *testing.T, n int) (*network.Network, []types.<%= TypeName.UpperCamel %>) {
	t.Helper()
	cfg := network.DefaultConfig()
	state := types.GenesisState{}
    require.NoError(t, cfg.Codec.UnmarshalJSON(cfg.GenesisState[types.ModuleName], &state))

	for i := 0; i < n; i++ {
<<<<<<< HEAD
		state.<%= TypeName.UpperCamel %>List = append(state.<%= TypeName.UpperCamel %>List, &types.<%= TypeName.UpperCamel %>{<%= MsgSigner.UpperCamel %>: "ANY", Id: uint64(i)})
=======
		state.<%= TypeName.UpperCamel %>List = append(state.<%= TypeName.UpperCamel %>List, types.<%= TypeName.UpperCamel %>{
			Id: uint64(i),
		})
>>>>>>> 565f8394
	}
	buf, err := cfg.Codec.MarshalJSON(&state)
	require.NoError(t, err)
    cfg.GenesisState[types.ModuleName] = buf
	return network.New(t, cfg), state.<%= TypeName.UpperCamel %>List
}

func TestShow<%= TypeName.UpperCamel %>(t *testing.T) {
	net, objs := networkWith<%= TypeName.UpperCamel %>Objects(t, 2)

	ctx := net.Validators[0].ClientCtx
	common := []string{
		fmt.Sprintf("--%s=json", tmcli.OutputFlag),
	}
	for _, tc := range []struct {
		desc string
		id   string
		args []string
		err  error
		obj  types.<%= TypeName.UpperCamel %>
	}{
		{
			desc: "found",
			id:   fmt.Sprintf("%d", objs[0].Id),
			args: common,
			obj:  objs[0],
		},
		{
			desc: "not found",
			id:   "not_found",
			args: common,
			err:  status.Error(codes.InvalidArgument, "not found"),
		},
	} {
		tc := tc
		t.Run(tc.desc, func(t *testing.T) {
			args := []string{tc.id}
			args = append(args, tc.args...)
			out, err := clitestutil.ExecTestCLICmd(ctx, cli.CmdShow<%= TypeName.UpperCamel %>(), args)
			if tc.err != nil {
				stat, ok := status.FromError(tc.err)
				require.True(t, ok)
				require.ErrorIs(t, stat.Err(), tc.err)
			} else {
				require.NoError(t, err)
				var resp types.QueryGet<%= TypeName.UpperCamel %>Response
				require.NoError(t, net.Config.Codec.UnmarshalJSON(out.Bytes(), &resp))
				require.NotNil(t, resp.<%= TypeName.UpperCamel %>)
				require.Equal(t, tc.obj, resp.<%= TypeName.UpperCamel %>)
			}
		})
	}
}

func TestList<%= TypeName.UpperCamel %>(t *testing.T) {
	net, objs := networkWith<%= TypeName.UpperCamel %>Objects(t, 5)

	ctx := net.Validators[0].ClientCtx
	request := func(next []byte, offset, limit uint64, total bool) []string {
		args := []string{
			fmt.Sprintf("--%s=json", tmcli.OutputFlag),
		}
		if next == nil {
			args = append(args, fmt.Sprintf("--%s=%d", flags.FlagOffset, offset))
		} else {
			args = append(args, fmt.Sprintf("--%s=%s", flags.FlagPageKey, next))
		}
		args = append(args, fmt.Sprintf("--%s=%d", flags.FlagLimit, limit))
		if total {
			args = append(args, fmt.Sprintf("--%s", flags.FlagCountTotal))
		}
		return args
	}
	t.Run("ByOffset", func(t *testing.T) {
		step := 2
		for i := 0; i < len(objs); i += step {
			args := request(nil, uint64(i), uint64(step), false)
			out, err := clitestutil.ExecTestCLICmd(ctx, cli.CmdList<%= TypeName.UpperCamel %>(), args)
			require.NoError(t, err)
			var resp types.QueryAll<%= TypeName.UpperCamel %>Response
			require.NoError(t, net.Config.Codec.UnmarshalJSON(out.Bytes(), &resp))
			for j := i; j < len(objs) && j < i+step; j++ {
				assert.Equal(t, objs[j], resp.<%= TypeName.UpperCamel %>[j-i])
			}
		}
	})
	t.Run("ByKey", func(t *testing.T) {
		step := 2
		var next []byte
		for i := 0; i < len(objs); i += step {
			args := request(next, 0, uint64(step), false)
			out, err := clitestutil.ExecTestCLICmd(ctx, cli.CmdList<%= TypeName.UpperCamel %>(), args)
			require.NoError(t, err)
			var resp types.QueryAll<%= TypeName.UpperCamel %>Response
			require.NoError(t, net.Config.Codec.UnmarshalJSON(out.Bytes(), &resp))
			for j := i; j < len(objs) && j < i+step; j++ {
				assert.Equal(t, objs[j], resp.<%= TypeName.UpperCamel %>[j-i])
			}
			next = resp.Pagination.NextKey
		}
	})
	t.Run("Total", func(t *testing.T) {
		args := request(nil, 0, uint64(len(objs)), true)
		out, err := clitestutil.ExecTestCLICmd(ctx, cli.CmdList<%= TypeName.UpperCamel %>(), args)
		require.NoError(t, err)
		var resp types.QueryAll<%= TypeName.UpperCamel %>Response
		require.NoError(t, net.Config.Codec.UnmarshalJSON(out.Bytes(), &resp))
		require.NoError(t, err)
		require.Equal(t, len(objs), int(resp.Pagination.Total))
		require.Equal(t, objs, resp.<%= TypeName.UpperCamel %>)
	})
}<|MERGE_RESOLUTION|>--- conflicted
+++ resolved
@@ -24,13 +24,9 @@
     require.NoError(t, cfg.Codec.UnmarshalJSON(cfg.GenesisState[types.ModuleName], &state))
 
 	for i := 0; i < n; i++ {
-<<<<<<< HEAD
-		state.<%= TypeName.UpperCamel %>List = append(state.<%= TypeName.UpperCamel %>List, &types.<%= TypeName.UpperCamel %>{<%= MsgSigner.UpperCamel %>: "ANY", Id: uint64(i)})
-=======
 		state.<%= TypeName.UpperCamel %>List = append(state.<%= TypeName.UpperCamel %>List, types.<%= TypeName.UpperCamel %>{
 			Id: uint64(i),
 		})
->>>>>>> 565f8394
 	}
 	buf, err := cfg.Codec.MarshalJSON(&state)
 	require.NoError(t, err)
