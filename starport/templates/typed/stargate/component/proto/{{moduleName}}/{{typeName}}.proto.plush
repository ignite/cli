syntax = "proto3";
package <%= formatOwnerName(OwnerName) %>.<%= AppName %>.<%= ModuleName %>;

option go_package = "<%= ModulePath %>/x/<%= ModuleName %>/types";

import "gogoproto/gogo.proto";

message <%= TypeName.UpperCamel %> {
<<<<<<< HEAD
  string <%= MsgSigner.LowerCamel %> = 1;
  uint64 id = 2;<%= for (i, field) in Fields { %>
  <%= field.Datatype %> <%= field.Name.LowerCamel %> = <%= i+3 %>; <% } %>
=======
  uint64 id = 1;<%= for (i, field) in Fields { %>
  <%= field.Datatype %> <%= field.Name.LowerCamel %> = <%= i+2 %>; <% } %>
  <%= if (!NoMessage) { %>string creator = <%= len(Fields)+2 %>;<% } %>
>>>>>>> 565f8394
}<|MERGE_RESOLUTION|>--- conflicted
+++ resolved
@@ -6,13 +6,7 @@
 import "gogoproto/gogo.proto";
 
 message <%= TypeName.UpperCamel %> {
-<<<<<<< HEAD
-  string <%= MsgSigner.LowerCamel %> = 1;
-  uint64 id = 2;<%= for (i, field) in Fields { %>
-  <%= field.Datatype %> <%= field.Name.LowerCamel %> = <%= i+3 %>; <% } %>
-=======
   uint64 id = 1;<%= for (i, field) in Fields { %>
   <%= field.Datatype %> <%= field.Name.LowerCamel %> = <%= i+2 %>; <% } %>
-  <%= if (!NoMessage) { %>string creator = <%= len(Fields)+2 %>;<% } %>
->>>>>>> 565f8394
+  <%= if (!NoMessage) { %>string <%= MsgSigner.LowerCamel %> = <%= len(Fields)+2 %>;<% } %>
 }