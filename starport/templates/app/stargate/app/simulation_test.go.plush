package app_test

import (
	"os"
	"testing"
	"time"

	"github.com/cosmos/cosmos-sdk/baseapp"
	"github.com/cosmos/cosmos-sdk/codec"
	"github.com/cosmos/cosmos-sdk/simapp"
	sdk "github.com/cosmos/cosmos-sdk/types"
	"github.com/cosmos/cosmos-sdk/types/module"
	simulationtypes "github.com/cosmos/cosmos-sdk/types/simulation"
	"github.com/cosmos/cosmos-sdk/x/simulation"
	"github.com/stretchr/testify/require"
	"github.com/tendermint/spm/cosmoscmd"
	"<%= ModulePath %>/app"
	abci "github.com/tendermint/tendermint/abci/types"
	tmproto "github.com/tendermint/tendermint/proto/tendermint/types"
	tmtypes "github.com/tendermint/tendermint/types"
)

func init() {
	simapp.GetSimulatorFlags()
}

type SimApp interface {
	cosmoscmd.App
	GetBaseApp() *baseapp.BaseApp
	AppCodec() codec.Codec
	SimulationManager() *module.SimulationManager
	ModuleAccountAddrs() map[string]bool
	Name() string
	LegacyAmino() *codec.LegacyAmino
	BeginBlocker(ctx sdk.Context, req abci.RequestBeginBlock) abci.ResponseBeginBlock
	EndBlocker(ctx sdk.Context, req abci.RequestEndBlock) abci.ResponseEndBlock
	InitChainer(ctx sdk.Context, req abci.RequestInitChain) abci.ResponseInitChain
}

var defaultConsensusParams = &abci.ConsensusParams{
	Block: &abci.BlockParams{
		MaxBytes: 200000,
		MaxGas:   2000000,
	},
	Evidence: &tmproto.EvidenceParams{
		MaxAgeNumBlocks: 302400,
		MaxAgeDuration:  504 * time.Hour, // 3 weeks is the max duration
		MaxBytes:        10000,
	},
	Validator: &tmproto.ValidatorParams{
		PubKeyTypes: []string{
			tmtypes.ABCIPubKeyTypeEd25519,
		},
	},
}

<<<<<<< HEAD
// go test -v -benchmem -run=^$ -bench ^BenchmarkSimulation -cpuprofile cpu.out ./app -Commit=true
=======
// BenchmarkSimulation run the chain simulation
// Running using starport command:
// `starport chain simulate -v --numBlocks 200 --blockSize 50`
// Running as go benchmark test:
// `go test -benchmem -run=^$ -bench ^BenchmarkSimulation ./app -NumBlocks=200 -BlockSize 50 -Commit=true -Verbose=true -Enabled=true`
>>>>>>> 1d1375df
func BenchmarkSimulation(b *testing.B) {
	simapp.FlagEnabledValue = true
	simapp.FlagCommitValue = true

	config, db, dir, logger, _, err := simapp.SetupSimulation("goleveldb-app-sim", "Simulation")
	require.NoError(b, err, "simulation setup failed")

	b.Cleanup(func() {
		db.Close()
		err = os.RemoveAll(dir)
		require.NoError(b, err)
	})

	encoding := cosmoscmd.MakeEncodingConfig(app.ModuleBasics)

	app := app.New(
		logger,
		db,
		nil,
		true,
		map[int64]bool{},
		app.DefaultNodeHome,
		0,
		encoding,
		simapp.EmptyAppOptions{},
	)

	simApp, ok := app.(SimApp)
	require.True(b, ok, "can't use simapp")

	// Run randomized simulations
	_, simParams, simErr := simulation.SimulateFromSeed(
		b,
		os.Stdout,
		simApp.GetBaseApp(),
		simapp.AppStateFn(simApp.AppCodec(), simApp.SimulationManager()),
		simulationtypes.RandomAccounts,
		simapp.SimulationOperations(simApp, simApp.AppCodec(), config),
		simApp.ModuleAccountAddrs(),
		config,
		simApp.AppCodec(),
	)

	// export state and simParams before the simulation error is checked
	err = simapp.CheckExportSimulation(simApp, config, simParams)
	require.NoError(b, err)
	require.NoError(b, simErr)

	if config.Commit {
		simapp.PrintStats(db)
	}
}<|MERGE_RESOLUTION|>--- conflicted
+++ resolved
@@ -54,15 +54,11 @@
 	},
 }
 
-<<<<<<< HEAD
-// go test -v -benchmem -run=^$ -bench ^BenchmarkSimulation -cpuprofile cpu.out ./app -Commit=true
-=======
 // BenchmarkSimulation run the chain simulation
 // Running using starport command:
 // `starport chain simulate -v --numBlocks 200 --blockSize 50`
 // Running as go benchmark test:
 // `go test -benchmem -run=^$ -bench ^BenchmarkSimulation ./app -NumBlocks=200 -BlockSize 50 -Commit=true -Verbose=true -Enabled=true`
->>>>>>> 1d1375df
 func BenchmarkSimulation(b *testing.B) {
 	simapp.FlagEnabledValue = true
 	simapp.FlagCommitValue = true
