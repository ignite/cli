--- conflicted
+++ resolved
@@ -41,12 +41,7 @@
 const placeholder6_2 = "// this line is used by starport scaffolding # 6.2"
 const placeholder7 = "// this line is used by starport scaffolding # 7"
 
-<<<<<<< HEAD
 func appModify(opts *ImportOptions) genny.RunFn {
-=======
-// Append CosmWasm and Distr modules in app.go
-func appModify(opts *Options) genny.RunFn {
->>>>>>> 32af7ae2
 	return func(r *genny.Runner) error {
 		path := "app/app.go"
 		f, err := r.Disk.Find(path)
@@ -146,11 +141,8 @@
 	}
 }
 
-<<<<<<< HEAD
-func cmdMainModify(opts *ImportOptions) genny.RunFn {
-=======
 // Append Distr modules in export.go
-func exportModify(opts *Options) genny.RunFn {
+func exportModify(opts *ImportOptions) genny.RunFn {
 	return func(r *genny.Runner) error {
 		path := "app/export.go"
 		f, err := r.Disk.Find(path)
@@ -212,8 +204,7 @@
 	}
 }
 
-func cmdMainModify(opts *Options) genny.RunFn {
->>>>>>> 32af7ae2
+func cmdMainModify(opts *ImportOptions) genny.RunFn {
 	return func(r *genny.Runner) error {
 		path := fmt.Sprintf("cmd/%[1]vcli/main.go", opts.AppName)
 		f, err := r.Disk.Find(path)
