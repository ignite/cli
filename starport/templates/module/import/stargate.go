--- conflicted
+++ resolved
@@ -2,11 +2,7 @@
 
 import (
 	"fmt"
-<<<<<<< HEAD
-=======
 	"path/filepath"
-	"strings"
->>>>>>> 3fc40624
 
 	"github.com/gobuffalo/genny"
 	"github.com/gobuffalo/plush"
