package modulecreate

import (
	"fmt"
	"strings"

	"github.com/gobuffalo/genny"
	"github.com/gobuffalo/plush"
	"github.com/gobuffalo/plushgen"
	"github.com/tendermint/starport/starport/pkg/placeholder"
	"github.com/tendermint/starport/starport/pkg/xstrings"
	"github.com/tendermint/starport/starport/templates/module"
	"github.com/tendermint/starport/starport/templates/typed"
)

// NewIBC returns the generator to scaffold the implementation of the IBCModule interface inside a module
func NewIBC(replacer placeholder.Replacer, opts *CreateOptions) (*genny.Generator, error) {
	g := genny.New()

	g.RunFn(genesisModify(replacer, opts))
	g.RunFn(genesisTypeModify(replacer, opts))
	g.RunFn(genesisProtoModify(replacer, opts))
	g.RunFn(genesisTestsModify(replacer, opts))
	g.RunFn(genesisTypesTestsModify(replacer, opts))
	g.RunFn(keysModify(replacer, opts))

	if err := g.Box(ibcTemplate); err != nil {
		return g, err
	}
	ctx := plush.NewContext()
	ctx.Set("moduleName", opts.ModuleName)
	ctx.Set("modulePath", opts.ModulePath)
	ctx.Set("appName", opts.AppName)
	ctx.Set("ownerName", opts.OwnerName)
	ctx.Set("ibcOrdering", opts.IBCOrdering)
	ctx.Set("title", strings.Title)
	ctx.Set("dependencies", opts.Dependencies)

	// Used for proto package name
	ctx.Set("formatOwnerName", xstrings.FormatUsername)

	g.Transformer(plushgen.Transformer(ctx))
	g.Transformer(genny.Replace("{{moduleName}}", opts.ModuleName))
	return g, nil
}

func genesisModify(replacer placeholder.Replacer, opts *CreateOptions) genny.RunFn {
	return func(r *genny.Runner) error {
		path := fmt.Sprintf("x/%s/genesis.go", opts.ModuleName)
		f, err := r.Disk.Find(path)
		if err != nil {
			return err
		}

		// Genesis init
		templateInit := `%s
k.SetPort(ctx, genState.PortId)
// Only try to bind to port if it is not already bound, since we may already own
// port capability from capability InitGenesis
if !k.IsBound(ctx, genState.PortId) {
	// module binds to the port on InitChain
	// and claims the returned capability
	err := k.BindPort(ctx, genState.PortId)
	if err != nil {
		panic("could not claim port capability: " + err.Error())
	}
}`
		replacementInit := fmt.Sprintf(templateInit, typed.PlaceholderGenesisModuleInit)
		content := replacer.Replace(f.String(), typed.PlaceholderGenesisModuleInit, replacementInit)

		// Genesis export
		templateExport := `%s
genesis.PortId = k.GetPort(ctx)`
		replacementExport := fmt.Sprintf(templateExport, typed.PlaceholderGenesisModuleExport)
		content = replacer.Replace(content, typed.PlaceholderGenesisModuleExport, replacementExport)

		newFile := genny.NewFileS(path, content)
		return r.File(newFile)
	}
}

func genesisTypeModify(replacer placeholder.Replacer, opts *CreateOptions) genny.RunFn {
	return func(r *genny.Runner) error {
		path := fmt.Sprintf("x/%s/types/genesis.go", opts.ModuleName)
		f, err := r.Disk.Find(path)
		if err != nil {
			return err
		}

		// Import
		templateImport := `%s
host "github.com/cosmos/cosmos-sdk/x/ibc/core/24-host"`
		replacementImport := fmt.Sprintf(templateImport, typed.PlaceholderGenesisTypesImport)
		content := replacer.Replace(f.String(), typed.PlaceholderGenesisTypesImport, replacementImport)

		// Default genesis
		templateDefault := `%s
PortId: PortID,`
		replacementDefault := fmt.Sprintf(templateDefault, typed.PlaceholderGenesisTypesDefault)
		content = replacer.Replace(content, typed.PlaceholderGenesisTypesDefault, replacementDefault)

		// Validate genesis
		// PlaceholderIBCGenesisTypeValidate
		templateValidate := `%s
if err := host.PortIdentifierValidator(gs.PortId); err != nil {
	return err
}`
		replacementValidate := fmt.Sprintf(templateValidate, typed.PlaceholderGenesisTypesValidate)
		content = replacer.Replace(content, typed.PlaceholderGenesisTypesValidate, replacementValidate)

		newFile := genny.NewFileS(path, content)
		return r.File(newFile)
	}
}

func genesisProtoModify(replacer placeholder.Replacer, opts *CreateOptions) genny.RunFn {
	return func(r *genny.Runner) error {
		path := fmt.Sprintf("proto/%s/genesis.proto", opts.ModuleName)
		f, err := r.Disk.Find(path)
		if err != nil {
			return err
		}

		// Determine the new field number
		content := f.String()

<<<<<<< HEAD
		template := `string port_id = 1;`
		content = replacer.Replace(content, module.PlaceholderIBCGenesisProto, template)
=======
		template := `%[1]v
  string port_id = %[2]v; %[3]v`
		replacement := fmt.Sprintf(template, typed.PlaceholderGenesisProtoState, fieldNumber, module.PlaceholderGenesisProtoStateField)
		content = replacer.Replace(content, typed.PlaceholderGenesisProtoState, replacement)
>>>>>>> 4fdc29e2

		newFile := genny.NewFileS(path, content)
		return r.File(newFile)
	}
}

func genesisTestsModify(replacer placeholder.Replacer, opts *CreateOptions) genny.RunFn {
	return func(r *genny.Runner) error {
		path := fmt.Sprintf("x/%s/genesis_test.go", opts.ModuleName)
		f, err := r.Disk.Find(path)
		if err != nil {
			return err
		}

		replacementState := fmt.Sprintf("PortId: types.PortID,\n%s", module.PlaceholderGenesisTestState)
		content := replacer.Replace(f.String(), module.PlaceholderGenesisTestState, replacementState)

		replacementAssert := fmt.Sprintf("require.Equal(t, genesisState.PortId, got.PortId)\n%s", module.PlaceholderGenesisTestAssert)
		content = replacer.Replace(content, module.PlaceholderGenesisTestAssert, replacementAssert)

		newFile := genny.NewFileS(path, content)
		return r.File(newFile)
	}
}

func genesisTypesTestsModify(replacer placeholder.Replacer, opts *CreateOptions) genny.RunFn {
	return func(r *genny.Runner) error {
		path := fmt.Sprintf("x/%s/types/genesis_test.go", opts.ModuleName)
		f, err := r.Disk.Find(path)
		if err != nil {
			return err
		}

		replacement := fmt.Sprintf("PortId: types.PortID,\n%s", module.PlaceholderTypesGenesisValidField)
		content := replacer.Replace(f.String(), module.PlaceholderTypesGenesisValidField, replacement)

		newFile := genny.NewFileS(path, content)
		return r.File(newFile)
	}
}

func keysModify(replacer placeholder.Replacer, opts *CreateOptions) genny.RunFn {
	return func(r *genny.Runner) error {
		path := fmt.Sprintf("x/%s/types/keys.go", opts.ModuleName)
		f, err := r.Disk.Find(path)
		if err != nil {
			return err
		}

		// Append version and the port ID in keys
		templateName := `// Version defines the current version the IBC module supports
Version = "%[1]v-1"

// PortID is the default port id that module binds to
PortID = "%[1]v"`
		replacementName := fmt.Sprintf(templateName, opts.ModuleName)
		content := replacer.Replace(f.String(), module.PlaceholderIBCKeysName, replacementName)

		// PlaceholderIBCKeysPort
		templatePort := `var (
	// PortKey defines the key to store the port ID in store
	PortKey = KeyPrefix("%[1]v-port-")
)`
		replacementPort := fmt.Sprintf(templatePort, opts.ModuleName)
		content = replacer.Replace(content, module.PlaceholderIBCKeysPort, replacementPort)

		newFile := genny.NewFileS(path, content)
		return r.File(newFile)
	}
}

func appIBCModify(replacer placeholder.Replacer, opts *CreateOptions) genny.RunFn {
	return func(r *genny.Runner) error {
		path := module.PathAppGo
		f, err := r.Disk.Find(path)
		if err != nil {
			return err
		}

		// Add route to IBC router
		templateRouter := `%[1]v
ibcRouter.AddRoute(%[2]vmoduletypes.ModuleName, %[2]vModule)`
		replacementRouter := fmt.Sprintf(
			templateRouter,
			module.PlaceholderIBCAppRouter,
			opts.ModuleName,
		)
		content := replacer.Replace(f.String(), module.PlaceholderIBCAppRouter, replacementRouter)

		// Scoped keeper declaration for the module
		templateScopedKeeperDeclaration := `Scoped%[1]vKeeper capabilitykeeper.ScopedKeeper`
		replacementScopedKeeperDeclaration := fmt.Sprintf(templateScopedKeeperDeclaration, strings.Title(opts.ModuleName))
		content = replacer.Replace(content, module.PlaceholderIBCAppScopedKeeperDeclaration, replacementScopedKeeperDeclaration)

		// Scoped keeper definition
		templateScopedKeeperDefinition := `scoped%[1]vKeeper := app.CapabilityKeeper.ScopeToModule(%[2]vmoduletypes.ModuleName)
app.Scoped%[1]vKeeper = scoped%[1]vKeeper`
		replacementScopedKeeperDefinition := fmt.Sprintf(
			templateScopedKeeperDefinition,
			strings.Title(opts.ModuleName),
			opts.ModuleName,
		)
		content = replacer.Replace(content, module.PlaceholderIBCAppScopedKeeperDefinition, replacementScopedKeeperDefinition)

		// New argument passed to the module keeper
		templateKeeperArgument := `app.IBCKeeper.ChannelKeeper,
&app.IBCKeeper.PortKeeper,
scoped%[1]vKeeper,`
		replacementKeeperArgument := fmt.Sprintf(
			templateKeeperArgument,
			strings.Title(opts.ModuleName),
		)
		content = replacer.Replace(content, module.PlaceholderIBCAppKeeperArgument, replacementKeeperArgument)

		newFile := genny.NewFileS(path, content)
		return r.File(newFile)
	}
}<|MERGE_RESOLUTION|>--- conflicted
+++ resolved
@@ -124,15 +124,8 @@
 		// Determine the new field number
 		content := f.String()
 
-<<<<<<< HEAD
 		template := `string port_id = 1;`
-		content = replacer.Replace(content, module.PlaceholderIBCGenesisProto, template)
-=======
-		template := `%[1]v
-  string port_id = %[2]v; %[3]v`
-		replacement := fmt.Sprintf(template, typed.PlaceholderGenesisProtoState, fieldNumber, module.PlaceholderGenesisProtoStateField)
-		content = replacer.Replace(content, typed.PlaceholderGenesisProtoState, replacement)
->>>>>>> 4fdc29e2
+		content = replacer.Replace(content, typed.PlaceholderGenesisProtoState, template)
 
 		newFile := genny.NewFileS(path, content)
 		return r.File(newFile)
