--- conflicted
+++ resolved
@@ -142,10 +142,7 @@
 
 func genesisTestsModify(replacer placeholder.Replacer, opts *CreateOptions) genny.RunFn {
 	return func(r *genny.Runner) error {
-<<<<<<< HEAD
-		path := filepath.Join(opts.AppPath, "x", opts.ModuleName, "types/genesis_test.go")
-=======
-		path := fmt.Sprintf("x/%s/genesis_test.go", opts.ModuleName)
+		path := filepath.Join(opts.AppPath, "x", opts.ModuleName, "genesis_test.go")
 		f, err := r.Disk.Find(path)
 		if err != nil {
 			return err
@@ -164,8 +161,7 @@
 
 func genesisTypesTestsModify(replacer placeholder.Replacer, opts *CreateOptions) genny.RunFn {
 	return func(r *genny.Runner) error {
-		path := fmt.Sprintf("x/%s/types/genesis_test.go", opts.ModuleName)
->>>>>>> 5f75aaf6
+		path := filepath.Join(opts.AppPath, "x", opts.ModuleName, "types/genesis_test.go")
 		f, err := r.Disk.Find(path)
 		if err != nil {
 			return err
