package modulecreate

import (
	"fmt"
	"path/filepath"
	"strings"

	"github.com/gobuffalo/genny"
	"github.com/gobuffalo/plush"
	"github.com/gobuffalo/plushgen"
	"github.com/tendermint/starport/starport/pkg/placeholder"
	"github.com/tendermint/starport/starport/pkg/xgenny"
	"github.com/tendermint/starport/starport/pkg/xstrings"
	"github.com/tendermint/starport/starport/templates/module"
)

// NewIBC returns the generator to scaffold the implementation of the IBCModule interface inside a module
func NewIBC(replacer placeholder.Replacer, opts *CreateOptions) (*genny.Generator, error) {
	var (
		g        = genny.New()
		template = xgenny.NewEmbedWalker(fsIBC, "ibc/", opts.AppPath)
	)

	g.RunFn(genesisModify(replacer, opts))
	g.RunFn(genesisTypeModify(replacer, opts))
	g.RunFn(genesisProtoModify(replacer, opts))
	g.RunFn(genesisTestsModify(replacer, opts))
	g.RunFn(keysModify(replacer, opts))

	if err := g.Box(template); err != nil {
		return g, err
	}
	ctx := plush.NewContext()
	ctx.Set("moduleName", opts.ModuleName)
	ctx.Set("modulePath", opts.ModulePath)
	ctx.Set("appName", opts.AppName)
	ctx.Set("ownerName", opts.OwnerName)
	ctx.Set("ibcOrdering", opts.IBCOrdering)
	ctx.Set("title", strings.Title)
	ctx.Set("dependencies", opts.Dependencies)

	// Used for proto package name
	ctx.Set("formatOwnerName", xstrings.FormatUsername)

	g.Transformer(plushgen.Transformer(ctx))
	g.Transformer(genny.Replace("{{moduleName}}", opts.ModuleName))
	return g, nil
}

<<<<<<< HEAD
func moduleModify(replacer placeholder.Replacer, opts *CreateOptions) genny.RunFn {
	return func(r *genny.Runner) error {
		path := filepath.Join(opts.AppPath, "x", opts.ModuleName, "module.go")
		f, err := r.Disk.Find(path)
		if err != nil {
			return err
		}

		// Import
		templateImport := `porttypes "github.com/cosmos/cosmos-sdk/x/ibc/core/05-port/types"`
		content := replacer.Replace(f.String(), module.PlaceholderIBCModuleImport, templateImport)

		// Interface to implement
		templateInterface := `_ porttypes.IBCModule   = AppModule{}`
		content = replacer.Replace(content, module.PlaceholderIBCModuleInterface, templateInterface)

		newFile := genny.NewFileS(path, content)
		return r.File(newFile)
	}
}

=======
>>>>>>> c6551590
func genesisModify(replacer placeholder.Replacer, opts *CreateOptions) genny.RunFn {
	return func(r *genny.Runner) error {
		path := filepath.Join(opts.AppPath, "x", opts.ModuleName, "genesis.go")
		f, err := r.Disk.Find(path)
		if err != nil {
			return err
		}

		// Genesis init
		templateInit := `k.SetPort(ctx, genState.PortId)
// Only try to bind to port if it is not already bound, since we may already own
// port capability from capability InitGenesis
if !k.IsBound(ctx, genState.PortId) {
	// module binds to the port on InitChain
	// and claims the returned capability
	err := k.BindPort(ctx, genState.PortId)
	if err != nil {
		panic("could not claim port capability: " + err.Error())
	}
}`
		content := replacer.Replace(f.String(), module.PlaceholderIBCGenesisInit, templateInit)

		// Genesis export
		templateExport := `genesis.PortId = k.GetPort(ctx)`
		content = replacer.Replace(content, module.PlaceholderIBCGenesisExport, templateExport)

		newFile := genny.NewFileS(path, content)
		return r.File(newFile)
	}
}

<<<<<<< HEAD
func errorsModify(replacer placeholder.Replacer, opts *CreateOptions) genny.RunFn {
	return func(r *genny.Runner) error {
		path := filepath.Join(opts.AppPath, "x", opts.ModuleName, "types/errors.go")
		f, err := r.Disk.Find(path)
		if err != nil {
			return err
		}

		// IBC errors
		template := `ErrInvalidPacketTimeout = sdkerrors.Register(ModuleName, 1500, "invalid packet timeout")
ErrInvalidVersion = sdkerrors.Register(ModuleName, 1501, "invalid version")`
		content := replacer.Replace(f.String(), module.PlaceholderIBCErrors, template)

		newFile := genny.NewFileS(path, content)
		return r.File(newFile)
	}
}

=======
>>>>>>> c6551590
func genesisTypeModify(replacer placeholder.Replacer, opts *CreateOptions) genny.RunFn {
	return func(r *genny.Runner) error {
		path := filepath.Join(opts.AppPath, "x", opts.ModuleName, "types/genesis.go")
		f, err := r.Disk.Find(path)
		if err != nil {
			return err
		}

		// Import
		templateImport := `host "github.com/cosmos/cosmos-sdk/x/ibc/core/24-host"`
		content := replacer.Replace(f.String(), module.PlaceholderIBCGenesisTypeImport, templateImport)

		// Default genesis
		templateDefault := `PortId: PortID,`
		content = replacer.Replace(content, module.PlaceholderIBCGenesisTypeDefault, templateDefault)

		// Validate genesis
		// PlaceholderIBCGenesisTypeValidate
		templateValidate := `if err := host.PortIdentifierValidator(gs.PortId); err != nil {
	return err
}`
		content = replacer.Replace(content, module.PlaceholderIBCGenesisTypeValidate, templateValidate)

		newFile := genny.NewFileS(path, content)
		return r.File(newFile)
	}
}

func genesisProtoModify(replacer placeholder.Replacer, opts *CreateOptions) genny.RunFn {
	return func(r *genny.Runner) error {
		path := filepath.Join(opts.AppPath, "proto", opts.ModuleName, "genesis.proto")
		f, err := r.Disk.Find(path)
		if err != nil {
			return err
		}

		// Determine the new field number
		content := f.String()
		fieldNumber := strings.Count(content, module.PlaceholderGenesisProtoStateField) + 1

		template := `string port_id = %[1]v; %[2]v`
		replacement := fmt.Sprintf(template, fieldNumber, module.PlaceholderGenesisProtoStateField)
		content = replacer.Replace(content, module.PlaceholderIBCGenesisProto, replacement)

		newFile := genny.NewFileS(path, content)
		return r.File(newFile)
	}
}

func genesisTestsModify(replacer placeholder.Replacer, opts *CreateOptions) genny.RunFn {
	return func(r *genny.Runner) error {
		path := filepath.Join(opts.AppPath, "x", opts.ModuleName, "types/genesis_test.go")
		f, err := r.Disk.Find(path)
		if err != nil {
			return err
		}

		replacement := fmt.Sprintf("PortId: types.PortID,\n%s", module.PlaceholderTypesGenesisValidField)
		content := replacer.Replace(f.String(), module.PlaceholderTypesGenesisValidField, replacement)

		newFile := genny.NewFileS(path, content)
		return r.File(newFile)
	}
}

func keysModify(replacer placeholder.Replacer, opts *CreateOptions) genny.RunFn {
	return func(r *genny.Runner) error {
		path := filepath.Join(opts.AppPath, "x", opts.ModuleName, "types/keys.go")
		f, err := r.Disk.Find(path)
		if err != nil {
			return err
		}

		// Append version and the port ID in keys
		templateName := `// Version defines the current version the IBC module supports
Version = "%[1]v-1"

// PortID is the default port id that module binds to
PortID = "%[1]v"`
		replacementName := fmt.Sprintf(templateName, opts.ModuleName)
		content := replacer.Replace(f.String(), module.PlaceholderIBCKeysName, replacementName)

		// PlaceholderIBCKeysPort
		templatePort := `var (
	// PortKey defines the key to store the port ID in store
	PortKey = KeyPrefix("%[1]v-port-")
)`
		replacementPort := fmt.Sprintf(templatePort, opts.ModuleName)
		content = replacer.Replace(content, module.PlaceholderIBCKeysPort, replacementPort)

		newFile := genny.NewFileS(path, content)
		return r.File(newFile)
	}
}

<<<<<<< HEAD
func keeperModify(replacer placeholder.Replacer, opts *CreateOptions) genny.RunFn {
	return func(r *genny.Runner) error {
		path := filepath.Join(opts.AppPath, "x", opts.ModuleName, "keeper/keeper.go")
		f, err := r.Disk.Find(path)
		if err != nil {
			return err
		}

		// Keeper new attributes
		templateAttribute := `channelKeeper types.ChannelKeeper
portKeeper    types.PortKeeper
scopedKeeper  types.ScopedKeeper`
		content := replacer.Replace(f.String(), module.PlaceholderIBCKeeperAttribute, templateAttribute)

		// New parameter for the constructor
		templateParameter := `channelKeeper types.ChannelKeeper,
portKeeper types.PortKeeper,
scopedKeeper types.ScopedKeeper,`
		content = replacer.Replace(content, module.PlaceholderIBCKeeperParameter, templateParameter)

		// New return values for the constructor
		templateReturn := `channelKeeper: channelKeeper,
portKeeper:    portKeeper,
scopedKeeper:  scopedKeeper,`
		content = replacer.Replace(content, module.PlaceholderIBCKeeperReturn, templateReturn)

		newFile := genny.NewFileS(path, content)
		return r.File(newFile)
	}
}

=======
>>>>>>> c6551590
func appIBCModify(replacer placeholder.Replacer, opts *CreateOptions) genny.RunFn {
	return func(r *genny.Runner) error {
		path := filepath.Join(opts.AppPath, module.PathAppGo)
		f, err := r.Disk.Find(path)
		if err != nil {
			return err
		}

		// Add route to IBC router
		templateRouter := `%[1]v
ibcRouter.AddRoute(%[2]vmoduletypes.ModuleName, %[2]vModule)`
		replacementRouter := fmt.Sprintf(
			templateRouter,
			module.PlaceholderIBCAppRouter,
			opts.ModuleName,
		)
		content := replacer.Replace(f.String(), module.PlaceholderIBCAppRouter, replacementRouter)

		// Scoped keeper declaration for the module
		templateScopedKeeperDeclaration := `Scoped%[1]vKeeper capabilitykeeper.ScopedKeeper`
		replacementScopedKeeperDeclaration := fmt.Sprintf(templateScopedKeeperDeclaration, strings.Title(opts.ModuleName))
		content = replacer.Replace(content, module.PlaceholderIBCAppScopedKeeperDeclaration, replacementScopedKeeperDeclaration)

		// Scoped keeper definition
		templateScopedKeeperDefinition := `scoped%[1]vKeeper := app.CapabilityKeeper.ScopeToModule(%[2]vmoduletypes.ModuleName)
app.Scoped%[1]vKeeper = scoped%[1]vKeeper`
		replacementScopedKeeperDefinition := fmt.Sprintf(
			templateScopedKeeperDefinition,
			strings.Title(opts.ModuleName),
			opts.ModuleName,
		)
		content = replacer.Replace(content, module.PlaceholderIBCAppScopedKeeperDefinition, replacementScopedKeeperDefinition)

		// New argument passed to the module keeper
		templateKeeperArgument := `app.IBCKeeper.ChannelKeeper,
&app.IBCKeeper.PortKeeper,
scoped%[1]vKeeper,`
		replacementKeeperArgument := fmt.Sprintf(
			templateKeeperArgument,
			strings.Title(opts.ModuleName),
		)
		content = replacer.Replace(content, module.PlaceholderIBCAppKeeperArgument, replacementKeeperArgument)

		newFile := genny.NewFileS(path, content)
		return r.File(newFile)
	}
}<|MERGE_RESOLUTION|>--- conflicted
+++ resolved
@@ -47,30 +47,6 @@
 	return g, nil
 }
 
-<<<<<<< HEAD
-func moduleModify(replacer placeholder.Replacer, opts *CreateOptions) genny.RunFn {
-	return func(r *genny.Runner) error {
-		path := filepath.Join(opts.AppPath, "x", opts.ModuleName, "module.go")
-		f, err := r.Disk.Find(path)
-		if err != nil {
-			return err
-		}
-
-		// Import
-		templateImport := `porttypes "github.com/cosmos/cosmos-sdk/x/ibc/core/05-port/types"`
-		content := replacer.Replace(f.String(), module.PlaceholderIBCModuleImport, templateImport)
-
-		// Interface to implement
-		templateInterface := `_ porttypes.IBCModule   = AppModule{}`
-		content = replacer.Replace(content, module.PlaceholderIBCModuleInterface, templateInterface)
-
-		newFile := genny.NewFileS(path, content)
-		return r.File(newFile)
-	}
-}
-
-=======
->>>>>>> c6551590
 func genesisModify(replacer placeholder.Replacer, opts *CreateOptions) genny.RunFn {
 	return func(r *genny.Runner) error {
 		path := filepath.Join(opts.AppPath, "x", opts.ModuleName, "genesis.go")
@@ -102,27 +78,6 @@
 	}
 }
 
-<<<<<<< HEAD
-func errorsModify(replacer placeholder.Replacer, opts *CreateOptions) genny.RunFn {
-	return func(r *genny.Runner) error {
-		path := filepath.Join(opts.AppPath, "x", opts.ModuleName, "types/errors.go")
-		f, err := r.Disk.Find(path)
-		if err != nil {
-			return err
-		}
-
-		// IBC errors
-		template := `ErrInvalidPacketTimeout = sdkerrors.Register(ModuleName, 1500, "invalid packet timeout")
-ErrInvalidVersion = sdkerrors.Register(ModuleName, 1501, "invalid version")`
-		content := replacer.Replace(f.String(), module.PlaceholderIBCErrors, template)
-
-		newFile := genny.NewFileS(path, content)
-		return r.File(newFile)
-	}
-}
-
-=======
->>>>>>> c6551590
 func genesisTypeModify(replacer placeholder.Replacer, opts *CreateOptions) genny.RunFn {
 	return func(r *genny.Runner) error {
 		path := filepath.Join(opts.AppPath, "x", opts.ModuleName, "types/genesis.go")
@@ -218,40 +173,6 @@
 	}
 }
 
-<<<<<<< HEAD
-func keeperModify(replacer placeholder.Replacer, opts *CreateOptions) genny.RunFn {
-	return func(r *genny.Runner) error {
-		path := filepath.Join(opts.AppPath, "x", opts.ModuleName, "keeper/keeper.go")
-		f, err := r.Disk.Find(path)
-		if err != nil {
-			return err
-		}
-
-		// Keeper new attributes
-		templateAttribute := `channelKeeper types.ChannelKeeper
-portKeeper    types.PortKeeper
-scopedKeeper  types.ScopedKeeper`
-		content := replacer.Replace(f.String(), module.PlaceholderIBCKeeperAttribute, templateAttribute)
-
-		// New parameter for the constructor
-		templateParameter := `channelKeeper types.ChannelKeeper,
-portKeeper types.PortKeeper,
-scopedKeeper types.ScopedKeeper,`
-		content = replacer.Replace(content, module.PlaceholderIBCKeeperParameter, templateParameter)
-
-		// New return values for the constructor
-		templateReturn := `channelKeeper: channelKeeper,
-portKeeper:    portKeeper,
-scopedKeeper:  scopedKeeper,`
-		content = replacer.Replace(content, module.PlaceholderIBCKeeperReturn, templateReturn)
-
-		newFile := genny.NewFileS(path, content)
-		return r.File(newFile)
-	}
-}
-
-=======
->>>>>>> c6551590
 func appIBCModify(replacer placeholder.Replacer, opts *CreateOptions) genny.RunFn {
 	return func(r *genny.Runner) error {
 		path := filepath.Join(opts.AppPath, module.PathAppGo)
