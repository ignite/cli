--- conflicted
+++ resolved
@@ -130,15 +130,9 @@
 		// Determine the new field number
 		content := f.String()
 
-<<<<<<< HEAD
-		template := `  string port_id = %[2]v; %[3]v
-%[1]v`
-		replacement := fmt.Sprintf(template, typed.PlaceholderGenesisProtoState, fieldNumber, module.PlaceholderGenesisProtoStateField)
-=======
 		template := `string port_id = 1;
-%s`
+  %s`
 		replacement := fmt.Sprintf(template, typed.PlaceholderGenesisProtoState)
->>>>>>> 9e2704e1
 		content = replacer.Replace(content, typed.PlaceholderGenesisProtoState, replacement)
 
 		newFile := genny.NewFileS(path, content)
