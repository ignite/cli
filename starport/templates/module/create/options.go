--- conflicted
+++ resolved
@@ -1,10 +1,6 @@
 package modulecreate
 
-<<<<<<< HEAD
-// CreateOptions defines options to create a module
-=======
 // CreateOptions represents the options to scaffold a Cosmos SDK module
->>>>>>> b9f4857e
 type CreateOptions struct {
 	ModuleName string
 	ModulePath string
