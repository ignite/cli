package modulecreate

import (
	"github.com/gobuffalo/genny"
	"github.com/gobuffalo/plush"
	"github.com/gobuffalo/plushgen"
	"github.com/tendermint/starport/starport/pkg/xgenny"
)

<<<<<<< HEAD
// AddGenesisTest returns the generator to generate genesis_test.go
func AddGenesisTest(appName, appPath, modulePath, moduleName string) (*genny.Generator, error) {
	var (
		g        = genny.New()
		template = xgenny.NewEmbedWalker(
			fsGenesisTest,
			"genesistest/",
			appPath,
		)
	)
	if err := g.Box(template); err != nil {
		return g, err
	}
=======
func genesisTestCtx(appName, modulePath, moduleName string) *genny.Generator {
	g := genny.New()
>>>>>>> 5f75aaf6
	ctx := plush.NewContext()
	ctx.Set("moduleName", moduleName)
	ctx.Set("modulePath", modulePath)
	ctx.Set("appName", appName)

	g.Transformer(plushgen.Transformer(ctx))
	g.Transformer(genny.Replace("{{moduleName}}", moduleName))
	return g
}

// AddGenesisModuleTest returns the generator to generate genesis_test.go
func AddGenesisModuleTest(appName, modulePath, moduleName string) (*genny.Generator, error) {
	g := genesisTestCtx(appName, modulePath, moduleName)
	return g, g.Box(genesisModuleTestTemplate)
}

// AddGenesisTypesTest returns the generator to generate types/genesis_test.go
func AddGenesisTypesTest(appName, modulePath, moduleName string) (*genny.Generator, error) {
	g := genesisTestCtx(appName, modulePath, moduleName)
	return g, g.Box(genesisTypesTestTemplate)
}<|MERGE_RESOLUTION|>--- conflicted
+++ resolved
@@ -7,9 +7,8 @@
 	"github.com/tendermint/starport/starport/pkg/xgenny"
 )
 
-<<<<<<< HEAD
-// AddGenesisTest returns the generator to generate genesis_test.go
-func AddGenesisTest(appName, appPath, modulePath, moduleName string) (*genny.Generator, error) {
+// genesisTestCtx returns the generator to generate genesis_test.go
+func genesisTestCtx(appPath, appName, modulePath, moduleName string) (*genny.Generator, error) {
 	var (
 		g        = genny.New()
 		template = xgenny.NewEmbedWalker(
@@ -21,10 +20,6 @@
 	if err := g.Box(template); err != nil {
 		return g, err
 	}
-=======
-func genesisTestCtx(appName, modulePath, moduleName string) *genny.Generator {
-	g := genny.New()
->>>>>>> 5f75aaf6
 	ctx := plush.NewContext()
 	ctx.Set("moduleName", moduleName)
 	ctx.Set("modulePath", modulePath)
@@ -32,17 +27,23 @@
 
 	g.Transformer(plushgen.Transformer(ctx))
 	g.Transformer(genny.Replace("{{moduleName}}", moduleName))
-	return g
+	return g, nil
 }
 
 // AddGenesisModuleTest returns the generator to generate genesis_test.go
-func AddGenesisModuleTest(appName, modulePath, moduleName string) (*genny.Generator, error) {
-	g := genesisTestCtx(appName, modulePath, moduleName)
+func AddGenesisModuleTest(appPath, appName, modulePath, moduleName string) (*genny.Generator, error) {
+	g, err := genesisTestCtx(appPath, appName, modulePath, moduleName)
+	if err != nil {
+		return g, err
+	}
 	return g, g.Box(genesisModuleTestTemplate)
 }
 
 // AddGenesisTypesTest returns the generator to generate types/genesis_test.go
-func AddGenesisTypesTest(appName, modulePath, moduleName string) (*genny.Generator, error) {
-	g := genesisTestCtx(appName, modulePath, moduleName)
+func AddGenesisTypesTest(appPath, appName, modulePath, moduleName string) (*genny.Generator, error) {
+	g, err := genesisTestCtx(appPath, appName, modulePath, moduleName)
+	if err != nil {
+		return g, err
+	}
 	return g, g.Box(genesisTypesTestTemplate)
 }