package keeper

import (
	"fmt"

	"github.com/tendermint/tendermint/libs/log"

	"github.com/cosmos/cosmos-sdk/codec"
	sdk "github.com/cosmos/cosmos-sdk/types"
	"<%= modulePath %>/x/<%= moduleName %>/types"
	<%= if (isIBC) { %>"github.com/tendermint/spm/ibckeeper"<% } %>
)

type (
	Keeper struct {
<<<<<<< HEAD
		<%= if (isIBC) { %>*ibckeeper.Keeper<% } %>
		cdc      codec.Marshaler
=======
		cdc      codec.BinaryCodec
>>>>>>> 84d5c8a2
		storeKey sdk.StoreKey
		memKey   sdk.StoreKey
		<%= for (dependency) in dependencies { %>
        <%= dependency.Name %>Keeper types.<%= title(dependency.Name) %>Keeper<% } %>
	}
)

func NewKeeper(
    cdc codec.BinaryCodec,
    storeKey,
    memKey sdk.StoreKey,
    <%= if (isIBC) { %>channelKeeper ibckeeper.ChannelKeeper,
    portKeeper ibckeeper.PortKeeper,
    scopedKeeper ibckeeper.ScopedKeeper,<% } %>
    <%= for (dependency) in dependencies { %><%= dependency.Name %>Keeper types.<%= title(dependency.Name) %>Keeper,<% } %>
) *Keeper {
	return &Keeper{
		<%= if (isIBC) { %>Keeper: ibckeeper.NewKeeper(
			types.PortKey,
			storeKey,
			channelKeeper,
			portKeeper,
			scopedKeeper,
		),<% } %>
		cdc:      cdc,
		storeKey: storeKey,
		memKey:   memKey,
		<%= for (dependency) in dependencies { %><%= dependency.Name %>Keeper: <%= dependency.Name %>Keeper,<% } %>
	}
}

func (k Keeper) Logger(ctx sdk.Context) log.Logger {
	return ctx.Logger().With("module", fmt.Sprintf("x/%s", types.ModuleName))
}<|MERGE_RESOLUTION|>--- conflicted
+++ resolved
@@ -13,12 +13,8 @@
 
 type (
 	Keeper struct {
-<<<<<<< HEAD
 		<%= if (isIBC) { %>*ibckeeper.Keeper<% } %>
-		cdc      codec.Marshaler
-=======
 		cdc      codec.BinaryCodec
->>>>>>> 84d5c8a2
 		storeKey sdk.StoreKey
 		memKey   sdk.StoreKey
 		<%= for (dependency) in dependencies { %>
