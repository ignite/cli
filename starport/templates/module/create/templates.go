package modulecreate

import (
	"embed"

	"github.com/tendermint/starport/starport/pkg/xgenny"
)

var (
	//go:embed stargate/* stargate/**/*
	fsStargate embed.FS

	//go:embed ibc/* ibc/**/*
	fsIBC embed.FS

<<<<<<< HEAD
	stargateTemplate = xgenny.NewEmbedWalker(fsStargate, "stargate/")
	ibcTemplate      = xgenny.NewEmbedWalker(fsIBC, "ibc/")
=======
	//go:embed msgserver/* msgserver/**/*
	fsMsgServer embed.FS

	launchpadTemplate = xgenny.NewEmbedWalker(fsLaunchpad, "launchpad/")
	stargateTemplate  = xgenny.NewEmbedWalker(fsStargate, "stargate/")
	ibcTemplate       = xgenny.NewEmbedWalker(fsIBC, "ibc/")
	msgServerTemplate = xgenny.NewEmbedWalker(fsMsgServer, "msgserver/")
>>>>>>> c98b3066
)<|MERGE_RESOLUTION|>--- conflicted
+++ resolved
@@ -13,16 +13,10 @@
 	//go:embed ibc/* ibc/**/*
 	fsIBC embed.FS
 
-<<<<<<< HEAD
-	stargateTemplate = xgenny.NewEmbedWalker(fsStargate, "stargate/")
-	ibcTemplate      = xgenny.NewEmbedWalker(fsIBC, "ibc/")
-=======
 	//go:embed msgserver/* msgserver/**/*
 	fsMsgServer embed.FS
 
-	launchpadTemplate = xgenny.NewEmbedWalker(fsLaunchpad, "launchpad/")
 	stargateTemplate  = xgenny.NewEmbedWalker(fsStargate, "stargate/")
 	ibcTemplate       = xgenny.NewEmbedWalker(fsIBC, "ibc/")
 	msgServerTemplate = xgenny.NewEmbedWalker(fsMsgServer, "msgserver/")
->>>>>>> c98b3066
 )