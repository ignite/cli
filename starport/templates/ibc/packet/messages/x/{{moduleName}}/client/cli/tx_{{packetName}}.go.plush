package cli

import (
    "strconv"
	<%= if (fields.NeedJSONImport()) { %> "encoding/json" <% } %>

    <%= if (fields.NeedCastImport()) { %> "github.com/spf13/cast" <% } %>
	"github.com/spf13/cobra"

    "github.com/cosmos/cosmos-sdk/client"
	"github.com/cosmos/cosmos-sdk/client/flags"
	"github.com/cosmos/cosmos-sdk/client/tx"
	"<%= ModulePath %>/x/<%= moduleName %>/types"
	channelutils "github.com/cosmos/cosmos-sdk/x/ibc/core/04-channel/client/utils"
)

var _ = strconv.Itoa(0)

func CmdSend<%= packetName.UpperCamel %>() *cobra.Command {
	cmd := &cobra.Command{
		Use:   "send-<%= packetName.Kebab %> [src-port] [src-channel]<%= fields.Args() %>",
		Short: "Send a <%= packetName.Original %> over IBC",
		Args:  cobra.ExactArgs(<%= len(fields) + 2 %>),
<<<<<<< HEAD
		RunE: func(cmd *cobra.Command, args []string) (err error) {
            <%= for (i, field) in fields { %> <%= castArg("arg", field, i) %>
      		<% } %>
=======
		RunE: func(cmd *cobra.Command, args []string) error {
>>>>>>> cdba39f6
			clientCtx, err := client.GetClientTxContext(cmd)
			if err != nil {
				return err
			}

			<%= MsgSigner.LowerCamel %> := clientCtx.GetFromAddress().String()
            srcPort := args[0]
            srcChannel := args[1]

            <%= for (i, field) in fields { %> arg<%= castArg(field.Name.UpperCamel, field.DatatypeName, field.Datatype, i+2) %>
      		<% } %>

            // Get the relative timeout timestamp
            timeoutTimestamp, err := cmd.Flags().GetUint64(flagPacketTimeoutTimestamp)
            if err != nil {
                return err
            }
            consensusState, _, _, err := channelutils.QueryLatestConsensusState(clientCtx, srcPort, srcChannel)
            if err != nil {
                return err
            }
            if timeoutTimestamp != 0 {
                timeoutTimestamp = consensusState.GetTimestamp() + timeoutTimestamp
            }

			msg := types.NewMsgSend<%= packetName.UpperCamel %>(<%= MsgSigner.LowerCamel %>, srcPort, srcChannel, timeoutTimestamp<%= for (i, field) in fields { %>, arg<%= field.Name.UpperCamel %><% } %>)
			if err := msg.ValidateBasic(); err != nil {
				return err
			}
			return tx.GenerateOrBroadcastTxCLI(clientCtx, cmd.Flags(), msg)
		},
	}

	cmd.Flags().Uint64(flagPacketTimeoutTimestamp, DefaultRelativePacketTimeoutTimestamp, "Packet timeout timestamp in nanoseconds. Default is 10 minutes.")
	flags.AddTxFlagsToCmd(cmd)

    return cmd
}<|MERGE_RESOLUTION|>--- conflicted
+++ resolved
@@ -21,13 +21,7 @@
 		Use:   "send-<%= packetName.Kebab %> [src-port] [src-channel]<%= fields.Args() %>",
 		Short: "Send a <%= packetName.Original %> over IBC",
 		Args:  cobra.ExactArgs(<%= len(fields) + 2 %>),
-<<<<<<< HEAD
-		RunE: func(cmd *cobra.Command, args []string) (err error) {
-            <%= for (i, field) in fields { %> <%= castArg("arg", field, i) %>
-      		<% } %>
-=======
 		RunE: func(cmd *cobra.Command, args []string) error {
->>>>>>> cdba39f6
 			clientCtx, err := client.GetClientTxContext(cmd)
 			if err != nil {
 				return err
@@ -37,7 +31,7 @@
             srcPort := args[0]
             srcChannel := args[1]
 
-            <%= for (i, field) in fields { %> arg<%= castArg(field.Name.UpperCamel, field.DatatypeName, field.Datatype, i+2) %>
+            <%= for (i, field) in fields { %> <%= castArg("arg", field, i+2) %>
       		<% } %>
 
             // Get the relative timeout timestamp
