--- conflicted
+++ resolved
@@ -45,11 +45,7 @@
                 timeoutTimestamp = consensusState.GetTimestamp() + timeoutTimestamp
             }
 
-<<<<<<< HEAD
-			msg := types.NewMsgSend<%= packetName.UpperCamel %>(<%= MsgSigner.LowerCamel %>, srcPort, srcChannel, timeoutTimestamp<%= for (i, field) in fields { %>, <%= field.Datatype %>(args<%= field.Name.UpperCamel %>)<% } %>)
-=======
-			msg := types.NewMsgSend<%= packetName.UpperCamel %>(sender, srcPort, srcChannel, timeoutTimestamp<%= for (i, field) in fields { %>, arg<%= field.Name.UpperCamel %><% } %>)
->>>>>>> 5e143f19
+			msg := types.NewMsgSend<%= packetName.UpperCamel %>(<%= MsgSigner.LowerCamel %>, srcPort, srcChannel, timeoutTimestamp<%= for (i, field) in fields { %>, arg<%= field.Name.UpperCamel %><% } %>)
 			if err := msg.ValidateBasic(); err != nil {
 				return err
 			}
