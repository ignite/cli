--- conflicted
+++ resolved
@@ -2,11 +2,8 @@
 
 import (
 	"fmt"
-<<<<<<< HEAD
+	"path/filepath"
 	"strings"
-=======
-	"path/filepath"
->>>>>>> 3fc40624
 
 	"github.com/gobuffalo/genny"
 	"github.com/tendermint/starport/starport/pkg/placeholder"
