<<<<<<< HEAD
# Starport article templates
=======
# Ignite article templates
>>>>>>> b9094a3e

Use these templates along with our style guide to help you create articles for the Ignite CLI community.

Choose the template that best fits the kind of content you're creating:

* `tutorial_template.md` - Template for long-form interactive "how to" and getting started tutorials that take the form of a lesson.
* `concept_template.md` - Template for conceptual articles that are oriented to understanding. Concept articles explore a subject at a high level.

These templates are starting points and are not substitutes for the Ignite style and formatting guide.

Happy building and happy writing!

— The Ignite Ecosystem Development Team<|MERGE_RESOLUTION|>--- conflicted
+++ resolved
@@ -1,8 +1,4 @@
-<<<<<<< HEAD
-# Starport article templates
-=======
 # Ignite article templates
->>>>>>> b9094a3e
 
 Use these templates along with our style guide to help you create articles for the Ignite CLI community.
 
