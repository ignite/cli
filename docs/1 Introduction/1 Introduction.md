--- conflicted
+++ resolved
@@ -22,21 +22,11 @@
 
 ## Cosmos SDK Modules
 
-<<<<<<< HEAD
 Cosmos SDK has a unique worldwide position as one of the most successful blockchains. Native [Cosmos SDK modules](https://docs.cosmos.network/master/modules/) are the foundational building blocks for building a blockchain. The Cosmos SDK modules make a blockchain work and can be created and shared with anyone. When you use Starport to add Cosmos SDK modules to your blockchain, the code edits and additions are managed automatically. <!-- @denis tell me more about how Starport helps us add modules and manage code edits -->
-=======
-[See the full list here](https://cosmos.network/ecosystem/apps).
-
-## Modules
-
-Cosmos modules are the foundational building blocks for building a blockchain. Modules can be created and shared with anyone. Each module plugs into the Cosmos SDK. Some of the modules are core building blocks for creating blockchains, while other modules enable new features.
-
-Many of the live blockchains use multiple Cosmos modules. The foundational modules for starport are: `auth`, `bank`, `staking`, `params`, `capability`, `mint`, `governance`, `crisis`, `slashing`, `ibc`, `upgrade`, `evidence` and `supply`. We also recommend adding the `wasm` or the `evm` module, this allows you to deploy - Web Assembly for wasm, Solidity for evm - smart contracts to your blockchain. The `evm` module enables the Ethereum EVM to be used in your blockchain. Each module comes with clear documentation and codebase. If you want to make changes to a specific module, you can fork the module and change what suits your use case better.
->>>>>>> e2e35021
 
 ## Summary
 
-- Starport lets you create, develop, and build a blockchain.
+- Starport lets you create, develop, and build a blockchain. <!-- I'm still unclear about terminology, we build a blockchain but it's really an app? or we use the starport app command to build the blockchain app? teach me -->
 
 - Starport and Cosmos SDK modules are written in Go.
 
