--- conflicted
+++ resolved
@@ -1,9 +1,5 @@
 ---
-<<<<<<< HEAD
-sidebar_position: 7
-=======
 sidebar_position: 999
->>>>>>> be42b1a1
 title: v0.18.0
 description: For chains that were scaffolded with Ignite CLI versions lower than v0.18, changes are required to use Ignite CLI v0.18.
 ---
