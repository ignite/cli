--- conflicted
+++ resolved
@@ -1,9 +1,5 @@
 ---
-<<<<<<< HEAD
-sidebar_position: 3
-=======
 sidebar_position: 995
->>>>>>> be42b1a1
 title: v0.24.0
 description: For chains that were scaffolded with Ignite CLI versions lower than v0.24, changes are required to use Ignite CLI v0.24.0.
 ---
