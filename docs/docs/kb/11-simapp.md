--- conflicted
+++ resolved
@@ -1,10 +1,6 @@
 ---
 sidebar_position: 11
 description: Test different scenarios for your chain.
-<<<<<<< HEAD
-
-=======
->>>>>>> 608c3227
 ---
 
 # Chain simulation
@@ -15,30 +11,19 @@
 
 ## Module simulation
 
-<<<<<<< HEAD
 Every new module that is scaffolded with Ignite CLI implements the Cosmos
-SDK [Module Simulation](https://docs.cosmos.network/master/building-modules/simulator.html).
+SDK [Module Simulation](https://docs.cosmos.network/main/building-modules/simulator.html).
 
 - Each new message creates a file with the simulation methods required for the tests.
 - Scaffolding a `CRUD` type like a `list` or `map` creates a simulation file with `create`, `update`, and `delete`
   simulation methods in the `x/<module>/simulation` folder and registers these methods
   in `x/<module>/module_simulation.go`.
-=======
-Every new module that is scaffolded with Ignite CLI implements the Cosmos SDK [Module Simulation](https://docs.cosmos.network/main/building-modules/simulator.html).
-
-- Each new message creates a file with the simulation methods required for the tests.
-- Scaffolding a `CRUD` type like a `list` or `map` creates a simulation file with `create`, `update`, and `delete` simulation methods in the `x/<module>/simulation` folder and registers these methods in `x/<module>/module_simulation.go`.
->>>>>>> 608c3227
 - Scaffolding a single message creates an empty simulation method to be implemented by the user.
 
 We recommend that you maintain the simulation methods for each new modification into the message keeper methods.
 
-<<<<<<< HEAD
 Every simulation is weighted because the sender of the operation is assigned randomly. The weight defines how much the
 simulation calls the message.
-=======
-Every simulation is weighted because the sender of the operation is assigned randomly. The weight defines how much the simulation calls the message.
->>>>>>> 608c3227
 
 For better randomizations, you can define a random seed. The simulation with the same random seed is deterministic with
 the same output.
@@ -51,12 +36,8 @@
 ignite scaffold chain mars
 ```
 
-<<<<<<< HEAD
 Review the empty `x/mars/simulation` folder and the `x/mars/module_simulation.go` file to see that a simulation is not
 registered.
-=======
-Review the empty `x/mars/simulation` folder and the `x/mars/module_simulation.go` file to see that a simulation is not registered.
->>>>>>> 608c3227
 
 Now, scaffold a new message:
 
@@ -64,12 +45,8 @@
 ignite scaffold list user address balance:uint state
 ```
 
-<<<<<<< HEAD
 A new file `x/mars/simulation/user.go` is created and is registered with the weight in the `x/mars/module_simulation.go`
 file.
-=======
-A new file `x/mars/simulation/user.go` is created and is registered with the weight in the `x/mars/module_simulation.go` file.
->>>>>>> 608c3227
 
 Be sure to define the proper simulation weight with a minimum weight of 0 and a maximum weight of 100.
 
@@ -109,25 +86,16 @@
 ignite s module earth --params channel:string,minLaunch:uint,maxLaunch:int
 ```
 
-<<<<<<< HEAD
 After the parameters are scaffolded, change the `x/<module>/module_simulation.go` file to set the random parameters into
 the `RandomizedParams` method. The simulation will change the params randomly according to call the function.
 
 ## Invariants
 
-Simulating a chain can help you
-prevent [chain invariants errors](https://docs.cosmos.network/master/building-modules/invariants.html). An invariant is
-a function called by the chain to check if something broke, invalidating the chain data.
-To create a new invariant and check the chain integrity, you must create a method to validate the invariants and
-register all invariants.
-=======
-After the parameters are scaffolded, change the `x/<module>/module_simulation.go` file to set the random parameters into the `RandomizedParams` method. The simulation will change the params randomly according to call the function.
+Simulating a chain can help you prevent 
+[chain invariants errors](https://docs.cosmos.network/main/building-modules/invariants.html). An invariant is a function 
+called by the chain to check if something broke, invalidating the chain data. To create a new invariant and check the 
+chain integrity, you must create a method to validate the invariants and register all invariants.
 
-## Invariants
-
-Simulating a chain can help you prevent [chain invariants errors](https://docs.cosmos.network/main/building-modules/invariants.html). An invariant is a function called by the chain to check if something broke, invalidating the chain data.
-To create a new invariant and check the chain integrity, you must create a method to validate the invariants and register all invariants.
->>>>>>> 608c3227
 
 For example, in `x/earth/keeper/invariants.go`:
 
