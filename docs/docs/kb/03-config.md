--- conflicted
+++ resolved
@@ -16,36 +16,12 @@
 
 A list of user accounts created during genesis of the blockchain.
 
-<<<<<<< HEAD
 ```yml
 accounts:
   - name: alice
     coins: ['20000token', '200000000stake']
   - name: bob
     coins: ['10000token', '100000000stake']
-=======
-| Key      | Required | Type            | Description                                                                                                                     |
-|----------|----------|-----------------|---------------------------------------------------------------------------------------------------------------------------------|
-| name     | Y        | String          | Local name of a key pair. An account name must be listed to gain access to the account tokens after the blockchain is launched. |
-| coins    | Y        | List of Strings | Initial coins with denominations. For example, "1000token"                                                                      |
-| address  | N        | String          | Account address in Bech32 address format.                                                                                       |
-| mnemonic | N        | String          | Mnemonic used to generate an account. This field is ignored if `address` is specified.                                          |
-
-Note that you can only use `address` OR `mnemonic` for an account. You can't use both, because an address is derived
-from a mnemonic.
-
-If an account is a validator account (`alice` by default), it cannot have an `address` field.
-
-**accounts example**
-
-```yaml
-accounts:
-  - name: alice
-    coins: [ "1000token", "100000000stake" ]
-  - name: bob
-    coins: [ "500token" ]
-    address: cosmos1adn9gxjmrc3hrsdx5zpc9sj2ra7kgqkmphf8yw
->>>>>>> 6686bb6c
 ```
 
 Ignite uses information from `accounts` when initializing the chain with `ignite chain init` and `ignite chain start`. In the example above Ignite will add two accounts to the `genesis.json` file of the chain.
@@ -67,28 +43,16 @@
 
 If you want an account to be initialized from a specific mnemonic, provide the `mnemonic` field with a valid mnemonic. A private key, a public key and an address will be derived from a mnemonic.
 
-<<<<<<< HEAD
 ```yml
 accounts:
   - name: bob
     coins: ['20000token', '200000000stake']
     mnemonic: cargo ramp supreme review change various throw air figure humble soft steel slam pole betray inhale already dentist enough away office apple sample glue
 ```
-=======
-| Key               | Required | Type            | Description                                                                                  |
-|-------------------|----------|-----------------|----------------------------------------------------------------------------------------------|
-| path              | N        | String          | Path to protocol buffer files. Default: `"proto"`.                                           |
-| third_party_paths | N        | List of Strings | Path to third-party protocol buffer files. Default: `["third_party/proto", "proto_vendor"]`. |
->>>>>>> 6686bb6c
 
 You cannot have both `address` and `mnemonic` defined for a single account.
 
-<<<<<<< HEAD
 Some accounts are used as validator accounts (see `validators` section). Validator accounts cannot have an `address` field, because Ignite needs to be able to derive a private key (either from a random mnemonic or from a specific one provided in the `mnemonic` field). Validator accounts should have enough tokens of the staking denomination for self-delegation.
-=======
-Configures and enables client code generation. To prevent Ignite CLI from regenerating the client, remove the `client`
-property.
->>>>>>> 6686bb6c
 
 By default, the `alice` account is used as a validator account, its key is derived from a mnemonic generated randomly at genesis, the staking denomination is `stake`, and this account has enough `stake` for self-delegation.
 
@@ -129,75 +93,33 @@
       output: "json"
 ```
 
-<<<<<<< HEAD
 To see which properties are available for `config.toml`, `app.toml` and `client.toml`, initialize a chain with `ignite chain init` and open the file you want to know more about.
-=======
-Generates OpenAPI YAML file in `path`. By default, this file is embedded in the node's binary.
->>>>>>> 6686bb6c
 
 Currently, Ignite starts only one validator node, so the first item in the `validators` list is used (the rest is ignored). Support for multiple validators is in progress.
 
 ## Build
 
-<<<<<<< HEAD
 The `build` property lets you customize how Ignite builds your chain's binary.
-=======
-| Key               | Required | Type            | Description                                                         |
-|-------------------|----------|-----------------|---------------------------------------------------------------------|
-| name              | Y        | String          | Name of a key pair. The `name` key pair must be in `accounts`.      |
-| coins             | Y        | List of Strings | One or more coins with denominations sent per request.              |
-| coins_max         | N        | List of Strings | One or more maximum amounts of tokens sent for each address.        |
-| host              | N        | String          | Host and port number. Default: `:4500`. Cannot be higher than 65536 |
-| rate_limit_window | N        | String          | Time after which the token limit is reset (in seconds).             |
->>>>>>> 6686bb6c
 
 By default, Ignite builds the `main` package from `cmd/PROJECT_NAME/main.go`. If you more than one `main` package in your project, or you have renamed the directory, use the `main` property to provide the path to the `main` Go package:
 
-<<<<<<< HEAD
 ```yml
 build:
   main: cmd/hello/cmd
-=======
-```yaml
-faucet:
-  name: faucet
-  coins: [ "100token", "5foo" ]
-  coins_max: [ "2000token", "1000foo" ]
-  port: 4500
->>>>>>> 6686bb6c
 ```
 
 Ignite compiles your project into a binary and uses the project's name with a `d` suffix as name for the binary. To customize the binary name use the `binary` property:
 
-<<<<<<< HEAD
 ```yml
 build:
   binary: "helloworldd"
 ```
-=======
-A blockchain requires one or more validators.
-
-| Key    | Required | Type   | Description                                                                                      |
-|--------|----------|--------|--------------------------------------------------------------------------------------------------|
-| name   | Y        | String | The account that is used to initialize the validator. The `name` key pair must be in `accounts`. |
-| staked | Y        | String | Amount of coins to bond. Must be less than or equal to the amount of coins in the account.       |
->>>>>>> 6686bb6c
 
 To customize the linker flags used in the build process:
 
-<<<<<<< HEAD
 ```yml
 build:
   ldflags: [ "-X main.Version=development", "-X main.Date=01/05/2022T19:54" ]
-=======
-```yaml
-accounts:
-  - name: alice
-    coins: [ "1000token", "100000000stake" ]
-validator:
-  name: user1
-  staked: "100000000stake"
->>>>>>> 6686bb6c
 ```
 
 By default, custom protocol buffer (proto) files are located in the `proto` directory. If your project keeps proto files in a different directory, you should tell Ignite about this:
@@ -259,7 +181,6 @@
 
 To know which properties a genesis file supports, initialize a chain and look up the genesis file in the data directory.
 
-<<<<<<< HEAD
 ## Client code generation
 
 Ignite can generate client-side code for interacting with your chain with the `ignite generate` set of commands. Use the following properties to customize the paths where the client-side code is generated.
@@ -274,8 +195,4 @@
     path: "vue/src/composables"
   hooks:
     path: "react/src/hooks"
-```
-=======
-Use to overwrite values in `genesis.json` in the data directory to test different values in development environments.
-See [Genesis Overwrites for Development](../kb/04-genesis.md).
->>>>>>> 6686bb6c
+```