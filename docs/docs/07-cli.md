--- conflicted
+++ resolved
@@ -28,7 +28,6 @@
 
 **SEE ALSO**
 
-<<<<<<< HEAD
 - [ignite account](#ignite-account) - Commands for managing Ignite accounts
 - [ignite chain](#ignite-chain) - Build, initialize and start a blockchain node or perform other actions on the
   blockchain
@@ -40,20 +39,6 @@
 - [ignite scaffold](#ignite-scaffold) - Scaffold a new blockchain, module, message, query, and more
 - [ignite tools](#ignite-tools) - Tools for advanced users
 - [ignite version](#ignite-version) - Print the current build information
-=======
-* [ignite account](#ignite-account)	 - Commands for managing Ignite accounts
-* [ignite chain](#ignite-chain)	 - Build, initialize and start a blockchain node or perform other actions on the blockchain
-* [ignite completion](#ignite-completion)	 - Generate the autocompletion script for the specified shell
-* [ignite docs](#ignite-docs)	 - Show Ignite CLI docs
-* [ignite generate](#ignite-generate)	 - Generate clients, API docs from source code
-* [ignite network](#ignite-network)	 - Launch a blockchain in production
-* [ignite node](#ignite-node)	 - Make calls to a live blockchain node
-* [ignite relayer](#ignite-relayer)	 - Connect blockchains by using IBC protocol
-* [ignite scaffold](#ignite-scaffold)	 - Scaffold a new blockchain, module, message, query, and more
-* [ignite tools](#ignite-tools)	 - Tools for advanced users
-* [ignite version](#ignite-version)	 - Print the current build information
-
->>>>>>> ff53e07f
 
 ## ignite account
 
@@ -415,13 +400,8 @@
 
 **SEE ALSO**
 
-<<<<<<< HEAD
 - [ignite chain](#ignite-chain) - Build, initialize and start a blockchain node or perform other actions on the
   blockchain
-=======
-* [ignite chain](#ignite-chain)	 - Build, initialize and start a blockchain node or perform other actions on the blockchain
-
->>>>>>> ff53e07f
 
 ## ignite chain faucet
 
@@ -449,13 +429,8 @@
 
 **SEE ALSO**
 
-<<<<<<< HEAD
 - [ignite chain](#ignite-chain) - Build, initialize and start a blockchain node or perform other actions on the
   blockchain
-=======
-* [ignite chain](#ignite-chain)	 - Build, initialize and start a blockchain node or perform other actions on the blockchain
-
->>>>>>> ff53e07f
 
 ## ignite chain init
 
@@ -549,13 +524,8 @@
 
 **SEE ALSO**
 
-<<<<<<< HEAD
 - [ignite chain](#ignite-chain) - Build, initialize and start a blockchain node or perform other actions on the
   blockchain
-=======
-* [ignite chain](#ignite-chain)	 - Build, initialize and start a blockchain node or perform other actions on the blockchain
-
->>>>>>> ff53e07f
 
 ## ignite chain serve
 
@@ -626,13 +596,8 @@
 
 **SEE ALSO**
 
-<<<<<<< HEAD
 - [ignite chain](#ignite-chain) - Build, initialize and start a blockchain node or perform other actions on the
   blockchain
-=======
-* [ignite chain](#ignite-chain)	 - Build, initialize and start a blockchain node or perform other actions on the blockchain
-
->>>>>>> ff53e07f
 
 ## ignite chain simulate
 
@@ -1849,15 +1814,9 @@
 
 **SEE ALSO**
 
-<<<<<<< HEAD
-- [ignite chain](#ignite-chain) - Build, initialize and start a blockchain node or perform other actions on the
-  blockchain
-=======
 * [ignite network](#ignite-network)	 - Launch a blockchain in production
 * [ignite network coordinator set](#ignite-network-coordinator-set)	 - Set an information in a coordinator profile
 * [ignite network coordinator show](#ignite-network-coordinator-show)	 - Show a coordinator profile
->>>>>>> ff53e07f
-
 
 ## ignite network coordinator set
 
@@ -2144,13 +2103,7 @@
 
 * [ignite network request](#ignite-network-request)	 - Handle requests
 
-
-<<<<<<< HEAD
-Such as compiling protocol buffer files into Go or implement particular functionality, for example, generating an
-OpenAPI spec.
-=======
 ## ignite network reward
->>>>>>> ff53e07f
 
 Manage network rewards
 
@@ -2171,21 +2124,9 @@
 
 **SEE ALSO**
 
-<<<<<<< HEAD
-- [ignite](#ignite) - Ignite CLI offers everything you need to scaffold, test, build, and launch your blockchain
-- [ignite generate dart](#ignite-generate-dart) - Generate a Dart client
-- [ignite generate openapi](#ignite-generate-openapi) - Generate generates an OpenAPI spec for your chain from your
-  config.yml
-- [ignite generate proto-go](#ignite-generate-proto-go) - Generate proto based Go code needed for the app's source code
-- [ignite generate ts-client](#ignite-generate-ts-client) - Generate Typescript client for your chain's frontend
-- [ignite generate vuex](#ignite-generate-vuex) - Generate Typescript client and Vuex stores for your chain's frontend
-  from your `config.yml` file
-=======
 * [ignite network](#ignite-network)	 - Launch a blockchain in production
 * [ignite network reward release](#ignite-network-reward-release)	 - Connect the monitoring modules of launched chains with SPN
 * [ignite network reward set](#ignite-network-reward-set)	 - set a network chain reward
->>>>>>> ff53e07f
-
 
 ## ignite network reward release
 
@@ -2413,15 +2354,9 @@
 
 **SEE ALSO**
 
-<<<<<<< HEAD
 - [ignite node query](#ignite-node-query) - Querying subcommands
 - [ignite node query bank balances](#ignite-node-query-bank-balances) - Query for account balances by account name or
   address
-=======
-* [ignite node query](#ignite-node-query)	 - Querying subcommands
-* [ignite node query bank balances](#ignite-node-query-bank-balances)	 - Query for account balances by account name or address
-
->>>>>>> ff53e07f
 
 ## ignite node query bank balances
 
@@ -2588,17 +2523,10 @@
 
 **SEE ALSO**
 
-<<<<<<< HEAD
 - [ignite](#ignite) - Ignite CLI offers everything you need to scaffold, test, build, and launch your blockchain
 - [ignite relayer configure](#ignite-relayer-configure) - Configure source and target chains for relaying
 - [ignite relayer connect](#ignite-relayer-connect) - Link chains associated with paths and start relaying tx packets in
   between
-=======
-* [ignite](#ignite)	 - Ignite CLI offers everything you need to scaffold, test, build, and launch your blockchain
-* [ignite relayer configure](#ignite-relayer-configure)	 - Configure source and target chains for relaying
-* [ignite relayer connect](#ignite-relayer-connect)	 - Link chains associated with paths and start relaying tx packets in between
-
->>>>>>> ff53e07f
 
 ## ignite relayer configure
 
@@ -3151,13 +3079,9 @@
 the "bank"'s module keeper. You can scaffold a "foo" module with the dependency
 on "bank" with the following command:
 
-<<<<<<< HEAD
 ```
 ignite scaffold module foo --dep bank
 ```
-=======
-  ignite scaffold module foo --dep bank
->>>>>>> ff53e07f
 
 You can then define which methods you want to import from the "bank" keeper in
 "expected_keepers.go".
@@ -3165,13 +3089,9 @@
 You can also scaffold a module with a list of dependencies that can include both
 standard and custom modules (provided they exist):
 
-<<<<<<< HEAD
 ```
 ignite scaffold module bar --dep foo,mint,account
 ```
-=======
-  ignite scaffold module bar --dep foo,mint,account
->>>>>>> ff53e07f
 
 Note: the "--dep" flag doesn't install third-party modules into your
 application, it just generates extra code that specifies which existing modules
@@ -3184,13 +3104,9 @@
 that accepts a list of param names. By default, params are of type "string", but
 you can specify a type for each param. For example:
 
-<<<<<<< HEAD
 ```
 ignite scaffold module foo --params baz:uint,bar:bool
 ```
-=======
-  ignite scaffold module foo --params baz:uint,bar:bool
->>>>>>> ff53e07f
 
 Refer to Cosmos SDK documentation to learn more about modules, dependencies and
 params.
@@ -3360,18 +3276,10 @@
 
 **SEE ALSO**
 
-<<<<<<< HEAD
 - [ignite](#ignite) - Ignite CLI offers everything you need to scaffold, test, build, and launch your blockchain
 - [ignite tools ibc-relayer](#ignite-tools-ibc-relayer) - Typescript implementation of an IBC relayer
 - [ignite tools ibc-setup](#ignite-tools-ibc-setup) - Collection of commands to quickly set up a relayer
 - [ignite tools protoc](#ignite-tools-protoc) - Execute the protoc command
-=======
-* [ignite](#ignite)	 - Ignite CLI offers everything you need to scaffold, test, build, and launch your blockchain
-* [ignite tools ibc-relayer](#ignite-tools-ibc-relayer)	 - Typescript implementation of an IBC relayer
-* [ignite tools ibc-setup](#ignite-tools-ibc-setup)	 - Collection of commands to quickly setup a relayer
-* [ignite tools protoc](#ignite-tools-protoc)	 - Execute the protoc command
-
->>>>>>> ff53e07f
 
 ## ignite tools ibc-relayer
 
@@ -3450,12 +3358,7 @@
 
 **SEE ALSO**
 
-<<<<<<< HEAD
 - [Ignite Tools](#ignite-tools) - Tools for advanced users
-=======
-* [ignite tools](#ignite-tools)	 - Tools for advanced users
-
->>>>>>> ff53e07f
 
 ## ignite version
 
