--- conflicted
+++ resolved
@@ -26,18 +26,10 @@
 
 ## Prerequisites
 
-<<<<<<< HEAD
-This series of blog tutorials is based on a specific version of Ignite CLI, so to install Ignite CLI v0.22.2 use the
-following command:
-
-```bash
-curl https://get.ignite.com/cli@v0.25.0! | bash
-=======
-This series of blog tutorials is based on a specific version of Ignite CLI, so to install Ignite CLI v0.25.1 use the following command:
-
-```bash
-curl https://get.ignite.com/cli@v0.25.1! | bash
->>>>>>> ff53e07f
+This series of blog tutorials is based on the latest version of Ignite CLI. Use the following command:
+
+```bash
+curl https://get.ignite.com | bash
 ```
 
 ## Create your blog chain
