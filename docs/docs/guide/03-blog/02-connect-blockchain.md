--- conflicted
+++ resolved
@@ -49,13 +49,8 @@
 go 1.18
 
 require (
-<<<<<<< HEAD
-    blog v0.0.0-00010101000000-000000000000
-    github.com/ignite/cli v0.25.0
-=======
 	blog v0.0.0-00010101000000-000000000000
 	github.com/ignite/cli v0.25.1
->>>>>>> 477ede3e
 )
 
 replace blog => ../blog
