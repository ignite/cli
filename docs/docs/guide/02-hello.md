--- conflicted
+++ resolved
@@ -13,18 +13,11 @@
 In the previous chapter you've learned how to install [Ignite CLI](https://github.com/ignite/cli), the tool that offers
 everything you need to build, test, and launch your blockchain with a decentralized worldwide community.
 
-<<<<<<< HEAD
-This series of tutorials is based on a specific version of Ignite CLI, so be sure to install the correct version. For
-example, to install Ignite CLI v0.22.2 use the following command:
-
-```bash
-curl https://get.ignite.com/cli@v0.25.0! | bash
-=======
-This series of tutorials is based on a specific version of Ignite CLI, so be sure to install the correct version. For example, to install Ignite CLI v0.25.1 use the following command:
-
-```bash
-curl https://get.ignite.com/cli@v0.25.1! | bash
->>>>>>> ff53e07f
+This series of tutorials is based on the latest version of Ignite CLI, so be sure to install the correct version. 
+Use the following command:
+
+```bash
+curl https://get.ignite.com | bash
 ```
 
 Ignite CLI comes with a number of scaffolding commands that are designed to make development easier by creating
