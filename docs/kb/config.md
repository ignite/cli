---
order: 4
description: Primary configuration file to describe the development environment for your blockchain.
title: config.yml reference
---

# config.yml reference

The `config.yml` file generated in your blockchain folder uses key-value pairs to describe the development environment for your blockchain.

Only a default set of parameters is provided. If more nuanced configuration is required, you can add these parameters to the `config.yml` file.

## accounts

A list of user accounts created during genesis of the blockchain.

| Key      | Required | Type            | Description                                                                                                                     |
| -------- | -------- | --------------- | ------------------------------------------------------------------------------------------------------------------------------- |
| name     | Y        | String          | Local name of a key pair. An account name must be listed to gain access to the account tokens after the blockchain is launched. |
| coins    | Y        | List of Strings | Initial coins with denominations. For example, "1000token"                                                                      |
| address  | N        | String          | Account address in Bech32 address format.                                                                                        |
| mnemonic | N        | String          | Mnemonic used to generate an account. This field is ignored if `address` is specified.                                           |

**accounts example**

```yaml
accounts:
  - name: alice
    coins: ["1000token", "100000000stake"]
  - name: bob
    coins: ["500token"]
    address: cosmos1adn9gxjmrc3hrsdx5zpc9sj2ra7kgqkmphf8yw
```

## build

| Key      | Required | Type             | Description                                                                                                  |
|----------|----------|------------------|--------------------------------------------------------------------------------------------------------------|
| main     | N        | String           | When an app contains more than one main Go package, required to define the path of the chain's main package. |
| binary   | N        | String           | Name of the node binary that is built, typically ends with `d`.                                              |
| ldflags  | N        | List of Strings  | ldflags to set version information for go applications.                                                      |

**build example**

```yaml
build:
  binary: "mychaind"
  ldflags: [ "-X main.Version=development", "-X main.Date=01/05/2022T19:54" ]
```

### build.proto

| Key               | Required | Type            | Description                                                                                |
| ----------------- | -------- | --------------- | ------------------------------------------------------------------------------------------ |
| path              | N        | String          | Path to protocol buffer files. Default: `"proto"`.                                         |
| third_party_paths | N        | List of Strings | Path to third-party protocol buffer files. Default: `["third_party/proto", "proto_vendor"]`. |

## client

<<<<<<< HEAD
Configures and enables client code generation. To prevent regenerating the client, remove the `client` property.
=======
Configures and enables client code generation. To prevent Ignite CLI from regenerating the client, remove the `client` property.
>>>>>>> b9094a3e

### client.vuex

```yaml
client:
  vuex:
    path: "vue/src/store"
```

Generates TypeScript Vuex client for the blockchain in `path` on `serve` and `build` commands.

### client.openapi

```yaml
client:
  openapi:
    path: "docs/static/openapi.yml"
```

Generates OpenAPI YAML file in `path`. By default this file is embedded in the node's binary.

## faucet

The faucet service sends tokens to addresses. The default address for the web user interface is <http://localhost:4500>.

| Key               | Required | Type            | Description                                                 |
| ----------------- | -------- | --------------- | ----------------------------------------------------------- |
| name              | Y        | String          | Name of a key pair. The `name` key pair must be in `accounts`.            |
| coins             | Y        | List of Strings | One or more coins with denominations sent per request.       |
| coins_max         | N        | List of Strings | One or more maximum amounts of tokens sent for each address. |
| host              | N        | String          | Host and port number. Default: `:4500`                      |
| rate_limit_window | N        | String          | Time after which the token limit is reset (in seconds).      |

**faucet example**

```yaml
faucet:
  name: faucet
  coins: ["100token", "5foo"]
  coins_max: ["2000token", "1000foo"]
  port: 4500
```

## validator

A blockchain requires one or more validators.

| Key    | Required | Type   | Description                                                                                     |
| ------ | -------- | ------ | ----------------------------------------------------------------------------------------------- |
| name   | Y        | String | The account that is used to initialize the validator. The `name` key pair must be in `accounts`. |
| staked | Y        | String | Amount of coins to bond. Must be less than or equal to the amount of coins in the account.       |

**validator example**

```yaml
accounts:
  - name: alice
    coins: ["1000token", "100000000stake"]
validator:
  name: user1
  staked: "100000000stake"
```

## init.home

The path to the data directory that stores blockchain data and blockchain configuration.

**init example**

```yaml
init:
  home: "~/.myblockchain"
```

## init.config

Overwrites properties in `config/config.toml` in the data directory.

## init.app

Overwrites properties in `config/app.toml` in the data directory.

## init.client

Overwrites properties in `config/client.toml` in the data directory.

**init.client example**

```yaml
init:
  client:
    keyring-backend: "os"
```

## host

<<<<<<< HEAD
Configuration of host names and ports for processes started by Starport.
=======
Configuration of host names and ports for processes started by Ignite CLI:
>>>>>>> b9094a3e

**host example**

```yaml
host:
  rpc: ":26659"
  p2p: ":26658"
  prof: ":6061"
  grpc: ":9091"
  api: ":1318"
```

## genesis

Use to overwrite values in `genesis.json` in the data directory to test different values in development environments. See [Genesis Overwrites for Development](../kb/genesis.md).<|MERGE_RESOLUTION|>--- conflicted
+++ resolved
@@ -57,21 +57,17 @@
 
 ## client
 
-<<<<<<< HEAD
-Configures and enables client code generation. To prevent regenerating the client, remove the `client` property.
-=======
 Configures and enables client code generation. To prevent Ignite CLI from regenerating the client, remove the `client` property.
->>>>>>> b9094a3e
 
-### client.vuex
+### client.typescript
 
 ```yaml
 client:
-  vuex:
-    path: "vue/src/store"
+  typescript:
+    path: "vue/src/generated"
 ```
 
-Generates TypeScript Vuex client for the blockchain in `path` on `serve` and `build` commands.
+Generates TypeScript client for the blockchain in `path` on `serve` and `build` commands.
 
 ### client.openapi
 
@@ -158,11 +154,7 @@
 
 ## host
 
-<<<<<<< HEAD
-Configuration of host names and ports for processes started by Starport.
-=======
 Configuration of host names and ports for processes started by Ignite CLI:
->>>>>>> b9094a3e
 
 **host example**
 
