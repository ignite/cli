--- conflicted
+++ resolved
@@ -25,21 +25,13 @@
 
 ## Remove existing relayers
 
-<<<<<<< HEAD
-If you previously used the Starport relayer, follow these steps to remove existing relayer and Starport configurations:
-=======
 If you previously used the Ignite CLI relayer, follow these steps to remove existing relayer and Ignite CLI configurations:
->>>>>>> b9094a3e
 
 1. Stop your blockchain or blockchains.
 2. Delete previous configuration files:
 
     ```bash
-<<<<<<< HEAD
-    rm -rf ~/.starport/relayer
-=======
     rm -rf ~/.ignite/relayer
->>>>>>> b9094a3e
     ```
 
 3. Restart your blockchains.
@@ -54,12 +46,6 @@
 
 ## Connect blockchains and watch for IBC packets
 
-<<<<<<< HEAD
-The `starport relayer connect` command connects configured blockchains and watches for IBC packets to relay. 
-
-**Tip:** You can observe the relayer packets on the terminal window where you connected your relayer. 
-=======
 The `ignite relayer connect` command connects configured blockchains and watches for IBC packets to relay. 
 
-**Tip:** You can observe the relayer packets on the terminal window where you connected your relayer.
->>>>>>> b9094a3e
+**Tip:** You can observe the relayer packets on the terminal window where you connected your relayer.