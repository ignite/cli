--- conflicted
+++ resolved
@@ -3,10 +3,6 @@
 import "embed"
 
 // Docs are Ignite CLI docs.
-<<<<<<< HEAD
+//
 //go:embed docs
-=======
-//
-//go:embed *.md */*.md
->>>>>>> 9a8814af
 var Docs embed.FS