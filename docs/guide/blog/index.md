---
order: 1
parent:
  title: "Module Basics: Blog"
  order: 3
description: Learn module basics by writing and reading blog posts to your chain.
---

# Build a Blog

In this tutorial, you create a blockchain with a module that lets you write to and read data from the blockchain. This module implements create and read functionalities for a blog-like application. The end user will be able to submit new blog posts and show a list of blog posts on the blockchain.

> The purpose of this tutorial is to guide you through the imlementation of a complete feedback loop: submitting data and reading this data back from the blockchain.

By completing this tutorial, you will learn about:

* Scaffolding a Cosmos SDK message
* Defining new types in protocol buffer files
* Implementing keeper methods to write data to the store
* Reading data from the store and return it as a result of a query
* Using the blockchain's CLI to broadcast transactions and query the blockchain

**Note:** All the functions in this chapter can be scaffolded with a single command but instead we will learn how to add each functionality individually. 

## Prerequisites 

This series of blog tutorials is based on a specific version of Starport, so to install Starport v0.19.2 use the following command:

```bash
curl https://get.starport.network/starport@v0.19.2! | bash
```

## Create Your Blog Chain

First, create a new blockchain.

Open a terminal and navigate to a directory where you have permissions to create files. To create your Cosmos SDK blockchain, run this command:

```bash
starport scaffold chain github.com/cosmonaut/blog
```

The `blog` directory is created with the default directory structure.

## High-Level Transaction Review

So far, you have learned how to modify proto files to define a new API endpoint and modify a keeper query function to return static data back to the user. Of course, a keeper can do more than return a string of data. Its purpose is to manage access to the state of the blockchain.

You can think of the state as being a collection of key-value stores. Each module is responsible for its own store. Changes to the store are triggered by transactions that are signed and broadcasted by users. Each transaction contains Cosmos SDK messages (not to be confused with proto `message`). When a transaction is processed, each message gets routed to its module. A module has message handlers that process messages. Processing a message can trigger changes in the state.

## Create Message Types

A Cosmos SDK message contains information that can trigger changes in the state of a blockchain.

First, change into the `blog` directory:

```bash
cd blog
```

To create a message type and its handler, use the `message` command:

```bash
starport scaffold message createPost title body
```

The `message` command accepts message name (`createPost`) and a list of fields (`title` and `body`) as arguments.

The `message` command has created and modified several files:

```bash
modify proto/blog/tx.proto
modify x/blog/client/cli/tx.go
create x/blog/client/cli/tx_create_post.go
modify x/blog/handler.go
create x/blog/keeper/msg_server_create_post.go
modify x/blog/module_simulation.go
create x/blog/simulation/create_post.go
modify x/blog/types/codec.go
create x/blog/types/message_create_post.go
create x/blog/types/message_create_post_test.go

🎉 Created a message `createPost`.
```

As always, start with a proto file. Inside the `proto/blog/tx.proto` file, the `MsgCreatePost` message has been created. Edit the file to add the line that defines the `id` for `message MsgCreatePostResponse`:

```go
message MsgCreatePost {
  string creator = 1;
  string title = 2;
  string body = 3;
}

message MsgCreatePostResponse {
  uint64 id = 1;
}
```

## Review the Message Code

Review the Cosmos SDK message type with proto `message`. The `MsgCreatePost` has three fields: creator, title and body. Since the purpose of the `MsgCreatePost` message is to create new posts in the store, the only thing the message needs to return is an ID of a created post. The `CreatePost` rpc was already added to the `Msg` service:

```go
service Msg {
  rpc CreatePost(MsgCreatePost) returns (MsgCreatePostResponse);
}
```

Next, look at the `x/blog/handler.go` file. Starport has added a `case` to the `switch` statement inside the `NewHandler` function. This switch statement is responsible for routing messages and calling specific keeper methods based on the type of the message:

```go
func NewHandler(k keeper.Keeper) sdk.Handler {
  //...
  return func(ctx sdk.Context, msg sdk.Msg) (*sdk.Result, error) {
    //...
    switch msg := msg.(type) {
    case *types.MsgCreatePost:
      res, err := msgServer.CreatePost(sdk.WrapSDKContext(ctx), msg)
      return sdk.WrapServiceResult(ctx, res, err)
    //...
    }
  }
}
```

The `case *types.MsgCreatePost` statement handles messages of type `MsgCreatePost`, calls the `CreatePost` method, and returns back the response.

Every module has a handler function like this to process messages and call keeper methods.

## Define Messages

In the newly scaffolded `x/blog/keeper/msg_server_create_post.go` file, you can see a placeholder implementation of the `CreatePost` function. Right now it does nothing and returns an empty response. For your blog chain, you want the contents of the message (title and body) to be written to the state as a new post.

You need to do two things:

- Create a variable of type `Post` with title and body from the message
- Append this `Post` to the store

```go
func (k msgServer) CreatePost(goCtx context.Context, msg *types.MsgCreatePost) (*types.MsgCreatePostResponse, error) {
  // Get the context
  ctx := sdk.UnwrapSDKContext(goCtx)
  // Create variable of type Post
  var post = types.Post{
     Creator: msg.Creator,
     Title:   msg.Title,
     Body:    msg.Body,
  }
  // Add a post to the store and get back the ID
  id := k.AppendPost(ctx, post)
  // Return the ID of the post
  return &types.MsgCreatePostResponse{Id: id}, nil
}
```

## Write Data to the Store

Define the `Post` type and the `AppendPost` keeper method.

When you define the `Post` type in a proto file, Starport (with the help of `protoc`) takes care of generating the required Go files.

Create the `proto/blog/post.proto` file and define the `Post` message:

```go
syntax = "proto3";
package cosmonaut.blog.blog;
option go_package = "github.com/cosmonaut/blog/x/blog/types";

message Post {
  string creator = 1;
  uint64 id = 2;
  string title = 3; 
  string body = 4; 
}
```

<<<<<<< HEAD
The contents of the `post.proto` file are standard. The file defines:

- A package name `cosmonaut.blog.blog` that is used to identify messages
- The Go package `go_package = "github.com/cosmonaut/blog/x/blog/types"` where new files are generated 
- The message `message Post`
=======
The contents of the `post.proto` file are fairly standard. The file defines a package name that is used to identify messages, among other things, specifies the Go package where new files are generated, and finally defines `message Post`.
>>>>>>> 9e2c5554

Continue developing your blog chain.

### Define Keeper Methods

The next step is to define the `AppendPost` keeper method. 

Create the `x/blog/keeper/post.go` file and start thinking about the logic of the function and what you want to call the prefixes. The file will be empty for now.

<<<<<<< HEAD
- To implement `AppendPost` you must first understand how the key store works. You can think of a store as a key-value database where keys are lexicographically ordered. You can loop through keys and use `Get` and `Set` to retrieve and set values based on keys. To distinguish between different types of data that a module can keep in its store, you can use prefixes like `product-` or `post-`.
=======
To keep a list of posts in what is essentially a key-value store, you need to keep track of the index of the posts you insert. Since both post values and post count (index) values are kept in the store, you can use different prefixes: `Post-value-` and `Post-count-`.
>>>>>>> 9e2c5554

- To keep a list of posts in what is essentially a key-value store, you need to keep track of the index of the posts you insert. Since both post values and post count (index) values are kept in the store, you can use different prefixes: `Post-value-` and `Post-count-`. 

Then, add these prefixes to the `x/blog/types/keys.go` file in the `const` and add a comment that describes the keys:

```go
const (
  //...
	// Keep track of the index of posts  
  PostKey      = "Post-value-"
  PostCountKey = "Post-count-"
)
```

<<<<<<< HEAD
Your blog is now updated to take these actions when a `Post` message is sent to the `AppendPost` function: 
=======
When a `Post` message is sent to the `AppendPost` function, four actions occur:
>>>>>>> 9e2c5554

- Get the number of posts in the store (count)
- Add a post by using the count as an ID
- Increment the count
- Return the count

## Write Data to the Store

Now, after the `import` section in the `x/blog/keeper/post.go` file, draft the `AppendPost` function. You can add these comments to help you visualize what you do next:

```go
// func (k Keeper) AppendPost() uint64 {
// 	 count := k.GetPostCount()
// 	 store.Set()
// 	 k.SetPostCount()
// 	 return count
// }
```

First, implement `GetPostCount`:

```go
func (k Keeper) GetPostCount(ctx sdk.Context) uint64 {
  // Get the store using storeKey (which is "blog") and PostCountKey (which is "Post-count-")
  store := prefix.NewStore(ctx.KVStore(k.storeKey), []byte(types.PostCountKey))
  // Convert the PostCountKey to bytes
  byteKey := []byte(types.PostCountKey)
  // Get the value of the count
  bz := store.Get(byteKey)
  // Return zero if the count value is not found (for example, it's the first post)
  if bz == nil {
    return 0
  }
  // Convert the count into a uint64
  return binary.BigEndian.Uint64(bz)
}
```

Now that `GetPostCount` returns the correct number of posts in the store, implement `SetPostCount`:

```go
func (k Keeper) SetPostCount(ctx sdk.Context, count uint64) {
  // Get the store using storeKey (which is "blog") and PostCountKey (which is "Post-count-")
  store := prefix.NewStore(ctx.KVStore(k.storeKey), []byte(types.PostCountKey))
  // Convert the PostCountKey to bytes
  byteKey := []byte(types.PostCountKey)
  // Convert count from uint64 to string and get bytes
  bz := make([]byte, 8)
  binary.BigEndian.PutUint64(bz, count)
  // Set the value of Post-count- to count
  store.Set(byteKey, bz)
}
```

Now that you have implemented functions for getting the number of posts and setting the post count, at the top of the same `x/blog/keeper/post.go` file, implement the logic behind the `AppendPost` function:

```go
package keeper

import (
  "encoding/binary"
  "github.com/cosmonaut/blog/x/blog/types"
  "github.com/cosmos/cosmos-sdk/store/prefix"
  sdk "github.com/cosmos/cosmos-sdk/types"
  "strconv"
)

func (k Keeper) AppendPost(ctx sdk.Context, post types.Post) uint64 {
  // Get the current number of posts in the store
  count := k.GetPostCount(ctx)
  // Assign an ID to the post based on the number of posts in the store
  post.Id = count
  // Get the store
  store := prefix.NewStore(ctx.KVStore(k.storeKey), []byte(types.PostKey))
  // Convert the post ID into bytes
  byteKey := make([]byte, 8)
  binary.BigEndian.PutUint64(byteKey, post.Id)
  // Marshal the post into bytes
  appendedValue := k.cdc.MustMarshal(&post)
  // Insert the post bytes using post ID as a key
  store.Set(byteKey, appendedValue)
  // Update the post count
  k.SetPostCount(ctx, count+1)
  return count
}
```

By following these steps, you have implemented all of the code required to create new posts and store them on-chain. Now, when a transaction that contains a message of type `MsgCreatePost` is broadcast, the message is routed to your blog module.

- `x/blog/handler.go` calls `k.CreatePost` which in turn calls `AppendPost`
- `AppendPost` gets the number of posts from the store, adds a post using the count as an ID, increments the count, and returns the ID

## Create a Post

Try it out! Start your chain:

```go
starport chain serve
```

Create a post:

```bash
blogd tx blog create-post foo bar --from alice
```

The command output shows the transaction and asks you to sign the transaction:

```bash
"body":{"messages":[{"@type":"/cosmonaut.blog.blog.MsgCreatePost","creator":"cosmos1dad8xvsj3dse928r52yayygghwvsggvzlm730p","title":"foo","body":"bar"}],"memo":"","timeout_height":"0","extension_options":[],"non_critical_extension_options":[]},"auth_info":{"signer_infos":[],"fee":{"amount":[],"gas_limit":"200000","payer":"","granter":""}},"signatures":[]}

confirm transaction before signing and broadcasting [y/N]: y
```

Type `y`. The transaction is output to the terminal:

```bash
{"height":"6861","txhash":"6086372860704F5F88F4D0A3CF23523CF6DAD2F637E4068B92582E3BB13800DA","codespace":"","code":0,"data":"0A100A0A437265617465506F737412020801","raw_log":"[{\"events\":[{\"type\":\"message\",\"attributes\":[{\"key\":\"action\",\"value\":\"CreatePost\"}]}]}]","logs":[{"msg_index":0,"log":"","events":[{"type":"message","attributes":[{"key":"action","value":"CreatePost"}]}]}],"info":"","gas_wanted":"200000","gas_used":"44674","tx":null,"timestamp":""}
```

Now that you have added the functionality to create posts and broadcast them to our chain, you can add querying.

## Display Posts

```bash
starport scaffold query posts --response title,body
```

Two components are responsible for querying data:

- An rpc inside `service Query` in a proto file that defines data types and specifies the HTTP API endpoint
- A keeper method that performs the querying from the key-value store

First, review the services and messages in `proto/blog/query.proto`. The `Posts` rpc accepts an empty request and returns an object with two fields: title and body. Now you can make changes so it can return a list of posts. The list of posts can be long, so add pagination. When pagination is added, the request and response include a page number so you can request a particular page when you know what page has been returned.

To define the types in proto files, make the following updates in `proto/blog/query.proto`:

1. Add the `import`:

    ```go
    import "blog/post.proto";
    ```

2. Add pagination to the post request:

    ```go
    message QueryPostsRequest {
      // Adding pagination to request
      cosmos.base.query.v1beta1.PageRequest pagination = 1;
    }
    ```

3. Add pagination to the post response:

    ```go
    message QueryPostsResponse {
      // Returning a list of posts
      repeated Post Post = 1;
      // Adding pagination to response
      cosmos.base.query.v1beta1.PageResponse pagination = 2;
    }
    ```

To implement post querying logic in the `grpc_query_posts.go` file, delete the contents of that file and replace it with:

```go
package keeper

import (
  "context"

  "github.com/cosmonaut/blog/x/blog/types"
  "github.com/cosmos/cosmos-sdk/store/prefix"
  sdk "github.com/cosmos/cosmos-sdk/types"
  "github.com/cosmos/cosmos-sdk/types/query"  
  "google.golang.org/grpc/codes"
  "google.golang.org/grpc/status"
)

func (k Keeper) Posts(c context.Context, req *types.QueryPostsRequest) (*types.QueryPostsResponse, error) {
  // Throw an error if request is nil
  if req == nil {
    return nil, status.Error(codes.InvalidArgument, "invalid request")
  }
  // Define a variable that will store a list of posts
  var posts []*types.Post
  // Get context with the information about the environment
  ctx := sdk.UnwrapSDKContext(c)
  // Get the key-value module store using the store key (in our case store key is "chain")
  store := ctx.KVStore(k.storeKey)
  // Get the part of the store that keeps posts (using post key, which is "Post-value-")
  postStore := prefix.NewStore(store, []byte(types.PostKey))
  // Paginate the posts store based on PageRequest
  pageRes, err := query.Paginate(postStore, req.Pagination, func(key []byte, value []byte) error {
    var post types.Post
    if err := k.cdc.Unmarshal(value, &post); err != nil {
      return err
    }
    posts = append(posts, &post)
    return nil
  })
  // Throw an error if pagination failed
  if err != nil {
    return nil, status.Error(codes.Internal, err.Error())
  }
  // Return a struct containing a list of posts and pagination info
  return &types.QueryPostsResponse{Post: posts, Pagination: pageRes}, nil
}
```

## Add gRPC to the Module Handler

In the `x/blog/module.go` file:

1. Add `"context"` to the imports, don't save the file yet.

    ```go
    import (
	    "context"
	// ... other imports
    )
    ```

2. Update the `RegisterGRPCGatewayRoutes` function to register the query handler client:

    ```go
    // RegisterGRPCGatewayRoutes registers the gRPC Gateway routes for the module.
    func (AppModuleBasic) RegisterGRPCGatewayRoutes(clientCtx client.Context, mux *runtime.ServeMux) {
	    types.RegisterQueryHandlerClient(context.Background(), mux, types.NewQueryClient(clientCtx))
    }
    ```

3. Now that you've modified the file with the two updates, now it's safe to save the file. 

## Use the CLI to Create a Post

Now that you have implemented logic for creating and querying posts, you can interact with your blog chain using the command line. The blog chain binary is `blogd`.

To create a post at the command line:

```bash
blogd tx blog create-post foo bar --from alice
```

The transaction is output to the terminal. You are prompted to confirm the transaction:

```bash
{"body":{"messages":[{"@type":"/cosmonaut.blog.blog.MsgCreatePost","creator":"cosmos1c9zy9aajk9fs2f8ygtz4pm22r3rxmg597vw2n3","title":"foo","body":"bar"}],"memo":"","timeout_height":"0","extension_options":[],"non_critical_extension_options":[]},"auth_info":{"signer_infos":[],"fee":{"amount":[],"gas_limit":"200000","payer":"","granter":""}},"signatures":[]}

confirm transaction before signing and broadcasting [y/N]: y
```

Type `y` to sign the transaction:

```bash
{"height":"2828","txhash":"E04A712E65B0F6F30F5DC291A6552B69F6CB3F77761F28AFFF8EAA535EC4C589","codespace":"","code":0,"data":"0A100A0A437265617465506F737412020801","raw_log":"[{\"events\":[{\"type\":\"message\",\"attributes\":[{\"key\":\"action\",\"value\":\"CreatePost\"}]}]}]","logs":[{"msg_index":0,"log":"","events":[{"type":"message","attributes":[{"key":"action","value":"CreatePost"}]}]}],"info":"","gas_wanted":"200000","gas_used":"44674","tx":null,"timestamp":""}
```

Congratulations, you built a chain binary and used the `blogd` binary CLI to create a blog post.

## Use the CLI to Query a Post

To query the list of all on-chain posts:

```bash
blogd q blog posts
```

The result: 

```bash
Post:
- body: bar
  creator: cosmos1c9zy9aajk9fs2f8ygtz4pm22r3rxmg597vw2n3
  id: "0"
  title: foo
pagination:
  next_key: null
  total: "1"
```

## Conclusion

Congratulations. You have built a blog blockchain! 

You have successfully completed these steps:

* Write blog posts to your chain
* Read from blog posts
* Scaffold a Cosmos SDK message
* Define new types in protocol buffer files
* Write keeper methods to write data to the store
* Register query handlers
* Read data from the store and return it as a result a query
* Use the CLI to broadcast transactions<|MERGE_RESOLUTION|>--- conflicted
+++ resolved
@@ -1,16 +1,16 @@
 ---
 order: 1
 parent:
-  title: "Module Basics: Blog"
+  title: "Module basics: Blog"
   order: 3
 description: Learn module basics by writing and reading blog posts to your chain.
 ---
 
-# Build a Blog
+# Build a blog
 
 In this tutorial, you create a blockchain with a module that lets you write to and read data from the blockchain. This module implements create and read functionalities for a blog-like application. The end user will be able to submit new blog posts and show a list of blog posts on the blockchain.
 
-> The purpose of this tutorial is to guide you through the imlementation of a complete feedback loop: submitting data and reading this data back from the blockchain.
+> The purpose of this tutorial is to guide you through the implementation of a complete feedback loop: submitting data and reading this data back from the blockchain.
 
 By completing this tutorial, you will learn about:
 
@@ -30,7 +30,7 @@
 curl https://get.starport.network/starport@v0.19.2! | bash
 ```
 
-## Create Your Blog Chain
+## Create your blog chain
 
 First, create a new blockchain.
 
@@ -42,13 +42,13 @@
 
 The `blog` directory is created with the default directory structure.
 
-## High-Level Transaction Review
+## High-level transaction review
 
 So far, you have learned how to modify proto files to define a new API endpoint and modify a keeper query function to return static data back to the user. Of course, a keeper can do more than return a string of data. Its purpose is to manage access to the state of the blockchain.
 
 You can think of the state as being a collection of key-value stores. Each module is responsible for its own store. Changes to the store are triggered by transactions that are signed and broadcasted by users. Each transaction contains Cosmos SDK messages (not to be confused with proto `message`). When a transaction is processed, each message gets routed to its module. A module has message handlers that process messages. Processing a message can trigger changes in the state.
 
-## Create Message Types
+## Create message types
 
 A Cosmos SDK message contains information that can trigger changes in the state of a blockchain.
 
@@ -97,7 +97,7 @@
 }
 ```
 
-## Review the Message Code
+## Review the message code
 
 Review the Cosmos SDK message type with proto `message`. The `MsgCreatePost` has three fields: creator, title and body. Since the purpose of the `MsgCreatePost` message is to create new posts in the store, the only thing the message needs to return is an ID of a created post. The `CreatePost` rpc was already added to the `Msg` service:
 
@@ -128,7 +128,7 @@
 
 Every module has a handler function like this to process messages and call keeper methods.
 
-## Define Messages
+## Define Messages Logic
 
 In the newly scaffolded `x/blog/keeper/msg_server_create_post.go` file, you can see a placeholder implementation of the `CreatePost` function. Right now it does nothing and returns an empty response. For your blog chain, you want the contents of the message (title and body) to be written to the state as a new post.
 
@@ -154,7 +154,7 @@
 }
 ```
 
-## Write Data to the Store
+## Write data to the store
 
 Define the `Post` type and the `AppendPost` keeper method.
 
@@ -175,29 +175,21 @@
 }
 ```
 
-<<<<<<< HEAD
 The contents of the `post.proto` file are standard. The file defines:
 
 - A package name `cosmonaut.blog.blog` that is used to identify messages
 - The Go package `go_package = "github.com/cosmonaut/blog/x/blog/types"` where new files are generated 
 - The message `message Post`
-=======
-The contents of the `post.proto` file are fairly standard. The file defines a package name that is used to identify messages, among other things, specifies the Go package where new files are generated, and finally defines `message Post`.
->>>>>>> 9e2c5554
 
 Continue developing your blog chain.
 
-### Define Keeper Methods
+### Define keeper methods
 
 The next step is to define the `AppendPost` keeper method. 
 
 Create the `x/blog/keeper/post.go` file and start thinking about the logic of the function and what you want to call the prefixes. The file will be empty for now.
 
-<<<<<<< HEAD
 - To implement `AppendPost` you must first understand how the key store works. You can think of a store as a key-value database where keys are lexicographically ordered. You can loop through keys and use `Get` and `Set` to retrieve and set values based on keys. To distinguish between different types of data that a module can keep in its store, you can use prefixes like `product-` or `post-`.
-=======
-To keep a list of posts in what is essentially a key-value store, you need to keep track of the index of the posts you insert. Since both post values and post count (index) values are kept in the store, you can use different prefixes: `Post-value-` and `Post-count-`.
->>>>>>> 9e2c5554
 
 - To keep a list of posts in what is essentially a key-value store, you need to keep track of the index of the posts you insert. Since both post values and post count (index) values are kept in the store, you can use different prefixes: `Post-value-` and `Post-count-`. 
 
@@ -212,18 +204,14 @@
 )
 ```
 
-<<<<<<< HEAD
 Your blog is now updated to take these actions when a `Post` message is sent to the `AppendPost` function: 
-=======
-When a `Post` message is sent to the `AppendPost` function, four actions occur:
->>>>>>> 9e2c5554
 
 - Get the number of posts in the store (count)
 - Add a post by using the count as an ID
 - Increment the count
 - Return the count
 
-## Write Data to the Store
+## Write data to the store
 
 Now, after the `import` section in the `x/blog/keeper/post.go` file, draft the `AppendPost` function. You can add these comments to help you visualize what you do next:
 
@@ -309,7 +297,7 @@
 - `x/blog/handler.go` calls `k.CreatePost` which in turn calls `AppendPost`
 - `AppendPost` gets the number of posts from the store, adds a post using the count as an ID, increments the count, and returns the ID
 
-## Create a Post
+## Create a post
 
 Try it out! Start your chain:
 
@@ -339,7 +327,9 @@
 
 Now that you have added the functionality to create posts and broadcast them to our chain, you can add querying.
 
-## Display Posts
+## Display posts
+
+To scaffold a query:
 
 ```bash
 starport scaffold query posts --response title,body
@@ -427,7 +417,7 @@
 }
 ```
 
-## Add gRPC to the Module Handler
+## Add gRPC to the module handler
 
 In the `x/blog/module.go` file:
 
@@ -451,7 +441,7 @@
 
 3. Now that you've modified the file with the two updates, now it's safe to save the file. 
 
-## Use the CLI to Create a Post
+## Use the CLI to create a post
 
 Now that you have implemented logic for creating and querying posts, you can interact with your blog chain using the command line. The blog chain binary is `blogd`.
 
@@ -477,7 +467,7 @@
 
 Congratulations, you built a chain binary and used the `blogd` binary CLI to create a blog post.
 
-## Use the CLI to Query a Post
+## Use the CLI to query a post
 
 To query the list of all on-chain posts:
 
