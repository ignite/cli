--- conflicted
+++ resolved
@@ -1,12 +1,8 @@
 ---
 order: 1
 parent:
-<<<<<<< HEAD
-  title: "Advanced Module: Interchain Exchange"
-=======
   order: 8
   title: "Advanced Module: Interchange"
->>>>>>> 44ff3f46
 ---
 
 # Introduction 
