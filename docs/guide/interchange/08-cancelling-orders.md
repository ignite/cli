--- conflicted
+++ resolved
@@ -5,21 +5,13 @@
 
 # Cancelling Orders
 
-<<<<<<< HEAD
 You have implemented order books, buy and sell orders.  In this chapter, you enable cancelling of buy and sell orders.
-=======
-You have implemented order books, buy and sell orders.  In this chapter you will enable cancelling buy and sell orders.
->>>>>>> 6e04be2a
 
 ## Cancel a Sell Order
 
 To cancel a sell order, you have to get the ID of the specific sell order. Then you can use the function `RemoveOrderFromID` to remove the specific order from the order book and update the keeper accordingly.
 
-<<<<<<< HEAD
 Move to the keeper directory and edit the `msg_server_cancel_sell_order.go` file:
-=======
-Move to the keeper directory and edit the `msg_server_cancel_sell_order.go` file.
->>>>>>> 6e04be2a
 
 ```go
 // x/dex/keeper/msg_server_cancel_sell_order.go
@@ -58,16 +50,11 @@
 }
 ```
 
-<<<<<<< HEAD
 ### Implement the GetOrderFromID Function
 
 The `GetOrderFromID` function gets an order from the book from its ID.
 
 Add this function to the `order_book.go` function in the `types` directory:
-=======
-`GetOrderFromID` gets an order from the book from its ID.
-Add this function to the `order_book.go` function in the `types` directory.
->>>>>>> 6e04be2a
 
 ```go
 // x/dex/types/order_book.go
@@ -146,35 +133,21 @@
 }
 ```
 
-<<<<<<< HEAD
 ## Summary
 
 You have completed implementing the functions that are required for the `dex` module. In this chapter,  you have implemented the design for cancelling specific buy or sell orders.
 
 To test if your Starport blockchain builds correctly, use the `chain build` command:
-=======
-That finishes all necessary functions needed for the `dex` module. In this chapter you have implemented the design for cancelling specific buy or sell orders.
-
-In order to test if your Starport blockchain builds correctly, use the `chain build` command.
->>>>>>> 6e04be2a
 
 ```bash
 starport chain build
 ```
 
-<<<<<<< HEAD
 Again, it is a good time (a great time!) to add your state to the local GitHub repository:
-=======
-Add your state to the local GitHub repository.
->>>>>>> 6e04be2a
 
 ```bash
 git add .
 git commit -m "Add Cancelling Orders"
-<<<<<<< HEAD
 ```
 
-Finally, it's now time to write test files.
-=======
-```
->>>>>>> 6e04be2a
+Finally, it's now time to write test files.