---
title: "Module Basics: Blog"
order: 3
description: Learn module basics by writing and reading blog posts to your chain.
---

# Build a Blog

Learn module basics by building a blockchain app to write and read blog posts. 

<<<<<<< HEAD
By completing this tutorial, you will:

* Write and read blog posts to your chain
* Scaffold a Cosmos SDK message
* Define new types in protocol buffer files
* Write keeper methods to write data to the store
* Read data from the store and return it as a result a query
* Use the blockchain's CLI to broadcast transactions

### Prerequisite 

To complete this tutorial, you will need:

- A supported version of Starport. This tutorial is verified for Starport 0.17.2. See [Install Starport](./install.md). 

## Create Your Blog Chain

First, create a new blockchain. 

Open a terminal and navigate to a directory where you have permissions to create files. To create your Cosmos SDK blockchain, run this command:

=======
>>>>>>> b72e764d
```bash
starport scaffold chain github.com/cosmonaut/blog
```

<<<<<<< HEAD
The `blog` directory is created with the default directory structure. 
=======
## Create Posts
>>>>>>> b72e764d

## High Level Transaction Review 

So far, you have learned how to modify proto files to define a new API endpoint and modify a keeper query function to return static data back to the user. Of course, a keeper can do more than return a string of data. Its purpose is to manage access to the state of the blockchain.

<<<<<<< HEAD
You can think of the state as being a collection of key-value stores. Each module is responsible for its own store. Changes to the store are triggered by transactions that are signed and broadcasted by users. Each transaction contains Cosmos SDK messages (not to be confused with proto `message`). When a transaction is processed, each message gets routed to its module. A module has message handlers that process messages. Processing a message can trigger changes in the state.

## Create Message Types

A Cosmos SDK message contains information that can trigger changes in the state of a blockchain.

First, change into the `blog` directory:
=======
### Handle Messages

A Cosmos SDK message contains information that can trigger changes in the state of a blockchain.

First, change into the blog directory:
>>>>>>> b72e764d

```bash
cd blog
```

To create a message type and its handler, use the `message` command:

```bash
starport scaffold message createPost title body
```

The `message` command accepts message name (`createPost`) and a list of fields (`title` and `body`) as arguments.

The `message` command has created and modified several files:

* modified `proto/blog/tx.proto`
* modified `x/blog/handler.go`
* created `x/blog/keeper/msg_server_createPost.go`
* modified `x/blog/client/cli/tx.go`
* created `x/blog/client/cli/txCreatePost.go`
* created `x/blog/types/message_createPost.go`
* modified `x/blog/types/codec.go`

As always, start with a proto file. Inside the `proto/blog/tx.proto` file, the `MsgCreatePost` message has been created:

```go
message MsgCreatePost {
  string creator = 1;
  string title = 2;
  string body = 3;
}

message MsgCreatePostResponse {
}
```

First, define a Cosmos SDK message type with proto `message`. The `MsgCreatePost` has three fields: creator, title and body. Since the purpose of the `MsgCreatePost` message is to create new posts in the store, the only thing the message needs to return is an ID of a created post. The `CreatePost` rpc was already added to the `Msg` service:

```go
service Msg {
  rpc CreatePost(MsgCreatePost) returns (MsgCreatePostResponse);
}
```

Next, look at the `x/blog/handler.go` file. Starport has added a `case` to the `switch` statement inside the `NewHandler` function. This switch statement is responsible for routing messages and calling specific keeper methods based on the type of the message:

```go
func NewHandler(k keeper.Keeper) sdk.Handler {
  //...
  return func(ctx sdk.Context, msg sdk.Msg) (*sdk.Result, error) {
    //...
    switch msg := msg.(type) {
    case *types.MsgCreatePost:
      res, err := msgServer.CreatePost(sdk.WrapSDKContext(ctx), msg)
      return sdk.WrapServiceResult(ctx, res, err)
    //...
    }
  }
}
```

The `case *types.MsgCreatePost` statement handles messages of type `MsgCreatePost`, calls the `CreatePost` method, and returns back the response.

Every module has a handler function like this to process messages and call keeper methods.

<<<<<<< HEAD
## Register the Query Handler 

In the `x/blog/module.go` file, register the query handler:

```bash
// RegisterGRPCGatewayRoutes registers the gRPC Gateway routes for the module.
func (AppModuleBasic) RegisterGRPCGatewayRoutes(clientCtx client.Context, mux *runtime.ServeMux) {
	types.RegisterQueryHandlerClient(context.Background(), mux, types.NewQueryClient(clientCtx))
}
```

## Process Messages

In the newly scaffolded `x/blog/keeper/msg_server_create_post.go` file, you can see a placeholder implementation of the `CreatePost` function. Right now it does nothing and returns an empty response. For your blog chain, you want the contents of the message (title and body) to be written to the state as a new post. 

You need to do two things: 
=======
### Process Messages
>>>>>>> b72e764d

- Create a variable of type `Post` with title and body from the message 
- Append this `Post` to the store

```go
func (k msgServer) CreatePost(goCtx context.Context, msg *types.MsgCreatePost) (*types.MsgCreatePostResponse, error) {
  // Get the context
  ctx := sdk.UnwrapSDKContext(goCtx)
  // Create variable of type Post
  var post = types.Post{
    Creator: msg.Creator,
    Title:   msg.Title,
    Body:    msg.Body,
  }
  // Add a post to the store and get back the ID
  id := k.AppendPost(ctx, post)
  // Return the ID of the post
  return &types.MsgCreatePostResponse{Id: id}, nil
}
```
## Write Data to the Store 

Define the `Post` type and the `AppendPost` keeper method.

When you define the `Post` type in a proto file, Starport (with the help of `protoc`) takes care of generating the required Go files.

Create the `proto/blog/post.proto` file and define the `Post` message:

```go
syntax = "proto3";
package cosmonaut.blog.blog;
option go_package = "github.com/cosmonaut/blog/x/blog/types";

message Post {
  string creator = 1;
  uint64 id = 2;
  string title = 3; 
  string body = 4; 
}
```

The contents of the `post.proto` file are fairly standard. The file defines a package name that is used to identify messages, among other things, specifies the Go package where new files are generated, and finally defines `message Post`. 

<<<<<<< HEAD
Each file save triggers an automatic rebuild.  Now, after you build and start your chain with Starport, the `Post` type is available.
=======
### Write Data to the Store
>>>>>>> b72e764d

### Define Keeper Methods 

The next step is to define the `AppendPost` keeper method. Create the `x/blog/keeper/post.go` file and start thinking about the logic of the function.

To implement `AppendPost` you must first understand how the store works. You can think of a store as a key-value database where keys are lexicographically ordered. You can loop through keys and use `Get` and `Set` to retrieve and set values based on keys. To distinguish between different types of data that a module can keep in its store, you can use prefixes like `product-` or `post-`.

To keep a list of posts in what is essentially a key-value store, you need to keep track of the index of the posts you insert. Since both post values and post count (index) values are kept in the store, you can use different prefixes: `Post-value-` and `Post-count-`. 

Add these prefixes to the `x/blog/types/keys.go` file:

```go
const (
  PostKey      = "Post-value-"
  PostCountKey = "Post-count-"
)
```

When a `Post` message is sent to the `AppendPost` function, four actions occur: 

- Get the number of posts in the store (count)
- Add a post by using the count as an ID
- Increment the count
- Return the count

## Write Data to the Store

Now, after the `import` section, draft the `AppendPost` function in the `x/blog/keeper/post.go` file:

```go
// func (k Keeper) AppendPost() uint64 {
// 	 count := k.GetPostCount()
// 	 store.Set()
// 	 k.SetPostCount()
// 	 return count
// }
```

First, implement `GetPostCount`:

```go
func (k Keeper) GetPostCount(ctx sdk.Context) uint64 {
  // Get the store using storeKey (which is "blog") and PostCountKey (which is "Post-count-")
  store := prefix.NewStore(ctx.KVStore(k.storeKey), []byte(types.PostCountKey))
  // Convert the PostCountKey to bytes
  byteKey := []byte(types.PostCountKey)
  // Get the value of the count
  bz := store.Get(byteKey)
  // Return zero if the count value is not found (for example, it's the first post)
  if bz == nil {
    return 0
  }
  // Convert the count into a uint64
  count, err := strconv.ParseUint(string(bz), 10, 64)
  // Panic if the count cannot be converted to uint64
  if err != nil {
    panic("cannot decode count")
  }
  return count
}
```

Now that `GetPostCount` returns the correct number of posts in the store, implement `SetPostCount`:

```go
func (k Keeper) SetPostCount(ctx sdk.Context, count uint64) {
  // Get the store using storeKey (which is "blog") and PostCountKey (which is "Post-count-")
  store := prefix.NewStore(ctx.KVStore(k.storeKey), []byte(types.PostCountKey))
  // Convert the PostCountKey to bytes
  byteKey := []byte(types.PostCountKey)
  // Convert count from uint64 to string and get bytes
  bz := []byte(strconv.FormatUint(count, 10))
  // Set the value of Post-count- to count
  store.Set(byteKey, bz)
}
```

Now that you have implemented functions for getting the number of posts and setting the post count, you can implement the logic behind `AppendPost`. The `import` section is also shown in this example:

```go
package keeper

import (
  "encoding/binary"
  "github.com/cosmonaut/blog/x/blog/types"
  "github.com/cosmos/cosmos-sdk/store/prefix"
  sdk "github.com/cosmos/cosmos-sdk/types"
  "strconv"
)

func (k Keeper) AppendPost(ctx sdk.Context, post types.Post) uint64 {
  // Get the current number of posts in the store
  count := k.GetPostCount(ctx)
  // Assign an ID to the post based on the number of posts in the store
  post.Id = count
  // Get the store
  store := prefix.NewStore(ctx.KVStore(k.storeKey), []byte(types.PostKey))
  // Convert the post ID into bytes
  byteKey := make([]byte, 8)
  binary.BigEndian.PutUint64(byteKey, post.Id)
  // Marshal the post into bytes
  appendedValue := k.cdc.MustMarshalBinaryBare(&post)
  // Insert the post bytes using post ID as a key
  store.Set(byteKey, appendedValue)
  // Update the post count
  k.SetPostCount(ctx, count+1)
  return count
}
```

By following these steps, you have implemented all of the code required to create new posts and store them on-chain. Now, when a transaction that contains a message of type `MsgCreatePost` is broadcast, the message is routed to your blog module.

- `x/blog/handler.go` calls `k.CreatePost` which in turn calls `AppendPost`. 
- `AppendPost` gets the number of posts from the store, adds a post using the count as an ID, increments the count, and returns the ID.

<<<<<<< HEAD
Try it out! If the chain is yet not started, run `starport chain serve`. 

Create a post:

=======
>>>>>>> b72e764d
```bash
blogd tx blog create-post foo bar --from alice
```

```bash
"body":{"messages":[{"@type":"/cosmonaut.blog.blog.MsgCreatePost","creator":"cosmos1dad8xvsj3dse928r52yayygghwvsggvzlm730p","title":"foo","body":"bar"}],"memo":"","timeout_height":"0","extension_options":[],"non_critical_extension_options":[]},"auth_info":{"signer_infos":[],"fee":{"amount":[],"gas_limit":"200000","payer":"","granter":""}},"signatures":[]}

confirm transaction before signing and broadcasting [y/N]: y
{"height":"6861","txhash":"6086372860704F5F88F4D0A3CF23523CF6DAD2F637E4068B92582E3BB13800DA","codespace":"","code":0,"data":"0A100A0A437265617465506F737412020801","raw_log":"[{\"events\":[{\"type\":\"message\",\"attributes\":[{\"key\":\"action\",\"value\":\"CreatePost\"}]}]}]","logs":[{"msg_index":0,"log":"","events":[{"type":"message","attributes":[{"key":"action","value":"CreatePost"}]}]}],"info":"","gas_wanted":"200000","gas_used":"44674","tx":null,"timestamp":""}
```

Now that you have added the functionality to create posts and broadcast them to our chain, you can add querying.

## Display Posts

```bash
starport scaffold query posts --response title,body
```

Two components are responsible for querying data: 

- An rpc inside `service Query` in a proto file that defines data types and specifies the HTTP API endpoint 
- A keeper method that performs the querying from the key-value store

First, review the services and messages in `proto/blog/query.proto`. The `Posts` rpc accepts an empty request and returns an object with two fields: title and body. Now you can make changes so it can return a list of posts. The list of posts can be long, so add pagination. When pagination is added, the request and response include a page number so you can request a particular page when you know what page has been returned.

In the `proto/blog/query.proto` file:

```go
// Import the Post message
import "blog/post.proto";

message QueryPostsRequest {
  // Adding pagination to request
  cosmos.base.query.v1beta1.PageRequest pagination = 1;
}

message QueryPostsResponse {
  // Returning a list of posts
  repeated Post Post = 1;
  // Adding pagination to response
  cosmos.base.query.v1beta1.PageResponse pagination = 2;
}
```

After the types are defined in proto files, you can implement post querying logic. In `grpc_query_posts.go`:

```go
package keeper

import (
  "context"

  "github.com/cosmonaut/blog/x/blog/types"
  "github.com/cosmos/cosmos-sdk/store/prefix"
  sdk "github.com/cosmos/cosmos-sdk/types"
  "github.com/cosmos/cosmos-sdk/types/query"  
  "google.golang.org/grpc/codes"
  "google.golang.org/grpc/status"
)

func (k Keeper) Posts(c context.Context, req *types.QueryPostsRequest) (*types.QueryPostsResponse, error) {
  // Throw an error if request is nil
  if req == nil {
    return nil, status.Error(codes.InvalidArgument, "invalid request")
  }
  // Define a variable that will store a list of posts
  var posts []*types.Post
  // Get context with the information about the environment
  ctx := sdk.UnwrapSDKContext(c)
  // Get the key-value module store using the store key (in our case store key is "chain")
  store := ctx.KVStore(k.storeKey)
  // Get the part of the store that keeps posts (using post key, which is "Post-value-")
  postStore := prefix.NewStore(store, []byte(types.PostKey))
  // Paginate the posts store based on PageRequest
  pageRes, err := query.Paginate(postStore, req.Pagination, func(key []byte, value []byte) error {
    var post types.Post
    if err := k.cdc.UnmarshalBinaryBare(value, &post); err != nil {
      return err
    }
    posts = append(posts, &post)
    return nil
  })
  // Throw an error if pagination failed
  if err != nil {
    return nil, status.Error(codes.Internal, err.Error())
  }
  // Return a struct containing a list of posts and pagination info
  return &types.QueryPostsResponse{Post: posts, Pagination: pageRes}, nil
}
```

<<<<<<< HEAD
## Using CLI to Create and Display Posts
=======
## Use the CLI To Create And Display Posts
>>>>>>> b72e764d

Now that you have implemented logic for creating and querying posts, you can use the node's binary to interact with your chain. Your blog chain binary is `blogd`.

<<<<<<< HEAD
To create a post:

```bash
blogd tx blog create-post foo bar --from alice
```

```bash
=======
```bash
blogd tx blog create-post foo bar --from alice
```

```bash
>>>>>>> b72e764d
{"body":{"messages":[{"@type":"/cosmonaut.blog.blog.MsgCreatePost","creator":"cosmos1c9zy9aajk9fs2f8ygtz4pm22r3rxmg597vw2n3","title":"foo","body":"bar"}],"memo":"","timeout_height":"0","extension_options":[],"non_critical_extension_options":[]},"auth_info":{"signer_infos":[],"fee":{"amount":[],"gas_limit":"200000","payer":"","granter":""}},"signatures":[]}

confirm transaction before signing and broadcasting [y/N]: y
{"height":"2828","txhash":"E04A712E65B0F6F30F5DC291A6552B69F6CB3F77761F28AFFF8EAA535EC4C589","codespace":"","code":0,"data":"0A100A0A437265617465506F737412020801","raw_log":"[{\"events\":[{\"type\":\"message\",\"attributes\":[{\"key\":\"action\",\"value\":\"CreatePost\"}]}]}]","logs":[{"msg_index":0,"log":"","events":[{"type":"message","attributes":[{"key":"action","value":"CreatePost"}]}]}],"info":"","gas_wanted":"200000","gas_used":"44674","tx":null,"timestamp":""}
```

To query the list of all on-chain posts:

```bash
blogd q blog posts
```

```bash
Post:
- body: bar
  creator: cosmos1c9zy9aajk9fs2f8ygtz4pm22r3rxmg597vw2n3
  id: "0"
  title: foo
pagination:
  next_key: null
  total: "1"
```

<<<<<<< HEAD
## Conclusion 
 
=======
>>>>>>> b72e764d
Congratulations. You have built a blog blockchain.<|MERGE_RESOLUTION|>--- conflicted
+++ resolved
@@ -8,7 +8,6 @@
 
 Learn module basics by building a blockchain app to write and read blog posts. 
 
-<<<<<<< HEAD
 By completing this tutorial, you will:
 
 * Write and read blog posts to your chain
@@ -30,23 +29,16 @@
 
 Open a terminal and navigate to a directory where you have permissions to create files. To create your Cosmos SDK blockchain, run this command:
 
-=======
->>>>>>> b72e764d
 ```bash
 starport scaffold chain github.com/cosmonaut/blog
 ```
 
-<<<<<<< HEAD
 The `blog` directory is created with the default directory structure. 
-=======
-## Create Posts
->>>>>>> b72e764d
 
 ## High Level Transaction Review 
 
 So far, you have learned how to modify proto files to define a new API endpoint and modify a keeper query function to return static data back to the user. Of course, a keeper can do more than return a string of data. Its purpose is to manage access to the state of the blockchain.
 
-<<<<<<< HEAD
 You can think of the state as being a collection of key-value stores. Each module is responsible for its own store. Changes to the store are triggered by transactions that are signed and broadcasted by users. Each transaction contains Cosmos SDK messages (not to be confused with proto `message`). When a transaction is processed, each message gets routed to its module. A module has message handlers that process messages. Processing a message can trigger changes in the state.
 
 ## Create Message Types
@@ -54,13 +46,6 @@
 A Cosmos SDK message contains information that can trigger changes in the state of a blockchain.
 
 First, change into the `blog` directory:
-=======
-### Handle Messages
-
-A Cosmos SDK message contains information that can trigger changes in the state of a blockchain.
-
-First, change into the blog directory:
->>>>>>> b72e764d
 
 ```bash
 cd blog
@@ -126,7 +111,6 @@
 
 Every module has a handler function like this to process messages and call keeper methods.
 
-<<<<<<< HEAD
 ## Register the Query Handler 
 
 In the `x/blog/module.go` file, register the query handler:
@@ -143,9 +127,6 @@
 In the newly scaffolded `x/blog/keeper/msg_server_create_post.go` file, you can see a placeholder implementation of the `CreatePost` function. Right now it does nothing and returns an empty response. For your blog chain, you want the contents of the message (title and body) to be written to the state as a new post. 
 
 You need to do two things: 
-=======
-### Process Messages
->>>>>>> b72e764d
 
 - Create a variable of type `Post` with title and body from the message 
 - Append this `Post` to the store
@@ -189,11 +170,7 @@
 
 The contents of the `post.proto` file are fairly standard. The file defines a package name that is used to identify messages, among other things, specifies the Go package where new files are generated, and finally defines `message Post`. 
 
-<<<<<<< HEAD
 Each file save triggers an automatic rebuild.  Now, after you build and start your chain with Starport, the `Post` type is available.
-=======
-### Write Data to the Store
->>>>>>> b72e764d
 
 ### Define Keeper Methods 
 
@@ -309,13 +286,10 @@
 - `x/blog/handler.go` calls `k.CreatePost` which in turn calls `AppendPost`. 
 - `AppendPost` gets the number of posts from the store, adds a post using the count as an ID, increments the count, and returns the ID.
 
-<<<<<<< HEAD
 Try it out! If the chain is yet not started, run `starport chain serve`. 
 
 Create a post:
 
-=======
->>>>>>> b72e764d
 ```bash
 blogd tx blog create-post foo bar --from alice
 ```
@@ -408,15 +382,10 @@
 }
 ```
 
-<<<<<<< HEAD
-## Using CLI to Create and Display Posts
-=======
 ## Use the CLI To Create And Display Posts
->>>>>>> b72e764d
 
 Now that you have implemented logic for creating and querying posts, you can use the node's binary to interact with your chain. Your blog chain binary is `blogd`.
 
-<<<<<<< HEAD
 To create a post:
 
 ```bash
@@ -424,13 +393,6 @@
 ```
 
 ```bash
-=======
-```bash
-blogd tx blog create-post foo bar --from alice
-```
-
-```bash
->>>>>>> b72e764d
 {"body":{"messages":[{"@type":"/cosmonaut.blog.blog.MsgCreatePost","creator":"cosmos1c9zy9aajk9fs2f8ygtz4pm22r3rxmg597vw2n3","title":"foo","body":"bar"}],"memo":"","timeout_height":"0","extension_options":[],"non_critical_extension_options":[]},"auth_info":{"signer_infos":[],"fee":{"amount":[],"gas_limit":"200000","payer":"","granter":""}},"signatures":[]}
 
 confirm transaction before signing and broadcasting [y/N]: y
@@ -454,9 +416,6 @@
   total: "1"
 ```
 
-<<<<<<< HEAD
 ## Conclusion 
  
-=======
->>>>>>> b72e764d
 Congratulations. You have built a blog blockchain.