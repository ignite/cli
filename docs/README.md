# The Starport Handbook

<img src="../assets/banner.jpeg" width="400px"/>

*Create your own blockchain - from star to ecosystem*

## Guide 🔎

1. Introduction  
<<<<<<< HEAD
   1. [Introduction](01%20introduction/01%20starport_introduction/introduction.md)  
=======
   1. [Introduction](01_introduction/01%20starport_introduction/introduction.md)  
>>>>>>> 65c20c00
   2. [Documentation and Specification](01%20introduction/02_documentation_specification/02_documentation_specification.md)  
   3. [Development Mode](01%20introduction/03_development_mode/03_development_mode.md)  
2. Using Starport  
    1. [Using Starport](02%20using%20starport/01_using_starport/01_using_starport.md)  
    2. [Genesis File](02%20using%20starport/02_genesis_file/02_genesis_file.md)     
    3. [Configuration](02%20using%20starport/03_configuration/03_configuration.md)  
3. Modules  
    1. [What are Modules](03%20modules/01_what_are_modules/01_what_are_modules.md)  
    2. [Basic Modules](03%20modules/02_basic_modules/02_basic_modules.md)  
    3. [Advanced Modules](03%20modules/03_advanced_modules/03_advanced_modules.md)  
    4. [Smart Modules](03%20modules/04_smart_modules/04_smart_modules.md)  
    5. [Your own Modules](03%20modules/05_your_own_module/05_your_own_module.md)  
4. Usecases  
    1. [Smart Contracts](04%20use%20cases/01_smart_contracts/01_smart_contracts.md)  
         3. [CosmWasm CW20](04%20use%20cases/03_cw20/03_cw20.md)  
5. Extras  
<<<<<<< HEAD
    1. [Evm Module integration](05%20extras/05_01_cosmos_ethermint/05_01_cosmos_ethermint.md)


-------------------------

## Quickstart 🚀 

Scaffold your application

```bash
starport app github.com/username/myapp
```

Serve the blockchain application

```bash
starport serve
```

Add a new transaction type to your application

```bash
starport type post title body
```
=======
    1. [Evm Module integration](05%20extras/05_01_cosmos_ethermint/05_01_cosmos_ethermint.md)
>>>>>>> 65c20c00
<|MERGE_RESOLUTION|>--- conflicted
+++ resolved
@@ -7,11 +7,7 @@
 ## Guide 🔎
 
 1. Introduction  
-<<<<<<< HEAD
    1. [Introduction](01%20introduction/01%20starport_introduction/introduction.md)  
-=======
-   1. [Introduction](01_introduction/01%20starport_introduction/introduction.md)  
->>>>>>> 65c20c00
    2. [Documentation and Specification](01%20introduction/02_documentation_specification/02_documentation_specification.md)  
    3. [Development Mode](01%20introduction/03_development_mode/03_development_mode.md)  
 2. Using Starport  
@@ -28,7 +24,6 @@
     1. [Smart Contracts](04%20use%20cases/01_smart_contracts/01_smart_contracts.md)  
          3. [CosmWasm CW20](04%20use%20cases/03_cw20/03_cw20.md)  
 5. Extras  
-<<<<<<< HEAD
     1. [Evm Module integration](05%20extras/05_01_cosmos_ethermint/05_01_cosmos_ethermint.md)
 
 
@@ -52,7 +47,4 @@
 
 ```bash
 starport type post title body
-```
-=======
-    1. [Evm Module integration](05%20extras/05_01_cosmos_ethermint/05_01_cosmos_ethermint.md)
->>>>>>> 65c20c00
+```