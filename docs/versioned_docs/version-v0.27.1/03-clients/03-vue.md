# Vue frontend

Welcome to this tutorial on using Ignite to develop a web application for your
blockchain with Vue 3. Ignite is a tool that simplifies the process of building
a blockchain application by providing a set of templates and generators that can
be used to get up and running quickly.

One of the features of Ignite is its support for [Vue 3](https://vuejs.org/), a
popular JavaScript framework for building user interfaces. In this tutorial, you
will learn how to use Ignite to create a new blockchain and scaffold a Vue
frontend template. This will give you a basic foundation for your web
application and make it easier to get started building out the rest of your
application.

Once you have your blockchain and Vue template set up, the next step is to
generate an API client. This will allow you to easily interact with your
blockchain from your web application, enabling you to retrieve data and make
transactions. By the end of this tutorial, you will have a fully functional web
application that is connected to your own blockchain.

Prerequisites:

* [Node.js](https://nodejs.org/en/)
* [Keplr](https://www.keplr.app/) Chrome extension

## Create a blockchain and a Vue app

Create a new blockchain project:

```
ignite scaffold chain example
```

To create a Vue frontend template, go to the `example` directory and run the
following command:

```
ignite scaffold vue
```

This will create a new Vue project in the `vue` directory. This project can be
used with any blockchain, but it depends on an API client to interact with the
blockchain. To generate an API client, run the following command in the
`example` directory:

```
ignite generate composables
```

This command generates two directories:

* `ts-client`: a framework-agnostic TypeScript client that can be used to
  interact with your blockchain. You can learn more about how to use this client
  in the [TypeScript client tutorial](/clients/typescript).
* `vue/src/composables`: a collection of Vue 3
  [composables](https://vuejs.org/guide/reusability/composables.html) that wrap
  the TypeScript client and make it easier to interact with your blockchain from
  your Vue application.

## Set up Keplr and an account

Open your browser with the Keplr wallet extension installed. Follow [the
instructions](https://keplr.crunch.help/en/getting-started/creating-a-new-keplr-account)
to create a new account or use an existing one. Make sure to save the mnemonic
phrase as you will need it in the next step.

Do not use a mnemonic phrase that is associated with an account that holds
assets you care about. If you do, you risk losing those assets. It's a good
practice to create a new account for development purposes.

Add the account you're using in Keplr to your blockchain's `config.yml` file:

```yml
accounts:
  - name: alice
    coins: [20000token, 200000000stake]
  - name: bob
    coins: [10000token, 100000000stake]
    # highlight-start
  - name: frank
    coins: [10000token, 100000000stake]
    mnemonic: struggle since inmate safe logic kite tag web win stay security wonder
    # highlight-end
```

Replace the `struggle since...` mnemonic with the one you saved in the previous
step.

Adding an account with a mnemonic to the config file will tell Ignite CLI to add
the account to the blockchain when you start it. This is useful for development
purposes, but you should not do this in production.

## Start a blockchain and a Vue app

In the `example` directory run the following command to start your blockchain:

```
ignite chain serve
```

To start your Vue application, go to the `vue` directory and run the following
command in a separate terminal window:

```
npm install && npm run dev
```

It is recommended to run `npm install` before starting your app with `npm run
dev` to ensure that all dependencies are installed (including the ones that the
API client has, see `vue/postinstall.js`).

Open your browser and navigate to
[http://localhost:5173/](http://localhost:5173/).

![Web app](/img/web-1.png)

Press "Connect wallet", enter your password into Keplr and press "Approve" to
add your blockchain to Keplr.

<img src="/img/web-4.png" width="300"/>

Make sure to select the account you're using for development purposes and the
"Example Network" in Keplr's blockchain dropdown. You should see a list of
assets in your Vue app.

![Web app](/img/web-5.png)

Congratulations! You have successfully created a client-side Vue application and
connected it to your blockchain. You can modify the source code of your Vue
application to build out the rest of your project.

## Setting the address prefix

It is necessary to set the correct address prefix in order for the Vue app to
properly interact with a Cosmos chain. The address prefix is used to identify
the chain that the app is connected to, and must match the prefix used by the
chain.

<<<<<<< HEAD
By default, Ignite creates a chain with the the `cosmos` prefix. If you have
created your chain with `ignite scaffold chain ... --address-prefix foo` or
=======
By default, Ignite creates a chain with the `cosmos` prefix. If you have
created your chain with `ignite scaffold chain ... --adddress-prefix foo` or
>>>>>>> 6cb985b5
manually changed the prefix in the source code of the chain, you need to set the
prefix in the Vue app.

There are two ways to set the address prefix in a Vue app.

### Using an environment variable

You can set the `VITE_ADDRESS_PREFIX` environment variable to the correct
address prefix for your chain. This will override the default prefix used by the
app.

To set the `VITE_ADDRESS_PREFIX` environment variable, you can use the following
command:

```bash
export VITE_ADDRESS_PREFIX=your-prefix
```

Replace `your-prefix` with the actual address prefix for your chain.

### Setting address prefix in the code

Alternatively, you can manually set the correct address prefix by replacing the
fallback value of the `prefix` variable in the file `./vue/src/env.ts`.

To do this, open the file `./vue/src/env.ts` and find the following line:

```ts title="./vue/src/env.ts"
const prefix = process.env.VITE_ADDRESS_PREFIX || 'your-prefix';
```

Replace `your-prefix` with the actual address prefix for your chain.

Save the file and restart the Vue app to apply the changes.<|MERGE_RESOLUTION|>--- conflicted
+++ resolved
@@ -136,13 +136,8 @@
 the chain that the app is connected to, and must match the prefix used by the
 chain.
 
-<<<<<<< HEAD
-By default, Ignite creates a chain with the the `cosmos` prefix. If you have
+By default, Ignite creates a chain with the `cosmos` prefix. If you have
 created your chain with `ignite scaffold chain ... --address-prefix foo` or
-=======
-By default, Ignite creates a chain with the `cosmos` prefix. If you have
-created your chain with `ignite scaffold chain ... --adddress-prefix foo` or
->>>>>>> 6cb985b5
 manually changed the prefix in the source code of the chain, you need to set the
 prefix in the Vue app.
 
